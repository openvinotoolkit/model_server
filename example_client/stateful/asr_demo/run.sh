#!/bin/bash
#
# Copyright (c) 2021 Intel Corporation
#
# Licensed under the Apache License, Version 2.0 (the "License");
# you may not use this file except in compliance with the License.
# You may obtain a copy of the License at
#
#      http://www.apache.org/licenses/LICENSE-2.0
#
# Unless required by applicable law or agreed to in writing, software
# distributed under the License is distributed on an "AS IS" BASIS,
# WITHOUT WARRANTIES OR CONDITIONS OF ANY KIND, either express or implied.
# See the License for the specific language governing permissions and
# limitations under the License.
#

# Variables setup
export OVMS_PATH=/opt/model_server
export KALDI_PATH=/opt/kaldi
export ASPIRE_PATH=$KALDI_PATH/egs/aspire/s5
export DATA_PATH=/tmp

# Extract features 
source $OVMS_PATH/.venv/bin/activate
<<<<<<< HEAD
cd $DATA_PATH
while true
do
for i in *.wav; do
    [ -f "$i" ] || break
    I=`wc -c < echo $i`
    J=`wc -c < echo $i`
    if [ $I -ne $J ]; then
	sleep 0.1
    fi


    rm -rf $ASPIRE_PATH/data/conversion* || true
    cd $OVMS_PATH/example_client/stateful
    ./asr_demo/prepare_model_inputs.sh $i
    python grpc_stateful_client.py --input_path /opt/data/feats.ark,/opt/data/ivectors.ark --output_path /opt/data/scores.ark --grpc_address localhost --grpc_port 9000 --input_name input,ivector --output_name Final_affine --model_name aspire --cw_l 17 --cw_r 12
    ./asr_demo/read_model_output.sh $i
    cd $DATA_PATH
    rm scores.ark ivectors.ark feats.* .sample.wav out.txt || true
    rm $i || true
    rm -rf $ASPIRE_PATH/data/conversion* || true
done
done

=======
cd $OVMS_PATH/example_client/stateful
./asr_demo/prepare_model_inputs.sh $1
python grpc_stateful_client.py --input_path $DATA_PATH/feats.ark,$DATA_PATH/ivectors.ark --output_path $DATA_PATH/scores.ark --grpc_address $2 --grpc_port $3 --input_name input,ivector --output_name Final_affine --model_name aspire --cw_l 17 --cw_r 12
./asr_demo/read_model_output.sh $1
rm $DATA_PATH/*
>>>>>>> 6404c135
<|MERGE_RESOLUTION|>--- conflicted
+++ resolved
@@ -23,7 +23,6 @@
 
 # Extract features 
 source $OVMS_PATH/.venv/bin/activate
-<<<<<<< HEAD
 cd $DATA_PATH
 while true
 do
@@ -46,12 +45,4 @@
     rm $i || true
     rm -rf $ASPIRE_PATH/data/conversion* || true
 done
-done
-
-=======
-cd $OVMS_PATH/example_client/stateful
-./asr_demo/prepare_model_inputs.sh $1
-python grpc_stateful_client.py --input_path $DATA_PATH/feats.ark,$DATA_PATH/ivectors.ark --output_path $DATA_PATH/scores.ark --grpc_address $2 --grpc_port $3 --input_name input,ivector --output_name Final_affine --model_name aspire --cw_l 17 --cw_r 12
-./asr_demo/read_model_output.sh $1
-rm $DATA_PATH/*
->>>>>>> 6404c135
+done