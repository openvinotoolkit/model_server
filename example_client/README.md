# gRPC client examples

This client can be used to demonstrate connectivity with ie-serving service over gRPC API and
 TensorFlow server using Predict call.


## Requirements

Install client pip dependencies  

## Submitting gRPC requests based on a dataset from numpy files:

```bash
usage: grpc_serving_client.py [-h] --images_numpy_path IMAGES_NUMPY_PATH
                              [--labels_numpy_path LABELS_NUMPY_PATH]
                              [--grpc_address GRPC_ADDRESS]
                              [--grpc_port GRPC_PORT]
                              [--input_name INPUT_NAME]
                              [--output_name OUTPUT_NAME]
                              [--transpose_input {False,True}]
                              [--iterations ITERATIONS]
                              [--batchsize BATCHSIZE]
                              [--model_name MODEL_NAME]

Sends requests via TFS gRPC API using images in numpy format. It displays
performance statistics and optionally the model accuracy

optional arguments:
  -h, --help            show this help message and exit
  --images_numpy_path IMAGES_NUMPY_PATH
                        numpy in shape [n,w,h,c] or [n,c,h,w]
  --labels_numpy_path LABELS_NUMPY_PATH
                        numpy in shape [n,1] - can be used to check model
                        accuracy
  --grpc_address GRPC_ADDRESS
                        Specify url to grpc service. default:localhost
  --grpc_port GRPC_PORT
                        Specify port to grpc service. default: 9000
  --input_name INPUT_NAME
                        Specify input tensor name. default: input
  --output_name OUTPUT_NAME
                        Specify output name. default:
                        resnet_v1_50/predictions/Reshape_1
  --transpose_input {False,True}
                        Set to False to skip NHWC->NCHW input transposing.
                        default: True
  --iterations ITERATIONS
                        Number of requests iterations, as default use number
                        of images in numpy memmap. default: 0 (consume all
                        frames)
  --batchsize BATCHSIZE
                        Number of images in a single request. default: 1
  --model_name MODEL_NAME
                        Define model name, must be same as is in service.
                        default: resnet
```
Usage example:
```bash
python grpc_serving_client.py --grpc_port 9001 --images_numpy_path imgs.npy --input_name data --output_name prob --transpose_input False --labels_numpy lbs.npy
Start processing:
	Model name: resnet
	Iterations: 10
	Images numpy path: imgs.npy
	Images in shape: (10, 3, 224, 224)

Iteration 1; Processing time: 55.45 ms; speed 18.03 fps
imagenet top results in a single batch:
	 0 warplane, military plane 895 ; Incorrect match. Should be 404 airliner
Iteration 2; Processing time: 71.97 ms; speed 13.89 fps
imagenet top results in a single batch:
	 0 Arctic fox, white fox, Alopex lagopus 279 ; Correct match.
Iteration 3; Processing time: 69.82 ms; speed 14.32 fps
imagenet top results in a single batch:
	 0 bee 309 ; Correct match.
Iteration 4; Processing time: 68.95 ms; speed 14.50 fps
imagenet top results in a single batch:
	 0 golden retriever 207 ; Correct match.
Iteration 5; Processing time: 49.82 ms; speed 20.07 fps
imagenet top results in a single batch:
	 0 gorilla, Gorilla gorilla 366 ; Correct match.
Iteration 6; Processing time: 56.90 ms; speed 17.58 fps
imagenet top results in a single batch:
	 0 magnetic compass 635 ; Correct match.
Iteration 7; Processing time: 122.50 ms; speed 8.16 fps
imagenet top results in a single batch:
	 0 peacock 84 ; Correct match.
Iteration 8; Processing time: 50.65 ms; speed 19.74 fps
imagenet top results in a single batch:
	 0 pelican 144 ; Correct match.
Iteration 9; Processing time: 56.45 ms; speed 17.71 fps
imagenet top results in a single batch:
	 0 snail 113 ; Correct match.
Iteration 10; Processing time: 58.95 ms; speed 16.96 fps
imagenet top results in a single batch:
	 0 zebra 340 ; Correct match.

processing time for all iterations
average time: 65.40 ms; average speed: 15.29 fps
median time: 57.00 ms; median speed: 17.54 fps
max time: 122.00 ms; max speed: 8.20 fps
min time: 49.00 ms; min speed: 20.41 fps
time percentile 90: 76.10 ms; speed percentile 90: 13.14 fps
time percentile 50: 57.00 ms; speed percentile 50: 17.54 fps
time standard deviation: 20.25
time variance: 410.04
Classification accuracy: 90.00
```

## Submitting gRPC requests based on a dataset from a list of jpeg files:

```bash
usage: jpeg_classification.py [-h] [--images_list IMAGES_LIST]
                              [--grpc_address GRPC_ADDRESS]
                              [--grpc_port GRPC_PORT]
                              [--input_name INPUT_NAME]
                              [--output_name OUTPUT_NAME]
                              [--model_name MODEL_NAME] [--size SIZE]

Do requests to ie_serving and tf_serving using images in numpy format

optional arguments:
  -h, --help            show this help message and exit
  --images_list IMAGES_LIST
                        path to a file with a list of labeled images
  --grpc_address GRPC_ADDRESS
                        Specify url to grpc service. default:localhost
  --grpc_port GRPC_PORT
                        Specify port to grpc service. default: 9000
  --input_name INPUT_NAME
                        Specify input tensor name. default: input
  --output_name OUTPUT_NAME
                        Specify output name. default:
                        resnet_v1_50/predictions/Reshape_1
  --model_name MODEL_NAME
                        Define model name, must be same as is in service.
                        default: resnet
  --size SIZE           The size of the image in the model
```
Usage example:
```bash
python jpeg_classification.py --grpc_port 9001 --input_name data --output_name prob
	Model name: resnet
	Images list file: input_images.txt

images/airliner.jpeg (1, 3, 224, 224) ; data range: 0.0 : 255.0
Processing time: 73.00 ms; speed 2.00 fps 13.79
Detected: 895  Should be: 404
images/arctic-fox.jpeg (1, 3, 224, 224) ; data range: 7.0 : 255.0
Processing time: 52.00 ms; speed 2.00 fps 19.06
Detected: 279  Should be: 279
images/bee.jpeg (1, 3, 224, 224) ; data range: 0.0 : 255.0
Processing time: 82.00 ms; speed 2.00 fps 12.2
Detected: 309  Should be: 309
images/golden_retriever.jpeg (1, 3, 224, 224) ; data range: 0.0 : 255.0
Processing time: 86.00 ms; speed 2.00 fps 11.69
Detected: 207  Should be: 207
images/gorilla.jpeg (1, 3, 224, 224) ; data range: 0.0 : 255.0
Processing time: 65.00 ms; speed 2.00 fps 15.39
Detected: 366  Should be: 366
images/magnetic_compass.jpeg (1, 3, 224, 224) ; data range: 0.0 : 247.0
Processing time: 51.00 ms; speed 2.00 fps 19.7
Detected: 635  Should be: 635
images/peacock.jpeg (1, 3, 224, 224) ; data range: 0.0 : 255.0
Processing time: 61.00 ms; speed 2.00 fps 16.28
Detected: 84  Should be: 84
images/pelican.jpeg (1, 3, 224, 224) ; data range: 0.0 : 255.0
Processing time: 61.00 ms; speed 2.00 fps 16.41
Detected: 144  Should be: 144
images/snail.jpeg (1, 3, 224, 224) ; data range: 0.0 : 248.0
Processing time: 56.00 ms; speed 2.00 fps 17.74
Detected: 113  Should be: 113
images/zebra.jpeg (1, 3, 224, 224) ; data range: 0.0 : 255.0
Processing time: 73.00 ms; speed 2.00 fps 13.68
Detected: 340  Should be: 340

Overall accuracy= 90.0
```

## Getting info about served models
```bash
python get_serving_meta.py --help
usage: get_serving_meta.py [-h] [--grpc_address GRPC_ADDRESS]
                           [--grpc_port GRPC_PORT] [--model_name MODEL_NAME]
                           [--model_version MODEL_VERSION]

Get information about served models

optional arguments:
  -h, --help            show this help message and exit
  --grpc_address GRPC_ADDRESS
                        Specify url to grpc service. default:localhost
  --grpc_port GRPC_PORT
                        Specify port to grpc service. default: 9000
  --model_name MODEL_NAME
                        Define model name, must be same as is in service.
                        default: resnet
  --model_version MODEL_VERSION
                        Define model version - must be numerical
```
Usage example:
```bash
python get_serving_meta.py --grpc_port 9001 --model_name resnet --model_version 1
Getting model metadata for model: resnet
Inputs metadata:
	Input name: data; shape: [1, 3, 224, 224]; dtype: DT_FLOAT
Outputs metadata:
	Output name: prob; shape: [1, 1000]; dtype: DT_FLOAT
```

Refer also to the usage demo in the [jupyter notebook](../example_k8s/OVMS_demo.ipynb).

<<<<<<< HEAD
## Getting model served status

```bash
python get_model_status.py --help
usage: get_model_status.py [-h] [--grpc_address GRPC_ADDRESS]
                           [--grpc_port GRPC_PORT] [--model_name MODEL_NAME]
                           [--model_version MODEL_VERSION]

Get information about the status of served models

optional arguments:
  -h, --help            show this help message and exit
  --grpc_address GRPC_ADDRESS
                        Specify url to grpc service. default:localhost
  --grpc_port GRPC_PORT
                        Specify port to grpc service. default: 9000
  --model_name MODEL_NAME
                        Model name to query. default: resnet
  --model_version MODEL_VERSION
                        Model version to query. Lists all versions if not
                        specified
```

```bash
python get_model_status.py --grpc_port 9000 --model_name resnet
Getting model status for model: resnet

Model version: 2
State AVAILABLE
Error code:  0
Error message:

Model version: 1
State AVAILABLE
Error code:  0
Error message:
=======
## REST API client to predict function
```bash
python rest_serving_client.py --help
usage: rest_serving_client.py [-h] --images_numpy_path IMAGES_NUMPY_PATH
                              [--labels_numpy_path LABELS_NUMPY_PATH]
                              [--rest_url REST_URL] [--rest_port REST_PORT]
                              [--input_name INPUT_NAME]
                              [--output_name OUTPUT_NAME]
                              [--transpose_input {False,True}]
                              [--transpose_method {nchw2nhwc,nhwc2nchw}]
                              [--iterations ITERATIONS]
                              [--batchsize BATCHSIZE]
                              [--model_name MODEL_NAME]
                              [--request_format {row_noname,row_name,column_noname,column_name}]
                              [--model_version MODEL_VERSION]

Sends requests via TensorFlow Serving RESTfull API using images in numpy
format. It displays performance statistics and optionally the model accuracy

optional arguments:
  -h, --help            show this help message and exit
  --images_numpy_path IMAGES_NUMPY_PATH
                        numpy in shape [n,w,h,c] or [n,c,h,w]
  --labels_numpy_path LABELS_NUMPY_PATH
                        numpy in shape [n,1] - can be used to check model
                        accuracy
  --rest_url REST_URL   Specify url to REST API service. default:
                        http://localhost
  --rest_port REST_PORT
                        Specify port to REST API service. default: 5555
  --input_name INPUT_NAME
                        Specify input tensor name. default: input
  --output_name OUTPUT_NAME
                        Specify output name. default:
                        resnet_v1_50/predictions/Reshape_1
  --transpose_input {False,True}
                        Set to False to skip NHWC>NCHW or NCHW>NHWC input
                        transposing. default: True
  --transpose_method {nchw2nhwc,nhwc2nchw}
                        How the input transposition should be executed:
                        nhwc2nchw or nhwc2nchw
  --iterations ITERATIONS
                        Number of requests iterations, as default use number
                        of images in numpy memmap. default: 0 (consume all
                        frames)
  --batchsize BATCHSIZE
                        Number of images in a single request. default: 1
  --model_name MODEL_NAME
                        Define model name, must be same as is in service.
                        default: resnet
  --request_format {row_noname,row_name,column_noname,column_name}
                        Request format according to TF Serving API:
                        row_noname,row_name,column_noname,column_name
  --model_version MODEL_VERSION
                        Model version to be used. Default: LATEST
```
   
```bash
python rest_serving_client.py --images_numpy_path imgs.npy --output_name outputs --input_name in --transpose_input True --labels_numpy_path lbs.npy --rest_port 8500  --batchsize 1 --request_format row_noname
Image data range: 0.0 : 255.0
Start processing:
	Model name: resnet
	Iterations: 10
	Images numpy path: imgs.npy
	Images in shape: (10, 224, 224, 3)

Iteration 1; Processing time: 100.51 ms; speed 9.95 fps
imagenet top results in a single batch:
	 0 space shuttle 812 ; Incorrect match. Should be 404 airliner
Iteration 2; Processing time: 95.58 ms; speed 10.46 fps
imagenet top results in a single batch:
	 0 Arctic fox, white fox, Alopex lagopus 279 ; Correct match.
Iteration 3; Processing time: 103.17 ms; speed 9.69 fps
imagenet top results in a single batch:
	 0 hair slide 584 ; Incorrect match. Should be 309 bee
Iteration 4; Processing time: 90.85 ms; speed 11.01 fps
imagenet top results in a single batch:
	 0 clumber, clumber spaniel 216 ; Incorrect match. Should be 207 golden retriever
Iteration 5; Processing time: 89.56 ms; speed 11.17 fps
imagenet top results in a single batch:
	 0 gorilla, Gorilla gorilla 366 ; Correct match.
Iteration 6; Processing time: 96.82 ms; speed 10.33 fps
imagenet top results in a single batch:
	 0 analog clock 409 ; Incorrect match. Should be 635 magnetic compass
Iteration 7; Processing time: 90.46 ms; speed 11.06 fps
imagenet top results in a single batch:
	 0 peacock 84 ; Correct match.
Iteration 8; Processing time: 101.48 ms; speed 9.85 fps
imagenet top results in a single batch:
	 0 pelican 144 ; Correct match.
Iteration 9; Processing time: 89.02 ms; speed 11.23 fps
imagenet top results in a single batch:
	 0 snail 113 ; Correct match.
Iteration 10; Processing time: 100.40 ms; speed 9.96 fps
imagenet top results in a single batch:
	 0 zebra 340 ; Correct match.

processing time for all iterations
average time: 95.30 ms; average speed: 10.49 fps
median time: 95.50 ms; median speed: 10.47 fps
max time: 103.00 ms; max speed: 9.71 fps
min time: 89.00 ms; min speed: 11.24 fps
time percentile 90: 101.20 ms; speed percentile 90: 9.88 fps
time percentile 50: 95.50 ms; speed percentile 50: 10.47 fps
time standard deviation: 5.22
time variance: 27.21
Classification accuracy: 60.00
```

```bash
python rest_get_serving_meta.py --help
usage: rest_get_serving_meta.py [-h] [--rest_url REST_URL]
                                [--rest_port REST_PORT]
                                [--model_name MODEL_NAME]
                                [--model_version MODEL_VERSION]

Get information about served models

optional arguments:
  -h, --help            show this help message and exit
  --rest_url REST_URL   Specify url to REST API service. default:
                        http://localhost
  --rest_port REST_PORT
                        Specify port to REST API service. default: 5555
  --model_name MODEL_NAME
                        Define model name, must be same as is in service.
                        default: resnet
  --model_version MODEL_VERSION
                        Define model version - must be numerical
>>>>>>> 01634344
```<|MERGE_RESOLUTION|>--- conflicted
+++ resolved
@@ -206,47 +206,87 @@
 Outputs metadata:
 	Output name: prob; shape: [1, 1000]; dtype: DT_FLOAT
 ```
-
-Refer also to the usage demo in the [jupyter notebook](../example_k8s/OVMS_demo.ipynb).
-
-<<<<<<< HEAD
-## Getting model served status
-
-```bash
-python get_model_status.py --help
-usage: get_model_status.py [-h] [--grpc_address GRPC_ADDRESS]
-                           [--grpc_port GRPC_PORT] [--model_name MODEL_NAME]
-                           [--model_version MODEL_VERSION]
-
-Get information about the status of served models
-
-optional arguments:
-  -h, --help            show this help message and exit
-  --grpc_address GRPC_ADDRESS
-                        Specify url to grpc service. default:localhost
-  --grpc_port GRPC_PORT
-                        Specify port to grpc service. default: 9000
-  --model_name MODEL_NAME
-                        Model name to query. default: resnet
+```bash
+python rest_get_serving_meta.py --help
+usage: rest_get_serving_meta.py [-h] [--rest_url REST_URL]
+                                [--rest_port REST_PORT]
+                                [--model_name MODEL_NAME]
+                                [--model_version MODEL_VERSION]
+
+Get information about served models
+
+optional arguments:
+  -h, --help            show this help message and exit
+  --rest_url REST_URL   Specify url to REST API service. default:
+                        http://localhost
+  --rest_port REST_PORT
+                        Specify port to REST API service. default: 5555
+  --model_name MODEL_NAME
+                        Define model name, must be same as is in service.
+                        default: resnet
   --model_version MODEL_VERSION
-                        Model version to query. Lists all versions if not
-                        specified
-```
-
-```bash
-python get_model_status.py --grpc_port 9000 --model_name resnet
-Getting model status for model: resnet
-
-Model version: 2
-State AVAILABLE
-Error code:  0
-Error message:
-
-Model version: 1
-State AVAILABLE
-Error code:  0
-Error message:
-=======
+                        Define model version - must be numerical
+```
+
+```json
+python rest_get_serving_meta.py --rest_port 8000
+{
+  "modelSpec": {
+    "name": "resnet",
+    "version": "1"
+  },
+  "metadata": {
+    "signature_def": {
+      "@type": "type.googleapis.com/tensorflow.serving.SignatureDefMap",
+      "signatureDef": {
+#
+        "serving_default": {
+          "inputs": {
+            "data": {
+              "name": "data_2:0",
+              "dtype": "DT_FLOAT",
+              "tensorShape": {
+                "dim": [
+                  {
+                    "size": "1"
+                  },
+                  {
+                    "size": "3"
+                  },
+                  {
+                    "size": "224"
+                  },
+                  {
+                    "size": "224"
+                  }
+                ]
+              }
+            }
+          },
+          "outputs": {
+            "prob": {
+              "name": "prob_2:0",
+              "dtype": "DT_FLOAT",
+              "tensorShape": {
+                "dim": [
+                  {
+                    "size": "1"
+                  },
+                  {
+                    "size": "1000"
+                  }
+                ]
+              }
+            }
+          },
+          "methodName": "tensorflow/serving/predict"
+        }
+      }
+    }
+  }
+}
+```
+
 ## REST API client to predict function
 ```bash
 python rest_serving_client.py --help
@@ -305,65 +345,113 @@
 ```
    
 ```bash
-python rest_serving_client.py --images_numpy_path imgs.npy --output_name outputs --input_name in --transpose_input True --labels_numpy_path lbs.npy --rest_port 8500  --batchsize 1 --request_format row_noname
-Image data range: 0.0 : 255.0
+python rest_serving_client.py --images_numpy_path imgs.npy --labels_numpy_path lbs.npy --input_name data --output_name prob --rest_port 8000 --transpose_input False
+('Image data range:', 0, ':', 255)
 Start processing:
 	Model name: resnet
 	Iterations: 10
 	Images numpy path: imgs.npy
-	Images in shape: (10, 224, 224, 3)
-
-Iteration 1; Processing time: 100.51 ms; speed 9.95 fps
-imagenet top results in a single batch:
-	 0 space shuttle 812 ; Incorrect match. Should be 404 airliner
-Iteration 2; Processing time: 95.58 ms; speed 10.46 fps
-imagenet top results in a single batch:
-	 0 Arctic fox, white fox, Alopex lagopus 279 ; Correct match.
-Iteration 3; Processing time: 103.17 ms; speed 9.69 fps
-imagenet top results in a single batch:
-	 0 hair slide 584 ; Incorrect match. Should be 309 bee
-Iteration 4; Processing time: 90.85 ms; speed 11.01 fps
-imagenet top results in a single batch:
-	 0 clumber, clumber spaniel 216 ; Incorrect match. Should be 207 golden retriever
-Iteration 5; Processing time: 89.56 ms; speed 11.17 fps
-imagenet top results in a single batch:
-	 0 gorilla, Gorilla gorilla 366 ; Correct match.
-Iteration 6; Processing time: 96.82 ms; speed 10.33 fps
-imagenet top results in a single batch:
-	 0 analog clock 409 ; Incorrect match. Should be 635 magnetic compass
-Iteration 7; Processing time: 90.46 ms; speed 11.06 fps
-imagenet top results in a single batch:
-	 0 peacock 84 ; Correct match.
-Iteration 8; Processing time: 101.48 ms; speed 9.85 fps
-imagenet top results in a single batch:
-	 0 pelican 144 ; Correct match.
-Iteration 9; Processing time: 89.02 ms; speed 11.23 fps
-imagenet top results in a single batch:
-	 0 snail 113 ; Correct match.
-Iteration 10; Processing time: 100.40 ms; speed 9.96 fps
-imagenet top results in a single batch:
-	 0 zebra 340 ; Correct match.
+	Images in shape: (10, 3, 224, 224)
+
+output shape: (1, 1000)
+Iteration 1; Processing time: 57.42 ms; speed 17.41 fps
+imagenet top results in a single batch:
+('\t', 0, 'airliner', 404, '; Correct match.')
+output shape: (1, 1000)
+Iteration 2; Processing time: 57.65 ms; speed 17.35 fps
+imagenet top results in a single batch:
+('\t', 0, 'Arctic fox, white fox, Alopex lagopus', 279, '; Correct match.')
+output shape: (1, 1000)
+Iteration 3; Processing time: 59.21 ms; speed 16.89 fps
+imagenet top results in a single batch:
+('\t', 0, 'bee', 309, '; Correct match.')
+output shape: (1, 1000)
+Iteration 4; Processing time: 59.64 ms; speed 16.77 fps
+imagenet top results in a single batch:
+('\t', 0, 'golden retriever', 207, '; Correct match.')
+output shape: (1, 1000)
+Iteration 5; Processing time: 59.96 ms; speed 16.68 fps
+imagenet top results in a single batch:
+('\t', 0, 'gorilla, Gorilla gorilla', 366, '; Correct match.')
+output shape: (1, 1000)
+Iteration 6; Processing time: 59.41 ms; speed 16.83 fps
+imagenet top results in a single batch:
+('\t', 0, 'magnetic compass', 635, '; Correct match.')
+output shape: (1, 1000)
+Iteration 7; Processing time: 59.45 ms; speed 16.82 fps
+imagenet top results in a single batch:
+('\t', 0, 'peacock', 84, '; Correct match.')
+output shape: (1, 1000)
+Iteration 8; Processing time: 59.91 ms; speed 16.69 fps
+imagenet top results in a single batch:
+('\t', 0, 'pelican', 144, '; Correct match.')
+output shape: (1, 1000)
+Iteration 9; Processing time: 63.17 ms; speed 15.83 fps
+imagenet top results in a single batch:
+('\t', 0, 'snail', 113, '; Correct match.')
+output shape: (1, 1000)
+Iteration 10; Processing time: 52.59 ms; speed 19.01 fps
+imagenet top results in a single batch:
+('\t', 0, 'zebra', 340, '; Correct match.')
 
 processing time for all iterations
-average time: 95.30 ms; average speed: 10.49 fps
-median time: 95.50 ms; median speed: 10.47 fps
-max time: 103.00 ms; max speed: 9.71 fps
-min time: 89.00 ms; min speed: 11.24 fps
-time percentile 90: 101.20 ms; speed percentile 90: 9.88 fps
-time percentile 50: 95.50 ms; speed percentile 50: 10.47 fps
-time standard deviation: 5.22
-time variance: 27.21
-Classification accuracy: 60.00
-```
-
-```bash
-python rest_get_serving_meta.py --help
-usage: rest_get_serving_meta.py [-h] [--rest_url REST_URL]
+average time: 58.30 ms; average speed: 17.15 fps
+median time: 59.00 ms; median speed: 16.95 fps
+max time: 63.00 ms; max speed: 15.00 fps
+min time: 52.00 ms; min speed: 19.00 fps
+time percentile 90: 59.40 ms; speed percentile 90: 16.84 fps
+time percentile 50: 59.00 ms; speed percentile 50: 16.95 fps
+time standard deviation: 2.61
+time variance: 6.81
+Classification accuracy: 100.00
+```
+
+## Getting model served status
+
+```bash
+python get_model_status.py --help
+usage: get_model_status.py [-h] [--grpc_address GRPC_ADDRESS]
+                           [--grpc_port GRPC_PORT] [--model_name MODEL_NAME]
+                           [--model_version MODEL_VERSION]
+
+Get information about the status of served models
+
+optional arguments:
+  -h, --help            show this help message and exit
+  --grpc_address GRPC_ADDRESS
+                        Specify url to grpc service. default:localhost
+  --grpc_port GRPC_PORT
+                        Specify port to grpc service. default: 9000
+  --model_name MODEL_NAME
+                        Model name to query. default: resnet
+  --model_version MODEL_VERSION
+                        Model version to query. Lists all versions if not
+                        specified
+```
+
+```bash
+python get_model_status.py --grpc_port 9000 --model_name resnet
+Getting model status for model: resnet
+
+Model version: 2
+State AVAILABLE
+Error code:  0
+Error message:
+
+Model version: 1
+State AVAILABLE
+Error code:  0
+Error message:
+```
+
+```bash
+python rest_get_model_status.py --help
+usage: rest_get_model_status.py [-h] [--rest_url REST_URL]
                                 [--rest_port REST_PORT]
                                 [--model_name MODEL_NAME]
                                 [--model_version MODEL_VERSION]
 
-Get information about served models
+Get served models status
 
 optional arguments:
   -h, --help            show this help message and exit
@@ -372,9 +460,16 @@
   --rest_port REST_PORT
                         Specify port to REST API service. default: 5555
   --model_name MODEL_NAME
-                        Define model name, must be same as is in service.
+                        Model name to query, must be same as is in service.
                         default: resnet
   --model_version MODEL_VERSION
-                        Define model version - must be numerical
->>>>>>> 01634344
-```+                        Model version to query - must be numerical. List all
+                        version if omitted
+```
+
+```bash
+python rest_get_model_status.py --rest_port 8000 --model_version 1
+{'model_version_status': [{'version': '1', 'state': 'AVAILABLE', 'status': {'error_code': 'OK', 'error_message': ''}}]}
+```
+
+Refer also to the usage demo in the [jupyter notebook](../example_k8s/OVMS_demo.ipynb).