# Samples based on tensorflow-serving-api package

This document contains examples to run *GetModelStatus*, *GetModelMetadata*, *Predict* functions over gRPC API and REST API.
Samples are based on [tensorflow-serving-api](https://pypi.org/project/tensorflow-serving-api/) package. 

> **Note** : _tensorflow-serving-api_ package is heavy as it includes _tensorflow_ as its dependency. For a lightweight alternative, see [ovmsclient](https://pypi.org/project/ovmsclient/) package (along with the [samples](../../ovmsclient/samples))

It covers following topics:
* <a href="#grpc-api">gRPC API Client Examples </a>
* <a href="#rest-api">REST API Client Examples  </a>

## Requirement

**Note**: Provided examples and their dependencies are updated and validated for Python 3.6+ version. For older versions of Python, dependencies versions adjustment might be required.

Clone the repository and enter directory:

```bash
git clone https://github.com/openvinotoolkit/model_server.git
cd model_server/client/python/tensorflow-serving-api/samples
```

Install client dependencies:
```bash
pip3 install -r requirements.txt
```

In the examples listed below, OVMS can be started using a command:
```bash
wget -N https://storage.openvinotoolkit.org/repositories/open_model_zoo/2022.1/models_bin/2/resnet50-binary-0001/FP32-INT1/resnet50-binary-0001.{xml,bin} -P models/resnet50/1
docker run -d -u $(id -u) -v $(pwd)/models:/models -p 8000:8000 -p 9000:9000 openvino/model_server:latest --model_name resnet --model_path /models/resnet50 --port 9000 --rest_port 8000
```

## gRPC API Client Examples <a name="grpc-api"></a>

### Model Status API 

- Command

```bash
python grpc_get_model_status.py --help
usage: grpc_get_model_status.py [-h] [--grpc_address GRPC_ADDRESS]
                           [--grpc_port GRPC_PORT]
                           [--model_name MODEL_NAME]
                           [--model_version MODEL_VERSION]

```

- Arguments

| Argument      | Description |
| :---        |    :----   |
| -h, --help       | Show help message and exit       |
| --grpc_address GRPC_ADDRESS   |   Specify url to grpc service. Default: localhost      |
| --grpc_port GRPC_PORT | Specify port to grpc service. Default: 9000 |
| --model_name MODEL_NAME | Model name to query. Default: resnet | 
| --model_version MODEL_VERSION | Model version to query. Lists all versions if not specified |


- Usage Example

```bash
python grpc_get_model_status.py --grpc_port 9000 --model_name resnet

Getting model status for model: resnet

Model version: 1
State AVAILABLE
Error code:  0
Error message:  OK
```


### Model Metadata API


- Command

```bash
python grpc_get_model_metadata.py --help
usage: grpc_get_model_metadata.py [-h] [--grpc_address GRPC_ADDRESS]
                           [--grpc_port GRPC_PORT]
                           [--model_name MODEL_NAME]
                           [--model_version MODEL_VERSION]

```

- Arguments

| Argument      | Description |
| :---        |    :----   |
| -h, --help       | Show this help message and exit       |
| --grpc_address GRPC_ADDRESS   |   Specify url to grpc service. Default:localhost      |
| --grpc_port GRPC_PORT | Specify port to grpc service. Default: 9000 |
| --model_name MODEL_NAME | Define model name, must be same as is in service. Default: resnet | 
| --model_version MODEL_VERSION | Define model version - must be numerical |


- Usage Example

```bash
python grpc_get_model_metadata.py --grpc_port 9000 --model_name resnet --model_version 1

Getting model metadata for model: resnet
Inputs metadata:
	Input name: 0; shape: [1, 3, 224, 224]; dtype: DT_FLOAT
Outputs metadata:
	Output name: 1463; shape: [1, 1000]; dtype: DT_FLOAT
```

### Predict API 

#### **Submitting gRPC requests based on a dataset from numpy files:**

- Command

```bash
python grpc_predict_resnet.py --help
usage: grpc_predict_resnet.py [-h] --images_numpy_path IMAGES_NUMPY_PATH
                              [--labels_numpy_path LABELS_NUMPY_PATH]
                              [--grpc_address GRPC_ADDRESS]
                              [--grpc_port GRPC_PORT]
                              [--input_name INPUT_NAME]
                              [--output_name OUTPUT_NAME]
                              [--transpose_input {False,True}]
                              [--transpose_method {nchw2nhwc,nhwc2nchw}]
                              [--iterations ITERATIONS]
                              [--batchsize BATCHSIZE]
                              [--model_name MODEL_NAME]
                              [--pipeline_name PIPELINE_NAME] 
                              [--dag-batch-size-auto] [--tls]
                              [--server_cert SERVER_CERT]
                              [--client_cert CLIENT_CERT]
                              [--client_key CLIENT_KEY]
```

- Arguments

| Argument      | Description |
| :---        |    :----   |
| -h,--help       | Show help message and exit       |
| --images_numpy_path   |   Numpy in shape [n,w,h,c] or [n,c,h,w]      |
| --labels_numpy_path | Numpy in shape [n,1] - can be used to check model accuracy |
| --grpc_address GRPC_ADDRESS | Specify url to grpc service. Default:localhost | 
| --grpc_port GRPC_PORT | Specify port to grpc service. Default: 9000 |
| --input_name | Specify input tensor name. Default: input |
| --output_name | Specify output name. Default: resnet_v1_50/predictions/Reshape_1 |
| --transpose_input {False,True}|  Set to False to skip NHWC>NCHW or NCHW>NHWC input transposing. Default: True|
| --transpose_method {nchw2nhwc,nhwc2nchw} | How the input transposition should be executed: nhwc2nchw or nhwc2nchw. Default nhwc2nchw|
| --iterations | Number of requests iterations, as default use number of images in numpy memmap. Default: 0 (consume all frames)|
| --batchsize | Number of images in a single request. Default: 1 |
| --model_name | Define model name, must be same as is in service. Default: resnet|
| --pipeline_name | Define pipeline name, must be same as is in service |
| --dag-batch-size-auto | Add demultiplexer dimension at front |
| --tls | enables TLS communication with gRPC endpoint |
| --server_cert SERVER_CERT | Path to the server certificate, used only with TLS communication |
| --client_cert CLIENT_CERT | Path to the client certificate, used only with TLS communication |
| --client_key CLIENT_KEY | Path to the client key, used only with TLS communication |


- Usage example

```bash
python grpc_predict_resnet.py --grpc_port 9000 --images_numpy_path ../../imgs.npy --input_name 0 --output_name 1463 --transpose_input False --labels_numpy_path ../../lbs.npy

Image data range: 0.0 : 255.0
Start processing:
        Model name: resnet
        Iterations: 10
        Images numpy path: ../../imgs.npy
        Numpy file shape: (10, 3, 224, 224)

Iteration 1; Processing time: 29.75 ms; speed 33.62 fps
imagenet top results in a single batch:
         0 airliner 404 ; Correct match.
Iteration 2; Processing time: 27.06 ms; speed 36.96 fps
imagenet top results in a single batch:
         0 Arctic fox, white fox, Alopex lagopus 279 ; Correct match.
Iteration 3; Processing time: 26.81 ms; speed 37.30 fps
imagenet top results in a single batch:
         0 bee 309 ; Correct match.
Iteration 4; Processing time: 27.25 ms; speed 36.70 fps
imagenet top results in a single batch:
         0 golden retriever 207 ; Correct match.
Iteration 5; Processing time: 25.64 ms; speed 39.00 fps
imagenet top results in a single batch:
         0 gorilla, Gorilla gorilla 366 ; Correct match.
Iteration 6; Processing time: 34.41 ms; speed 29.06 fps
imagenet top results in a single batch:
         0 magnetic compass 635 ; Correct match.
Iteration 7; Processing time: 23.39 ms; speed 42.75 fps
imagenet top results in a single batch:
         0 peacock 84 ; Correct match.
Iteration 8; Processing time: 23.82 ms; speed 41.98 fps
imagenet top results in a single batch:
         0 pelican 144 ; Correct match.
Iteration 9; Processing time: 25.66 ms; speed 38.97 fps
imagenet top results in a single batch:
         0 snail 113 ; Correct match.
Iteration 10; Processing time: 22.44 ms; speed 44.57 fps
imagenet top results in a single batch:
         0 zebra 340 ; Correct match.

processing time for all iterations
average time: 26.10 ms; average speed: 38.31 fps
median time: 25.50 ms; median speed: 39.22 fps
max time: 34.00 ms; min speed: 29.41 fps
min time: 22.00 ms; max speed: 45.45 fps
time percentile 90: 29.50 ms; speed percentile 90: 33.90 fps
time percentile 50: 25.50 ms; speed percentile 50: 39.22 fps
time standard deviation: 3.33
time variance: 11.09
Classification accuracy: 100.00
```

#### **Submitting gRPC requests with data in binary format:**

Using binary inputs feature requires loading model with layout set to `--layout NHWC:NCHW`:
```bash
wget -N https://storage.openvinotoolkit.org/repositories/open_model_zoo/2022.1/models_bin/2/resnet50-binary-0001/FP32-INT1/resnet50-binary-0001.{xml,bin} -P models/resnet50/1
docker run -d -u $(id -u) -v $(pwd)/models:/models -p 8000:8000 -p 9000:9000 openvino/model_server:latest --model_name resnet --model_path /models/resnet50 --port 9000 --rest_port 8000 --layout NHWC:NCHW
```
```bash
python grpc_predict_binary_resnet.py --help
usage: grpc_predict_binary_resnet.py [-h] [--images_list IMAGES_LIST]
                                     [--grpc_address GRPC_ADDRESS]
                                     [--grpc_port GRPC_PORT]
                                     [--input_name INPUT_NAME]
                                     [--output_name OUTPUT_NAME]
                                     [--model_name MODEL_NAME]
                                     [--batchsize BATCHSIZE]
```

- Arguments

| Argument      | Description |
| :---        |    :----   |
|  -h, --help | show this help message and exit
|  --images_list IMAGES_LIST | path to a file with a list of labeled images |
|  --grpc_address GRPC_ADDRESS | Specify url to grpc service. default:localhost |
|  --grpc_port GRPC_PORT | Specify port to grpc service. default: 9000 |
|  --input_name INPUT_NAME | Specify input tensor name. default: image_bytes |
|  --output_name OUTPUT_NAME | Specify output name. default: probabilities |
|  --model_name MODEL_NAME | Define model name, must be same as is in service default: resnet |
|  --batchsize BATCHSIZE | Number of images in a single request. default: 1 |


- Usage example
```bash
python grpc_predict_binary_resnet.py --grpc_address localhost --model_name resnet --input_name 0 --output_name 1463 --grpc_port 9000 --images ../../resnet_input_images.txt

Start processing:
        Model name: resnet
        Images list file: ../../resnet_input_images.txt
Batch: 0; Processing time: 31.59 ms; speed 31.65 fps
         1 airliner 404 ; Correct match.
Batch: 1; Processing time: 30.08 ms; speed 33.24 fps
         2 Arctic fox, white fox, Alopex lagopus 279 ; Correct match.
Batch: 2; Processing time: 28.80 ms; speed 34.72 fps
         3 bee 309 ; Correct match.
Batch: 3; Processing time: 29.39 ms; speed 34.03 fps
         4 golden retriever 207 ; Correct match.
Batch: 4; Processing time: 29.91 ms; speed 33.43 fps
         5 gorilla, Gorilla gorilla 366 ; Correct match.
Batch: 5; Processing time: 28.52 ms; speed 35.07 fps
         6 magnetic compass 635 ; Correct match.
Batch: 6; Processing time: 28.69 ms; speed 34.85 fps
         7 peacock 84 ; Correct match.
Batch: 7; Processing time: 26.02 ms; speed 38.43 fps
         8 pelican 144 ; Correct match.
Batch: 8; Processing time: 24.28 ms; speed 41.19 fps
         9 snail 113 ; Correct match.
Batch: 9; Processing time: 29.93 ms; speed 33.41 fps
         10 zebra 340 ; Correct match.
Overall accuracy= 100.0 %
Average latency= 28.2 ms
```


## REST API Client Examples<a name="rest-api"></a>

Access to Google Cloud Storage might require proper configuration of https_proxy in the docker engine or in the docker container.
In the examples listed below, OVMS can be started using a command:
```bash
wget -N https://storage.openvinotoolkit.org/repositories/open_model_zoo/2022.1/models_bin/2/resnet50-binary-0001/FP32-INT1/resnet50-binary-0001.{xml,bin} -P models/resnet50/1
docker run -d -u $(id -u) -v $(pwd)/models:/models -p 8000:8000 -p 9000:9000 openvino/model_server:latest --model_name resnet --model_path /models/resnet50 --port 9000 --rest_port 8000
```

### Model Status API
- Command
```bash 
python rest_get_model_status.py --help
usage: rest_get_model_status.py [-h] [--rest_url REST_URL]
                                [--rest_port REST_PORT]
                                [--model_name MODEL_NAME]
                                [--model_version MODEL_VERSION]
                                [--client_cert CLIENT_CERT]
                                [--client_key CLIENT_KEY]
                                [--ignore_server_verification]
                                [--server_cert SERVER_CERT]
```
- Arguments 

| Argument      | Description |
| :---        |    :----   |
| -h, --help | Show help message and exit|
| --rest_url REST_URL | Specify url to REST API service. Default:http://localhost|
| --rest_port REST_PORT | Specify port to REST API service. Default: 8000|
| --model_name MODEL_NAME| Model name to query, must be same as is in service. Default : resnet|
| --model_version MODEL_VERSION | Model version to query - must be numerical. List all version if omitted |
| --client_cert CLIENT_CERT | Specify mTLS client certificate file. Default: None.|
| --client_key CLIENT_KEY | Specify mTLS client key file. Default: None. |
| --ignore_server_verification | Skip TLS host verification. Do not use in production. Default: False. |
| --server_cert SERVER_CERT | Path to a custom directory containing trusted CA certificates, server certificate, or a CA_BUNDLE file. Default: None, will use default system CA cert store. |

- Usage Example 
```bash
python rest_get_model_status.py --rest_port 8000 --model_version 1
{
 "model_version_status": [
  {
   "version": "1",
   "state": "AVAILABLE",
   "status": {
    "error_code": "OK",
    "error_message": "OK"
   }
  }
 ]
}
```

### Model Metadata API
- Command
```bash
python rest_get_model_metadata.py --help
usage: rest_get_model_metadata.py [-h] [--rest_url REST_URL]
                                  [--rest_port REST_PORT]
                                  [--model_name MODEL_NAME]
                                  [--model_version MODEL_VERSION]
                                  [--client_cert CLIENT_CERT]
                                  [--client_key CLIENT_KEY]
                                  [--ignore_server_verification]
                                  [--server_cert SERVER_CERT]
```
- Arguments 

| Argument      | Description |
| :---        |    :----   |
|  -h, --help | show this help message and exit |
|  --rest_url REST_URL | Specify url to REST API service. default: http://localhost |
|  --rest_port REST_PORT | Specify port to REST API service. default: 8000 |
|  --model_name MODEL_NAME | Define model name, must be same as is in service. default: resnet |
|  --model_version MODEL_VERSION | Define model version - must be numerical |
|  --client_cert CLIENT_CERT | Specify mTLS client certificate file. Default: None. |
|  --client_key CLIENT_KEY | Specify mTLS client key file. Default: None. |
|  --ignore_server_verification | Skip TLS host verification. Do not use in production. Default: False. |
|  --server_cert SERVER_CERT | Path to a custom directory containing trusted CA certificates, server certificate, or a CA_BUNDLE file. |

- Usage Example
```bash
python rest_get_model_metadata.py --rest_port 8000
{
 "modelSpec": {
  "name": "resnet",
  "signatureName": "",
  "version": "1"
 },
 "metadata": {
  "signature_def": {
   "@type": "type.googleapis.com/tensorflow.serving.SignatureDefMap",
   "signatureDef": {
    "serving_default": {
     "inputs": {
      "0": {
       "dtype": "DT_FLOAT",
       "tensorShape": {
        "dim": [
         {
          "size": "1",
          "name": ""
         },
         {
          "size": "3",
          "name": ""
         },
         {
          "size": "224",
          "name": ""
         },
         {
          "size": "224",
          "name": ""
         }
        ],
        "unknownRank": false
       },
       "name": "0"
      }
     },
     "outputs": {
      "1463": {
       "dtype": "DT_FLOAT",
       "tensorShape": {
        "dim": [
         {
          "size": "1",
          "name": ""
         },
         {
          "size": "1000",
          "name": ""
         }
        ],
        "unknownRank": false
       },
       "name": "1463"
      }
     },
     "methodName": ""
    }
   }
  }
 }
}
```

### Predict API

- Command :
```bash
python rest_predict_resnet.py --help
usage: rest_predict_resnet.py [-h] --images_numpy_path IMAGES_NUMPY_PATH
                              [--labels_numpy_path LABELS_NUMPY_PATH]
                              [--rest_url REST_URL] [--rest_port REST_PORT]
                              [--input_name INPUT_NAME]
                              [--output_name OUTPUT_NAME]
                              [--transpose_input {False,True}]
                              [--transpose_method {nchw2nhwc,nhwc2nchw}]
                              [--iterations ITERATIONS]
                              [--batchsize BATCHSIZE]
                              [--model_name MODEL_NAME]
                              [--request_format {row_noname,row_name,column_noname,column_name}]
                              [--model_version MODEL_VERSION]
                              [--client_cert CLIENT_CERT]
                              [--client_key CLIENT_KEY]
                              [--ignore_server_verification]
                              [--server_cert SERVER_CERT]
```

- Arguments :

| Argument      | Description |
| :---        |    :----   |
| -h, --help       | Show help message and exit       |
| --images_numpy_path IMAGES_NUMPY_PATH |   Numpy in shape [n,w,h,c] or [n,c,h,w]      |
| --labels_numpy_path LABELS_NUMPY_PATH| Numpy in shape [n,1] - can be used to check model accuracy |
| --rest_url REST_URL| Specify url to REST API service. Default: http://localhost | 
| --rest_port REST_PORT| Specify port to REST API service. Default: 8000 |
| --input_name INPUT_NAME| Specify input tensor name. Default: input |
| --output_name OUTPUT_NAME| Specify output name. Default: resnet_v1_50/predictions/Reshape_1 |
| --transpose_input {False,True}| Set to False to skip NHWC>NCHW or NCHW>NHWC input transposing. Default: True|
| --transpose_method {nchw2nhwc,nhwc2nchw} | How the input transposition should be executed: nhwc2nchw or nhwc2nchw |
| --iterations ITERATIONS| Number of requests iterations, as default use number of images in numpy memmap. Default: 0 (consume all frames)|
| --batchsize BATCHSIZE| Number of images in a single request. Default: 1 |
| --model_name MODEL_NAME| Define model name, must be same as is in service. Default: resnet|
| --request_format {row_noname,row_name,column_noname,column_name}| Request format according to TF Serving API:row_noname,row_name,column_noname,column_name|
| --model_version MODEL_VERSION| Model version to be used. Default: LATEST |
| --client_cert CLIENT_CERT | Specify mTLS client certificate file. Default: None |
| --client_key CLIENT_KEY | Specify mTLS client key file. Default: None |
| --ignore_server_verification | Skip TLS host verification. Do not use in production. Default: False |
| --server_cert SERVER_CERT | Path to a custom directory containing trusted CA certificates, server certificate, or a CA_BUNDLE file. Default: None, will use default system CA cert store |

- Usage Example
```bash
python rest_predict_resnet.py --images_numpy_path ../../imgs.npy --labels_numpy_path ../../lbs.npy --input_name 0 --output_name 1463 --rest_port 8000 --transpose_input False

Image data range: 0 : 255
Start processing:
        Model name: resnet
        Iterations: 10
        Images numpy path: ../../imgs.npy
        Images in shape: (10, 3, 224, 224)

output shape: (1, 1000)
Iteration 1; Processing time: 54.98 ms; speed 18.19 fps
imagenet top results in a single batch:
         0 airliner 404 ; Correct match.
output shape: (1, 1000)
Iteration 2; Processing time: 46.54 ms; speed 21.49 fps
imagenet top results in a single batch:
         0 Arctic fox, white fox, Alopex lagopus 279 ; Correct match.
output shape: (1, 1000)
Iteration 3; Processing time: 50.70 ms; speed 19.73 fps
imagenet top results in a single batch:
         0 bee 309 ; Correct match.
output shape: (1, 1000)
Iteration 4; Processing time: 46.89 ms; speed 21.33 fps
imagenet top results in a single batch:
         0 golden retriever 207 ; Correct match.
output shape: (1, 1000)
Iteration 5; Processing time: 45.78 ms; speed 21.84 fps
imagenet top results in a single batch:
         0 gorilla, Gorilla gorilla 366 ; Correct match.
output shape: (1, 1000)
Iteration 6; Processing time: 48.72 ms; speed 20.53 fps
imagenet top results in a single batch:
         0 magnetic compass 635 ; Correct match.
output shape: (1, 1000)
Iteration 7; Processing time: 45.20 ms; speed 22.12 fps
imagenet top results in a single batch:
         0 peacock 84 ; Correct match.
output shape: (1, 1000)
Iteration 8; Processing time: 45.50 ms; speed 21.98 fps
imagenet top results in a single batch:
         0 pelican 144 ; Correct match.
output shape: (1, 1000)
Iteration 9; Processing time: 45.30 ms; speed 22.08 fps
imagenet top results in a single batch:
         0 snail 113 ; Correct match.
output shape: (1, 1000)
Iteration 10; Processing time: 44.19 ms; speed 22.63 fps
imagenet top results in a single batch:
         0 zebra 340 ; Correct match.

processing time for all iterations
average time: 46.80 ms; average speed: 21.37 fps
median time: 45.50 ms; median speed: 21.98 fps
max time: 54.00 ms; min speed: 18.52 fps
min time: 44.00 ms; max speed: 22.73 fps
time percentile 90: 50.40 ms; speed percentile 90: 19.84 fps
time percentile 50: 45.50 ms; speed percentile 50: 21.98 fps
time standard deviation: 2.93
time variance: 8.56
Classification accuracy: 100.00
```
#### **Submitting REST requests with data in binary format:**

Using binary inputs feature requires loading model with layout set to `--layout NHWC:NCHW`:
```bash
wget -N https://storage.openvinotoolkit.org/repositories/open_model_zoo/2022.1/models_bin/2/resnet50-binary-0001/FP32-INT1/resnet50-binary-0001.{xml,bin} -P models/resnet50/1
docker run -d -u $(id -u) -v $(pwd)/models:/models -p 8000:8000 -p 9000:9000 openvino/model_server:latest --model_name resnet --model_path /models/resnet50 --port 9000 --rest_port 8000 --layout NHWC:NCHW
```

```bash
python rest_predict_binary_resnet.py --help
usage: rest_predict_binary_resnet.py [-h] [--images_list IMAGES_LIST]
                                     [--rest_url REST_URL]
                                     [--input_name INPUT_NAME]
                                     [--output_name OUTPUT_NAME]
                                     [--model_name MODEL_NAME]
                                     [--request_format {row_noname,row_name,column_noname,column_name}]
                                     [--batchsize BATCHSIZE]
```

- Arguments


| Argument      | Description |
| :---        |    :----   |
|  -h, --help | show this help message and exit |
|  --images_list IMAGES_LIST | path to a file with a list of labeled images |
|  --rest_url REST_URL | Specify url to REST API service. default: http://localhost:8000 |
|  --input_name INPUT_NAME | Specify input tensor name. default: image_bytes |
|  --output_name OUTPUT_NAME | Specify output name. default: probabilities |
|  --model_name MODEL_NAME | Define model name, must be same as is in service default: resnet |
|  --request_format {row_noname,row_name,column_noname,column_name} | Request format according to TF Serving API: row_noname,row_name,column_noname,column_name |
|  --batchsize BATCHSIZE | Number of images in a single request. default: 1 |


- Usage example
```bash
<<<<<<< HEAD
python rest_predict_binary_resnet.py --rest_url http://localhost:8000 --model_name resnet --input_name 0 --output_name 1463  --images input_images.txt
=======
python rest_predict_binary_resnet.py --rest_url http://localhost:8000 --model_name resnet --input_name 0 --output_name 1463  --images ../../resnet_input_images.txt
>>>>>>> 26f95e92

Start processing:
        Model name: resnet
        Images list file: ../../resnet_input_images.txt
Batch: 0; Processing time: 21.47 ms; speed 46.57 fps
output shape: (1, 1000)
         1 airliner 404 ; Correct match.
Batch: 1; Processing time: 22.43 ms; speed 44.58 fps
output shape: (1, 1000)
         2 Arctic fox, white fox, Alopex lagopus 279 ; Correct match.
Batch: 2; Processing time: 24.57 ms; speed 40.71 fps
output shape: (1, 1000)
         3 bee 309 ; Correct match.
Batch: 3; Processing time: 30.92 ms; speed 32.34 fps
output shape: (1, 1000)
         4 golden retriever 207 ; Correct match.
Batch: 4; Processing time: 30.70 ms; speed 32.58 fps
output shape: (1, 1000)
         5 gorilla, Gorilla gorilla 366 ; Correct match.
Batch: 5; Processing time: 30.26 ms; speed 33.05 fps
output shape: (1, 1000)
         6 magnetic compass 635 ; Correct match.
Batch: 6; Processing time: 31.26 ms; speed 31.99 fps
output shape: (1, 1000)
         7 peacock 84 ; Correct match.
Batch: 7; Processing time: 29.17 ms; speed 34.28 fps
output shape: (1, 1000)
         8 pelican 144 ; Correct match.
Batch: 8; Processing time: 25.83 ms; speed 38.71 fps
output shape: (1, 1000)
         9 snail 113 ; Correct match.
Batch: 9; Processing time: 32.50 ms; speed 30.77 fps
output shape: (1, 1000)
         10 zebra 340 ; Correct match.
Overall accuracy= 100.0 %
Average latency= 27.4 ms
```<|MERGE_RESOLUTION|>--- conflicted
+++ resolved
@@ -570,11 +570,7 @@
 
 - Usage example
 ```bash
-<<<<<<< HEAD
-python rest_predict_binary_resnet.py --rest_url http://localhost:8000 --model_name resnet --input_name 0 --output_name 1463  --images input_images.txt
-=======
 python rest_predict_binary_resnet.py --rest_url http://localhost:8000 --model_name resnet --input_name 0 --output_name 1463  --images ../../resnet_input_images.txt
->>>>>>> 26f95e92
 
 Start processing:
         Model name: resnet
