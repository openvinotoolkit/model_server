--- conflicted
+++ resolved
@@ -85,11 +85,7 @@
   if !errorlevel! neq 0 exit /b !errorlevel!
 )
 
-<<<<<<< HEAD
-if exist "%~1\%RERANK_MODEL%\ov" (
-=======
 if exist "%~1\%RERANK_MODEL%\tmp" (
->>>>>>> 6953c826
   echo Models directory %~1\%RERANK_MODEL%\ov exists. Skipping downloading models.
 ) else (
   echo Downloading rerank model to %~1\%RERANK_MODEL%\ov directory.
