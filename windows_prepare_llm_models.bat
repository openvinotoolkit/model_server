--- conflicted
+++ resolved
@@ -42,13 +42,8 @@
 set MODELS_LIST=%TEXT_GENERATION_MODEL% %EMBEDDING_MODEL% %EMBEDDING_MODEL%\ov %RERANK_MODEL% %VLM_MODEL% %QWEN3_MODEL% %LLAMA3_MODEL% %HERMES3_MODEL% %PHI4_MODEL%
 
 set "ALL_EXIST=1"
-<<<<<<< HEAD
-for %%M in (%MODELS_LIST%) do (
-  if not exist "%~1\%%M" (
-=======
 for %%M in ("%MODELS_LIST%") do (
   if not exist "%~1\%%~M" (
->>>>>>> 7ecec163
     set "ALL_EXIST=0"
   )
 )
