--- conflicted
+++ resolved
@@ -4,11 +4,8 @@
 # Check if pip is installed
 python3 -m pip --version || bash -c "echo pip3 is not installed; exit 1"
 
-<<<<<<< HEAD
+
 python3 -m pip install --user -U virtualenv==20.0.20
-=======
-python3 -m pip install --user virtualenv==20.0.20
->>>>>>> 6f02a77b
 python3 -m virtualenv .venv-jenkins
 
 . .venv-jenkins/bin/activate
