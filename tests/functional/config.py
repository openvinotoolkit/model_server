--- conflicted
+++ resolved
@@ -114,11 +114,9 @@
 skip_nginx_test = get_bool("TT_SKIP_TEST_IF_IS_NGINX_MTLS", "True")
 skip_nginx_test = skip_nginx_test and is_nginx_mtls
 
-<<<<<<< HEAD
-""" USING_XDIST """
-using_xdist = ('-n' in sys.argv) or ('-c' in sys.argv)
-=======
 """ TT_SKIP_TEST_IF_HDDL_MTLS """
 skip_hddl_tests = get_bool("TT_SKIP_TEST_IF_HDDL_MTLS", "True")
 skip_hddl_tests = skip_hddl_tests and target_device == "HDDL"
->>>>>>> f73a941d
+
+""" USING_XDIST """
+using_xdist = ('-n' in sys.argv) or ('-c' in sys.argv)