--- conflicted
+++ resolved
@@ -86,10 +86,9 @@
 """ TT_PORTS_POOL_SIZE- Ports pool size"""
 ports_pool_size = get_int("TT_PORTS_POOL_SIZE", 5000)
 
-<<<<<<< HEAD
 """  """
 using_xdist = ('-n' in sys.argv) or ('-c' in sys.argv)
-=======
+
 """ TT_DEFAULT_INFER_TIMEOUT - Timeout for CPU target device"""
 default_infer_timeout = get_int("TT_DEFAULT_INFER_TIMEOUT", 10)
 
@@ -100,5 +99,4 @@
 if target_device == "GPU":
     infer_timeout = default_gpu_infer_timeout
 else:
-    infer_timeout = default_infer_timeout
->>>>>>> f29064fc
+    infer_timeout = default_infer_timeout