--- conflicted
+++ resolved
@@ -16,7 +16,7 @@
 
 import os
 
-from utils.helpers import get_int, get_bool
+from utils.helpers import get_int
 from utils.parametrization import generate_test_object_name
 
 try:
@@ -98,7 +98,6 @@
 default_myriad_infer_timeout = get_int("TT_DEFAULT_MYRIAD_INFER_TIMEOUT", 5*default_infer_timeout)
 
 """ INFER TIMEOUT """
-<<<<<<< HEAD
 infer_timeouts = {
     "CPU" : default_infer_timeout,
     "GPU" : default_gpu_infer_timeout,
@@ -106,16 +105,10 @@
     "MYRIAD" : default_myriad_infer_timeout,
 }
 infer_timeout = infer_timeouts[target_device]
-=======
-if target_device == "GPU":
-    infer_timeout = default_gpu_infer_timeout
-else:
-    infer_timeout = default_infer_timeout
 
 """ TT_IS_NGINX_MTLS - Specify if given image is OVSA nginx mtls image. If not specified, detect from image name"""
 is_nginx_mtls = get_bool("TT_IS_NGINX_MTLS", "nginx-mtls" in image)
 
 """ TT_SKIP_TEST_IF_IS_NGINX_MTLS """
 skip_nginx_test = get_bool("TT_SKIP_TEST_IF_IS_NGINX_MTLS", "True")
-skip_nginx_test = skip_nginx_test and is_nginx_mtls
->>>>>>> ec736ed4
+skip_nginx_test = skip_nginx_test and is_nginx_mtls