#
# Copyright (c) 2018-2019 Intel Corporation
#
# Licensed under the Apache License, Version 2.0 (the "License");
# you may not use this file except in compliance with the License.
# You may obtain a copy of the License at
#
#      http://www.apache.org/licenses/LICENSE-2.0
#
# Unless required by applicable law or agreed to in writing, software
# distributed under the License is distributed on an "AS IS" BASIS,
# WITHOUT WARRANTIES OR CONDITIONS OF ANY KIND, either express or implied.
# See the License for the specific language governing permissions and
# limitations under the License.
#
import shutil
import sys
import time

from constants import PREDICTION_SERVICE, MODEL_SERVICE
from utils.grpc import get_model_metadata, model_metadata_response, \
    get_model_status
from utils.model_management import copy_model
from utils.rest import get_model_metadata_response_rest, \
    get_model_status_response_rest
from utils.parametrization import get_tests_suffix

sys.path.append(".")
from ie_serving.models.models_utils import ModelVersionState, ErrorCode, \
    _ERROR_MESSAGE  # noqa


class TestSingleModelInference():

    def test_specific_version(self, resnet_multiple_batch_sizes, get_test_dir,
                              start_server_update_flow_specific,
                              create_grpc_channel):
<<<<<<< HEAD
        _, ports = start_server_update_flow_specific
        resnet, resnet_bs4, resnet_bs8 = resnet_multiple_batch_sizes
        dir = get_test_dir + '/saved_models/' + 'update-{}/'.format(
                get_tests_suffix())
        # ensure model dir is empty at the beginning
        shutil.rmtree(dir, ignore_errors=True)
        stub = create_grpc_channel('localhost:{}'.format(ports["grpc_port"]),
                                   PREDICTION_SERVICE)
        status_stub = create_grpc_channel('localhost:{}'.format(
            ports["grpc_port"]), MODEL_SERVICE)
=======
        resnet, resnet_bs4, resnet_bs8 = resnet_multiple_batch_sizes
        dir = get_test_dir + '/saved_models/' + 'update/'
        # ensure model dir is empty at the beginning
        shutil.rmtree(dir, ignore_errors=True)
        stub = create_grpc_channel('localhost:9008', PREDICTION_SERVICE)
        status_stub = create_grpc_channel('localhost:9008', MODEL_SERVICE)
>>>>>>> 1ae76c60

        resnet_copy_dir = copy_model(resnet, 1, dir)
        resnet_bs4_copy_dir = copy_model(resnet_bs4, 4, dir)

        # This could be replaced with status polling
        time.sleep(8)

        # Available versions: 1, 4

        print("Getting info about resnet model")
        model_name = 'resnet'
        in_name = 'map/TensorArrayStack/TensorArrayGatherV3'
        out_name = 'softmax_tensor'
        expected_input_metadata_v1 = {in_name: {'dtype': 1,
                                                'shape': [1, 3, 224, 224]}}
        expected_output_metadata_v1 = {out_name: {'dtype': 1,
                                                  'shape': [1, 1001]}}
        request = get_model_metadata(model_name=model_name, version=1)
        response = stub.GetModelMetadata(request, 10)
        input_metadata, output_metadata = model_metadata_response(
            response=response)

        print(output_metadata)
        assert model_name == response.model_spec.name
        assert expected_input_metadata_v1 == input_metadata
        assert expected_output_metadata_v1 == output_metadata

        request_latest = get_model_metadata(model_name=model_name)
        response_latest = stub.GetModelMetadata(request_latest, 10)
        print("response", response_latest)
        input_metadata_latest, output_metadata_latest = \
            model_metadata_response(response=response_latest)

        request_v4 = get_model_metadata(model_name=model_name, version=4)
        response_v4 = stub.GetModelMetadata(request_v4, 10)
        print("response", response_v4)
        input_metadata_v4, output_metadata_v4 = model_metadata_response(
            response=response_latest)

        assert response_v4.model_spec.name == response_latest.model_spec.name
        assert input_metadata_v4 == input_metadata_latest
        assert output_metadata_v4 == output_metadata_latest

        # Model status check
        model_name = 'resnet'
        request = get_model_status(model_name=model_name)
        status_response = status_stub.GetModelStatus(request, 10)
        versions_statuses = status_response.model_version_status
        assert len(versions_statuses) == 2
        for version_status in versions_statuses:
            assert version_status.version in [1, 4]
            assert version_status.state == ModelVersionState.AVAILABLE
            assert version_status.status.error_code == ErrorCode.OK
            assert version_status.status.error_message == _ERROR_MESSAGE[
                ModelVersionState.AVAILABLE][ErrorCode.OK]
        ###

        shutil.rmtree(resnet_bs4_copy_dir)
        resnet_bs8_copy_dir = copy_model(resnet_bs8, 3, dir)
        time.sleep(10)

        # Available versions: 1, 3

        request_latest = get_model_metadata(model_name=model_name)
        response_latest = stub.GetModelMetadata(request_latest, 10)
        print("response", response_latest)
        input_metadata_latest, output_metadata_latest = \
            model_metadata_response(response=response_latest)

        request_v3 = get_model_metadata(model_name=model_name, version=3)
        response_v3 = stub.GetModelMetadata(request_v3, 10)
        print("response", response_v3)
        input_metadata_v3, output_metadata_v3 = model_metadata_response(
            response=response_v3)

        assert response_v3.model_spec.name == response_latest.model_spec.name
        assert input_metadata_v3 == input_metadata_latest
        assert output_metadata_v3 == output_metadata_latest

        # Model status check
        model_name = 'resnet'
        request = get_model_status(model_name=model_name)
        status_response = status_stub.GetModelStatus(request, 10)
        versions_statuses = status_response.model_version_status
        assert len(versions_statuses) == 3
        for version_status in versions_statuses:
            assert version_status.version in [1, 3, 4]
            if version_status.version == 4:
                assert version_status.state == ModelVersionState.END
                assert version_status.status.error_code == ErrorCode.OK
                assert version_status.status.error_message == _ERROR_MESSAGE[
                    ModelVersionState.END][ErrorCode.OK]
            elif version_status.version == 1 or version_status.version == 3:
                assert version_status.state == ModelVersionState.AVAILABLE
                assert version_status.status.error_code == ErrorCode.OK
                assert version_status.status.error_message == _ERROR_MESSAGE[
                    ModelVersionState.AVAILABLE][ErrorCode.OK]
        ###

        # Available versions: 1, 3, 4

        resnet_bs4_copy_dir = copy_model(resnet_bs4, 4, dir)
        time.sleep(10)

        request_v1 = get_model_metadata(model_name=model_name, version=1)
        response_v1 = stub.GetModelMetadata(request_v1, 10)
        input_metadata_v1, output_metadata_v1 = model_metadata_response(
            response=response_v1)

        assert model_name == response_v1.model_spec.name
        assert expected_input_metadata_v1 == input_metadata_v1
        assert expected_output_metadata_v1 == output_metadata_v1

        expected_input_metadata_v3 = {in_name: {'dtype': 1,
                                                'shape': [8, 3, 224, 224]}}
        expected_output_metadata_v3 = {out_name: {'dtype': 1,
                                                  'shape': [8, 1001]}}

        request_v3 = get_model_metadata(model_name=model_name, version=3)
        response_v3 = stub.GetModelMetadata(request_v3, 10)
        input_metadata_v3, output_metadata_v3 = model_metadata_response(
            response=response_v3)

        assert model_name == response_v3.model_spec.name
        assert expected_input_metadata_v3 == input_metadata_v3
        assert expected_output_metadata_v3 == output_metadata_v3

        expected_input_metadata_v4 = {in_name: {'dtype': 1,
                                                'shape': [4, 3, 224, 224]}}
        expected_output_metadata_v4 = {out_name: {'dtype': 1,
                                                  'shape': [4, 1001]}}
        request_v4 = get_model_metadata(model_name=model_name)
        response_v4 = stub.GetModelMetadata(request_v4, 10)
        input_metadata_v4, output_metadata_v4 = model_metadata_response(
            response=response_v4)

        assert model_name == response_v4.model_spec.name
        assert expected_input_metadata_v4 == input_metadata_v4
        assert expected_output_metadata_v4 == output_metadata_v4

        # Model status check
        model_name = 'resnet'
        request = get_model_status(model_name=model_name)
        status_response = status_stub.GetModelStatus(request, 10)
        versions_statuses = status_response.model_version_status
        assert len(versions_statuses) == 3
        for version_status in versions_statuses:
            assert version_status.version in [1, 3, 4]
            assert version_status.state == ModelVersionState.AVAILABLE
            assert version_status.status.error_code == ErrorCode.OK
            assert version_status.status.error_message == _ERROR_MESSAGE[
                ModelVersionState.AVAILABLE][ErrorCode.OK]
        ###

        shutil.rmtree(resnet_copy_dir)
        shutil.rmtree(resnet_bs4_copy_dir)
        shutil.rmtree(resnet_bs8_copy_dir)
        time.sleep(10)

    def test_latest_version(self, resnet_multiple_batch_sizes, get_test_dir,
                            start_server_update_flow_latest,
                            create_grpc_channel):

<<<<<<< HEAD
        _, ports = start_server_update_flow_latest
        resnet, resnet_bs4, resnet_bs8 = resnet_multiple_batch_sizes
        dir = get_test_dir + '/saved_models/' + 'update-{}/'.format(
                get_tests_suffix())
=======
        resnet, resnet_bs4, resnet_bs8 = resnet_multiple_batch_sizes
        dir = get_test_dir + '/saved_models/' + 'update/'
>>>>>>> 1ae76c60
        # ensure model dir is empty at the beginning
        shutil.rmtree(dir, ignore_errors=True)
        resnet_v1_copy_dir = copy_model(resnet, 1, dir)
        time.sleep(8)
        stub = create_grpc_channel('localhost:{}'.format(ports["grpc_port"]),
                                   PREDICTION_SERVICE)
        status_stub = create_grpc_channel('localhost:{}'.format(
                                   ports["grpc_port"]), MODEL_SERVICE)

        print("Getting info about resnet model")
        model_name = 'resnet'
        in_name = 'map/TensorArrayStack/TensorArrayGatherV3'
        out_name = 'softmax_tensor'
        expected_input_metadata_v1 = {in_name: {'dtype': 1,
                                                'shape': [1, 3, 224, 224]}}
        expected_output_metadata_v1 = {out_name: {'dtype': 1,
                                                  'shape': [1, 1001]}}
        request = get_model_metadata(model_name=model_name)
        response = stub.GetModelMetadata(request, 10)
        input_metadata, output_metadata = model_metadata_response(
            response=response)

        print(output_metadata)
        assert model_name == response.model_spec.name
        assert expected_input_metadata_v1 == input_metadata
        assert expected_output_metadata_v1 == output_metadata

        # Model status check before update
        model_name = 'resnet'
        request = get_model_status(model_name=model_name)
        status_response = status_stub.GetModelStatus(request, 10)
        versions_statuses = status_response.model_version_status
        version_status = versions_statuses[0]
        assert len(versions_statuses) == 1
        assert version_status.version == 1
        assert version_status.state == ModelVersionState.AVAILABLE
        assert version_status.status.error_code == ErrorCode.OK
        assert version_status.status.error_message == _ERROR_MESSAGE[
            ModelVersionState.AVAILABLE][ErrorCode.OK]
        ###

        resnet_v2_copy_dir = copy_model(resnet_bs4, 2, dir)
        time.sleep(10)

        expected_input_metadata_v2 = {in_name: {'dtype': 1,
                                                'shape': [4, 3, 224, 224]}}
        expected_output_metadata_v2 = {out_name: {'dtype': 1,
                                                  'shape': [4, 1001]}}
        request = get_model_metadata(model_name=model_name)
        response = stub.GetModelMetadata(request, 10)
        input_metadata, output_metadata = model_metadata_response(
            response=response)

        print(output_metadata)
        assert model_name == response.model_spec.name
        assert expected_input_metadata_v2 == input_metadata
        assert expected_output_metadata_v2 == output_metadata

        # Model status check after update
        model_name = 'resnet'
        request = get_model_status(model_name=model_name)
        status_response = status_stub.GetModelStatus(request, 10)
        versions_statuses = status_response.model_version_status
        assert len(versions_statuses) == 2
        for version_status in versions_statuses:
            assert version_status.version in [1, 2]
            if version_status.version == 1:
                assert version_status.state == ModelVersionState.END
                assert version_status.status.error_code == ErrorCode.OK
                assert version_status.status.error_message == _ERROR_MESSAGE[
                    ModelVersionState.END][ErrorCode.OK]
            elif version_status.version == 2:
                assert version_status.state == ModelVersionState.AVAILABLE
                assert version_status.status.error_code == ErrorCode.OK
                assert version_status.status.error_message == _ERROR_MESSAGE[
                    ModelVersionState.AVAILABLE][ErrorCode.OK]
        ###
        shutil.rmtree(resnet_v1_copy_dir)
        shutil.rmtree(resnet_v2_copy_dir)
        time.sleep(10)

    def test_specific_version_rest(self, resnet_multiple_batch_sizes,
                                   get_test_dir,
                                   start_server_update_flow_specific):
<<<<<<< HEAD
        _, ports = start_server_update_flow_specific
        resnet, resnet_bs4, resnet_bs8 = resnet_multiple_batch_sizes
        dir = get_test_dir + '/saved_models/' + 'update-{}/'.format(
                get_tests_suffix())
=======
        resnet, resnet_bs4, resnet_bs8 = resnet_multiple_batch_sizes
        dir = get_test_dir + '/saved_models/' + 'update/'
>>>>>>> 1ae76c60
        # ensure model dir is empty at the beginning
        shutil.rmtree(dir, ignore_errors=True)
        resnet_copy_dir = copy_model(resnet, 1, dir)
        resnet_bs4_copy_dir = copy_model(resnet_bs4, 4, dir)
        time.sleep(8)

        in_name = 'map/TensorArrayStack/TensorArrayGatherV3'
        out_name = 'softmax_tensor'

        # Available versions: 1, 4

        print("Getting info about resnet model")
        model_name = 'resnet'

        expected_input_metadata_v1 = {in_name: {'dtype': 1,
                                                'shape': [1, 3, 224, 224]}}
        expected_output_metadata_v1 = {out_name: {'dtype': 1,
                                                  'shape': [1, 1001]}}

<<<<<<< HEAD
        rest_url_latest = 'http://localhost:{}/v1/models/resnet/' \
                          'versions/1/metadata'.format(ports["rest_port"])
=======
        rest_url_latest = 'http://localhost:5563/v1/models/resnet/' \
                          'versions/1/metadata'
>>>>>>> 1ae76c60
        response = get_model_metadata_response_rest(rest_url_latest)
        input_metadata, output_metadata = model_metadata_response(
            response=response)

        print(output_metadata)
        assert model_name == response.model_spec.name
        assert expected_input_metadata_v1 == input_metadata
        assert expected_output_metadata_v1 == output_metadata

        rest_url = 'http://localhost:{}/v1/models/resnet/metadata'.format(
                   ports["rest_port"])
        response_latest = get_model_metadata_response_rest(rest_url)
        print("response", response_latest)
        input_metadata_latest, output_metadata_latest = \
            model_metadata_response(response=response_latest)

<<<<<<< HEAD
        rest_url_v4 = 'http://localhost:{}/v1/models/resnet/' \
                      'versions/4/metadata'.format(ports["rest_port"])
=======
        rest_url_v4 = 'http://localhost:5563/v1/models/resnet/' \
                      'versions/4/metadata'
>>>>>>> 1ae76c60
        response_v4 = get_model_metadata_response_rest(rest_url_v4)
        print("response", response_v4)
        input_metadata_v4, output_metadata_v4 = model_metadata_response(
            response=response_latest)

        assert response_v4.model_spec.name == response_latest.model_spec.name
        assert input_metadata_v4 == input_metadata_latest
        assert output_metadata_v4 == output_metadata_latest

        # Model status check
        rest_status_url = 'http://localhost:{}/v1/models/resnet'.format(
                          ports["rest_port"])
        status_response = get_model_status_response_rest(rest_status_url)
        versions_statuses = status_response.model_version_status
        assert len(versions_statuses) == 2
        for version_status in versions_statuses:
            assert version_status.version in [1, 4]
            assert version_status.state == ModelVersionState.AVAILABLE
            assert version_status.status.error_code == ErrorCode.OK
            assert version_status.status.error_message == _ERROR_MESSAGE[
                ModelVersionState.AVAILABLE][ErrorCode.OK]
        ###

        shutil.rmtree(resnet_bs4_copy_dir)
        resnet_bs8_copy_dir = copy_model(resnet_bs8, 3, dir)
        time.sleep(10)

        # Available versions: 1, 3

        rest_url = 'http://localhost:{}/v1/models/resnet/metadata'.format(
                   ports["rest_port"])
        response_latest = get_model_metadata_response_rest(rest_url)
        print("response", response_latest)
        input_metadata_latest, output_metadata_latest = \
            model_metadata_response(response=response_latest)

        rest_url_v3 = 'http://localhost:{}/v1/models/resnet/' \
                      'versions/3/metadata'.format(ports["rest_port"])
        response_v3 = get_model_metadata_response_rest(rest_url_v3)
        print("response", response_v3)
        input_metadata_v3, output_metadata_v3 = model_metadata_response(
            response=response_v3)

        assert response_v3.model_spec.name == response_latest.model_spec.name
        assert input_metadata_v3 == input_metadata_latest
        assert output_metadata_v3 == output_metadata_latest

        # Model status check
        rest_status_url = 'http://localhost:{}/v1/models/resnet'.format(
                          ports["rest_port"])
        status_response = get_model_status_response_rest(rest_status_url)
        versions_statuses = status_response.model_version_status
        assert len(versions_statuses) == 3
        for version_status in versions_statuses:
            assert version_status.version in [1, 3, 4]
            if version_status.version == 4:
                assert version_status.state == ModelVersionState.END
                assert version_status.status.error_code == ErrorCode.OK
                assert version_status.status.error_message == _ERROR_MESSAGE[
                    ModelVersionState.END][ErrorCode.OK]
            elif version_status.version == 1 or version_status.version == 3:
                assert version_status.state == ModelVersionState.AVAILABLE
                assert version_status.status.error_code == ErrorCode.OK
                assert version_status.status.error_message == _ERROR_MESSAGE[
                    ModelVersionState.AVAILABLE][ErrorCode.OK]
        ###

        # Available versions: 1, 3, 4

        resnet_bs4_copy_dir = copy_model(resnet_bs4, 4, dir)
        time.sleep(10)

        rest_url_v1 = 'http://localhost:{}/v1/models/resnet/' \
                      'versions/1/metadata'.format(ports["rest_port"])
        response_v1 = get_model_metadata_response_rest(rest_url_v1)
        input_metadata_v1, output_metadata_v1 = model_metadata_response(
            response=response_v1)

        assert model_name == response_v1.model_spec.name
        assert expected_input_metadata_v1 == input_metadata_v1
        assert expected_output_metadata_v1 == output_metadata_v1

        expected_input_metadata_v3 = {in_name: {'dtype': 1,
                                                'shape': [8, 3, 224, 224]}}
        expected_output_metadata_v3 = {out_name: {'dtype': 1,
                                                  'shape': [8, 1001]}}

        rest_url_v3 = 'http://localhost:{}/v1/models/resnet/' \
                      'versions/3/metadata'.format(ports["rest_port"])
        response_v3 = get_model_metadata_response_rest(rest_url_v3)
        input_metadata_v3, output_metadata_v3 = model_metadata_response(
            response=response_v3)

        assert model_name == response_v3.model_spec.name
        assert expected_input_metadata_v3 == input_metadata_v3
        assert expected_output_metadata_v3 == output_metadata_v3

        expected_input_metadata_v4 = {in_name: {'dtype': 1,
                                                'shape': [4, 3, 224, 224]}}
        expected_output_metadata_v4 = {out_name: {'dtype': 1,
                                                  'shape': [4, 1001]}}
        response_v4 = get_model_metadata_response_rest(rest_url)
        input_metadata_v4, output_metadata_v4 = model_metadata_response(
            response=response_v4)

        assert model_name == response_v4.model_spec.name
        assert expected_input_metadata_v4 == input_metadata_v4
        assert expected_output_metadata_v4 == output_metadata_v4

        # Model status check
        rest_status_url = 'http://localhost:{}/v1/models/resnet'.format(
                          ports["rest_port"])
        status_response = get_model_status_response_rest(rest_status_url)
        versions_statuses = status_response.model_version_status
        assert len(versions_statuses) == 3
        for version_status in versions_statuses:
            assert version_status.version in [1, 3, 4]
            assert version_status.state == ModelVersionState.AVAILABLE
            assert version_status.status.error_code == ErrorCode.OK
            assert version_status.status.error_message == _ERROR_MESSAGE[
                ModelVersionState.AVAILABLE][ErrorCode.OK]
        ###

        shutil.rmtree(resnet_copy_dir)
        shutil.rmtree(resnet_bs4_copy_dir)
        shutil.rmtree(resnet_bs8_copy_dir)
        time.sleep(10)

    def test_latest_version_rest(self, resnet_multiple_batch_sizes,
                                 get_test_dir,
                                 start_server_update_flow_latest):
<<<<<<< HEAD
        _, ports = start_server_update_flow_latest
        resnet, resnet_bs4, resnet_bs8 = resnet_multiple_batch_sizes
        dir = get_test_dir + '/saved_models/' + 'update-{}/'.format(
                get_tests_suffix())
=======
        resnet, resnet_bs4, resnet_bs8 = resnet_multiple_batch_sizes
        dir = get_test_dir + '/saved_models/' + 'update/'
>>>>>>> 1ae76c60
        # ensure model dir is empty at the beginning
        shutil.rmtree(dir, ignore_errors=True)
        resnet_copy_dir = copy_model(resnet, 1, dir)
        time.sleep(8)

        print("Getting info about resnet model")
        model_name = 'resnet'
        in_name = 'map/TensorArrayStack/TensorArrayGatherV3'
        out_name = 'softmax_tensor'
        expected_input_metadata_v1 = {in_name: {'dtype': 1,
                                                'shape': [1, 3, 224, 224]}}
        expected_output_metadata_v1 = {out_name: {'dtype': 1,
                                                  'shape': [1, 1001]}}

<<<<<<< HEAD
        rest_url = 'http://localhost:{}/v1/models/resnet/metadata'.format(
            ports["rest_port"])
=======
        rest_url = 'http://localhost:5562/v1/models/resnet/metadata'
>>>>>>> 1ae76c60
        response = get_model_metadata_response_rest(rest_url)
        input_metadata, output_metadata = model_metadata_response(
            response=response)

        print(output_metadata)
        assert model_name == response.model_spec.name
        assert expected_input_metadata_v1 == input_metadata
        assert expected_output_metadata_v1 == output_metadata

        # Model status check before update
        rest_status_url = 'http://localhost:{}/v1/models/resnet'.format(
                          ports["rest_port"])
        status_response = get_model_status_response_rest(rest_status_url)
        versions_statuses = status_response.model_version_status
        version_status = versions_statuses[0]
        assert len(versions_statuses) == 1
        assert version_status.version == 1
        assert version_status.state == ModelVersionState.AVAILABLE
        assert version_status.status.error_code == ErrorCode.OK
        assert version_status.status.error_message == _ERROR_MESSAGE[
            ModelVersionState.AVAILABLE][ErrorCode.OK]
        ###

        shutil.rmtree(resnet_copy_dir)
        resnet_bs4_copy_dir = copy_model(resnet_bs4, 2, dir)
        time.sleep(10)

        expected_input_metadata = {in_name: {'dtype': 1,
                                             'shape': [4, 3, 224, 224]}}
        expected_output_metadata = {out_name: {'dtype': 1,
                                               'shape': [4, 1001]}}
        response = get_model_metadata_response_rest(rest_url)
        input_metadata, output_metadata = model_metadata_response(
            response=response)

        print(output_metadata)
        assert model_name == response.model_spec.name
        assert expected_input_metadata == input_metadata
        assert expected_output_metadata == output_metadata

        # Model status check after update
        status_response = get_model_status_response_rest(rest_status_url)
        versions_statuses = status_response.model_version_status
        assert len(versions_statuses) == 2
        for version_status in versions_statuses:
            assert version_status.version in [1, 2]
            if version_status.version == 1:
                assert version_status.state == ModelVersionState.END
                assert version_status.status.error_code == ErrorCode.OK
                assert version_status.status.error_message == _ERROR_MESSAGE[
                    ModelVersionState.END][ErrorCode.OK]
            elif version_status.version == 2:
                assert version_status.state == ModelVersionState.AVAILABLE
                assert version_status.status.error_code == ErrorCode.OK
                assert version_status.status.error_message == _ERROR_MESSAGE[
                    ModelVersionState.AVAILABLE][ErrorCode.OK]
        ###

        shutil.rmtree(resnet_bs4_copy_dir)
        time.sleep(10)

    def test_update_rest_grpc(self, resnet_multiple_batch_sizes, get_test_dir,
                              start_server_update_flow_specific,
                              create_grpc_channel):
<<<<<<< HEAD
        _, ports = start_server_update_flow_specific
        resnet, resnet_bs4, resnet_bs8 = resnet_multiple_batch_sizes
        dir = get_test_dir + '/saved_models/' + 'update-{}/'.format(
                get_tests_suffix())
        # ensure model dir is empty at the beginning
        shutil.rmtree(dir, ignore_errors=True)
        stub = create_grpc_channel('localhost:{}'.format(ports["grpc_port"]),
                                   PREDICTION_SERVICE)
=======
        resnet, resnet_bs4, resnet_bs8 = resnet_multiple_batch_sizes
        dir = get_test_dir + '/saved_models/' + 'update/'
        # ensure model dir is empty at the beginning
        shutil.rmtree(dir, ignore_errors=True)
        stub = create_grpc_channel('localhost:9008', PREDICTION_SERVICE)
>>>>>>> 1ae76c60
        resnet_copy_dir = copy_model(resnet, 1, dir)
        resnet_bs4_copy_dir = copy_model(resnet_bs4, 4, dir)
        time.sleep(8)

        # Available versions: 1, 4

        print("Getting info about resnet model")
        model_name = 'resnet'
        in_name = 'map/TensorArrayStack/TensorArrayGatherV3'
        out_name = 'softmax_tensor'
        expected_input_metadata_v1 = {in_name: {'dtype': 1,
                                                'shape': [1, 3, 224, 224]}}
        expected_output_metadata_v1 = {out_name: {'dtype': 1,
                                                  'shape': [1, 1001]}}
        request = get_model_metadata(model_name=model_name, version=1)
        response = stub.GetModelMetadata(request, 10)
        input_metadata, output_metadata = model_metadata_response(
            response=response)

        print(output_metadata)
        assert model_name == response.model_spec.name
        assert expected_input_metadata_v1 == input_metadata
        assert expected_output_metadata_v1 == output_metadata

        rest_url = 'http://localhost:{}/v1/models/resnet/metadata'.format(
                   ports["rest_port"])
        response_latest = get_model_metadata_response_rest(rest_url)
        print("response", response_latest)
        input_metadata_latest, output_metadata_latest = \
            model_metadata_response(response=response_latest)

        request_v4 = get_model_metadata(model_name=model_name, version=4)
        response_v4 = stub.GetModelMetadata(request_v4, 10)
        print("response", response_v4)
        input_metadata_v4, output_metadata_v4 = model_metadata_response(
            response=response_latest)

        assert response_v4.model_spec.name == response_latest.model_spec.name
        assert input_metadata_v4 == input_metadata_latest
        assert output_metadata_v4 == output_metadata_latest

        shutil.rmtree(resnet_bs4_copy_dir)
        resnet_bs8_copy_dir = copy_model(resnet_bs8, 3, dir)
        time.sleep(3)

        # Available versions: 1, 3

        request_latest = get_model_metadata(model_name=model_name)
        response_latest = stub.GetModelMetadata(request_latest, 10)
        print("response", response_latest)
        input_metadata_latest, output_metadata_latest = \
            model_metadata_response(response=response_latest)

        rest_url = 'http://localhost:{}/v1/models/resnet/versions/3/metadata'.\
                   format(ports["rest_port"])
        response_v3 = get_model_metadata_response_rest(rest_url)
        print("response", response_v3)
        input_metadata_v3, output_metadata_v3 = model_metadata_response(
            response=response_v3)

        assert response_v3.model_spec.name == response_latest.model_spec.name
        assert input_metadata_v3 == input_metadata_latest
        assert output_metadata_v3 == output_metadata_latest

        # Available versions: 1, 3, 4

        resnet_bs4_copy_dir = copy_model(resnet_bs4, 4, dir)
        time.sleep(3)
        rest_url = 'http://localhost:{}/v1/models/resnet/versions/1/metadata'.\
                   format(ports["rest_port"])
        response_v1 = get_model_metadata_response_rest(rest_url)
        input_metadata_v1, output_metadata_v1 = model_metadata_response(
            response=response_v1)

        assert model_name == response.model_spec.name
        assert expected_input_metadata_v1 == input_metadata_v1
        assert expected_output_metadata_v1 == output_metadata_v1

        expected_input_metadata_v3 = {in_name: {'dtype': 1,
                                                'shape': [8, 3, 224, 224]}}
        expected_output_metadata_v3 = {out_name: {'dtype': 1,
                                                  'shape': [8, 1001]}}

        request_v3 = get_model_metadata(model_name=model_name, version=3)
        response_v3 = stub.GetModelMetadata(request_v3, 10)
        input_metadata_v3, output_metadata_v3 = model_metadata_response(
            response=response_v3)

        assert model_name == response.model_spec.name
        assert expected_input_metadata_v3 == input_metadata_v3
        assert expected_output_metadata_v3 == output_metadata_v3

        expected_input_metadata_v4 = {in_name: {'dtype': 1,
                                                'shape': [4, 3, 224, 224]}}
        expected_output_metadata_v4 = {out_name: {'dtype': 1,
                                                  'shape': [4, 1001]}}
<<<<<<< HEAD
        rest_url = 'http://localhost:{}/v1/models/resnet/' \
                   'versions/4/metadata'.format(ports["rest_port"])
=======
        rest_url = 'http://localhost:5563/v1/models/resnet/versions/4/metadata'
>>>>>>> 1ae76c60
        response_v4 = get_model_metadata_response_rest(rest_url)
        input_metadata_v4, output_metadata_v4 = model_metadata_response(
            response=response_v4)

        assert model_name == response_v4.model_spec.name
        assert expected_input_metadata_v4 == input_metadata_v4
        assert expected_output_metadata_v4 == output_metadata_v4

        shutil.rmtree(resnet_copy_dir)
        shutil.rmtree(resnet_bs4_copy_dir)
        shutil.rmtree(resnet_bs8_copy_dir)<|MERGE_RESOLUTION|>--- conflicted
+++ resolved
@@ -35,7 +35,6 @@
     def test_specific_version(self, resnet_multiple_batch_sizes, get_test_dir,
                               start_server_update_flow_specific,
                               create_grpc_channel):
-<<<<<<< HEAD
         _, ports = start_server_update_flow_specific
         resnet, resnet_bs4, resnet_bs8 = resnet_multiple_batch_sizes
         dir = get_test_dir + '/saved_models/' + 'update-{}/'.format(
@@ -46,14 +45,6 @@
                                    PREDICTION_SERVICE)
         status_stub = create_grpc_channel('localhost:{}'.format(
             ports["grpc_port"]), MODEL_SERVICE)
-=======
-        resnet, resnet_bs4, resnet_bs8 = resnet_multiple_batch_sizes
-        dir = get_test_dir + '/saved_models/' + 'update/'
-        # ensure model dir is empty at the beginning
-        shutil.rmtree(dir, ignore_errors=True)
-        stub = create_grpc_channel('localhost:9008', PREDICTION_SERVICE)
-        status_stub = create_grpc_channel('localhost:9008', MODEL_SERVICE)
->>>>>>> 1ae76c60
 
         resnet_copy_dir = copy_model(resnet, 1, dir)
         resnet_bs4_copy_dir = copy_model(resnet_bs4, 4, dir)
@@ -217,15 +208,10 @@
                             start_server_update_flow_latest,
                             create_grpc_channel):
 
-<<<<<<< HEAD
         _, ports = start_server_update_flow_latest
         resnet, resnet_bs4, resnet_bs8 = resnet_multiple_batch_sizes
         dir = get_test_dir + '/saved_models/' + 'update-{}/'.format(
                 get_tests_suffix())
-=======
-        resnet, resnet_bs4, resnet_bs8 = resnet_multiple_batch_sizes
-        dir = get_test_dir + '/saved_models/' + 'update/'
->>>>>>> 1ae76c60
         # ensure model dir is empty at the beginning
         shutil.rmtree(dir, ignore_errors=True)
         resnet_v1_copy_dir = copy_model(resnet, 1, dir)
@@ -310,15 +296,10 @@
     def test_specific_version_rest(self, resnet_multiple_batch_sizes,
                                    get_test_dir,
                                    start_server_update_flow_specific):
-<<<<<<< HEAD
         _, ports = start_server_update_flow_specific
         resnet, resnet_bs4, resnet_bs8 = resnet_multiple_batch_sizes
         dir = get_test_dir + '/saved_models/' + 'update-{}/'.format(
                 get_tests_suffix())
-=======
-        resnet, resnet_bs4, resnet_bs8 = resnet_multiple_batch_sizes
-        dir = get_test_dir + '/saved_models/' + 'update/'
->>>>>>> 1ae76c60
         # ensure model dir is empty at the beginning
         shutil.rmtree(dir, ignore_errors=True)
         resnet_copy_dir = copy_model(resnet, 1, dir)
@@ -338,13 +319,13 @@
         expected_output_metadata_v1 = {out_name: {'dtype': 1,
                                                   'shape': [1, 1001]}}
 
-<<<<<<< HEAD
         rest_url_latest = 'http://localhost:{}/v1/models/resnet/' \
                           'versions/1/metadata'.format(ports["rest_port"])
-=======
+        expected_output_metadata_v1 = {out_name: {'dtype': 1,
+                                                  'shape': [1, 1001]}}
+
         rest_url_latest = 'http://localhost:5563/v1/models/resnet/' \
                           'versions/1/metadata'
->>>>>>> 1ae76c60
         response = get_model_metadata_response_rest(rest_url_latest)
         input_metadata, output_metadata = model_metadata_response(
             response=response)
@@ -361,13 +342,8 @@
         input_metadata_latest, output_metadata_latest = \
             model_metadata_response(response=response_latest)
 
-<<<<<<< HEAD
         rest_url_v4 = 'http://localhost:{}/v1/models/resnet/' \
                       'versions/4/metadata'.format(ports["rest_port"])
-=======
-        rest_url_v4 = 'http://localhost:5563/v1/models/resnet/' \
-                      'versions/4/metadata'
->>>>>>> 1ae76c60
         response_v4 = get_model_metadata_response_rest(rest_url_v4)
         print("response", response_v4)
         input_metadata_v4, output_metadata_v4 = model_metadata_response(
@@ -499,15 +475,10 @@
     def test_latest_version_rest(self, resnet_multiple_batch_sizes,
                                  get_test_dir,
                                  start_server_update_flow_latest):
-<<<<<<< HEAD
         _, ports = start_server_update_flow_latest
         resnet, resnet_bs4, resnet_bs8 = resnet_multiple_batch_sizes
         dir = get_test_dir + '/saved_models/' + 'update-{}/'.format(
                 get_tests_suffix())
-=======
-        resnet, resnet_bs4, resnet_bs8 = resnet_multiple_batch_sizes
-        dir = get_test_dir + '/saved_models/' + 'update/'
->>>>>>> 1ae76c60
         # ensure model dir is empty at the beginning
         shutil.rmtree(dir, ignore_errors=True)
         resnet_copy_dir = copy_model(resnet, 1, dir)
@@ -522,12 +493,8 @@
         expected_output_metadata_v1 = {out_name: {'dtype': 1,
                                                   'shape': [1, 1001]}}
 
-<<<<<<< HEAD
         rest_url = 'http://localhost:{}/v1/models/resnet/metadata'.format(
             ports["rest_port"])
-=======
-        rest_url = 'http://localhost:5562/v1/models/resnet/metadata'
->>>>>>> 1ae76c60
         response = get_model_metadata_response_rest(rest_url)
         input_metadata, output_metadata = model_metadata_response(
             response=response)
@@ -592,7 +559,6 @@
     def test_update_rest_grpc(self, resnet_multiple_batch_sizes, get_test_dir,
                               start_server_update_flow_specific,
                               create_grpc_channel):
-<<<<<<< HEAD
         _, ports = start_server_update_flow_specific
         resnet, resnet_bs4, resnet_bs8 = resnet_multiple_batch_sizes
         dir = get_test_dir + '/saved_models/' + 'update-{}/'.format(
@@ -601,13 +567,6 @@
         shutil.rmtree(dir, ignore_errors=True)
         stub = create_grpc_channel('localhost:{}'.format(ports["grpc_port"]),
                                    PREDICTION_SERVICE)
-=======
-        resnet, resnet_bs4, resnet_bs8 = resnet_multiple_batch_sizes
-        dir = get_test_dir + '/saved_models/' + 'update/'
-        # ensure model dir is empty at the beginning
-        shutil.rmtree(dir, ignore_errors=True)
-        stub = create_grpc_channel('localhost:9008', PREDICTION_SERVICE)
->>>>>>> 1ae76c60
         resnet_copy_dir = copy_model(resnet, 1, dir)
         resnet_bs4_copy_dir = copy_model(resnet_bs4, 4, dir)
         time.sleep(8)
@@ -704,12 +663,8 @@
                                                 'shape': [4, 3, 224, 224]}}
         expected_output_metadata_v4 = {out_name: {'dtype': 1,
                                                   'shape': [4, 1001]}}
-<<<<<<< HEAD
         rest_url = 'http://localhost:{}/v1/models/resnet/' \
                    'versions/4/metadata'.format(ports["rest_port"])
-=======
-        rest_url = 'http://localhost:5563/v1/models/resnet/versions/4/metadata'
->>>>>>> 1ae76c60
         response_v4 = get_model_metadata_response_rest(rest_url)
         input_metadata_v4, output_metadata_v4 = model_metadata_response(
             response=response_v4)
