#
# Copyright (c) 2018-2019 Intel Corporation
#
# Licensed under the Apache License, Version 2.0 (the "License");
# you may not use this file except in compliance with the License.
# You may obtain a copy of the License at
#
#      http://www.apache.org/licenses/LICENSE-2.0
#
# Unless required by applicable law or agreed to in writing, software
# distributed under the License is distributed on an "AS IS" BASIS,
# WITHOUT WARRANTIES OR CONDITIONS OF ANY KIND, either express or implied.
# See the License for the specific language governing permissions and
# limitations under the License.
#
import logging
import os
from collections import defaultdict
from logging import FileHandler

import grpc  # noqa
import pytest
from _pytest._code import ExceptionInfo, filter_traceback  # noqa
from _pytest.outcomes import OutcomeException

from constants import MODEL_SERVICE, PREDICTION_SERVICE, NOT_TO_BE_REPORTED_IF_SKIPPED
from object_model.server import Server
from utils.other import reorder_items_by_fixtures_used
from utils.cleanup import clean_hanging_docker_resources, delete_test_directory, \
    get_containers_with_tests_suffix, get_docker_client
from utils.logger import init_logger
from tensorflow_serving.apis import prediction_service_pb2_grpc, \
    model_service_pb2_grpc  # noqa
from utils.files_operation import get_path_friendly_test_name
from utils.parametrization import get_tests_suffix
<<<<<<< HEAD
from config import test_dir, test_dir_cleanup, artifacts_dir, image
=======
from config import test_dir, test_dir_cleanup, artifacts_dir, target_device
>>>>>>> 10f668d0

logger = logging.getLogger(__name__)


pytest_plugins = [
    'fixtures.model_download_fixtures',
    'fixtures.model_conversion_fixtures',
    'fixtures.server_detection_model_fixtures',
    'fixtures.server_for_update_fixtures',
    'fixtures.server_local_models_fixtures',
    'fixtures.server_multi_model_fixtures',
    'fixtures.server_remote_models_fixtures',
    'fixtures.server_with_batching_fixtures',
    'fixtures.server_with_version_policy_fixtures',
    'fixtures.test_files_fixtures',
    ]


def pytest_sessionstart():
    for item in os.environ.items():
        logger.debug(item)


@pytest.fixture(scope="session")
def get_docker_context(request):
    client = get_docker_client()
    request.addfinalizer(client.close)
    return client


@pytest.fixture()
def create_grpc_channel():
    def _create_channel(address: str, service: int):
        channel = grpc.insecure_channel(address)
        if service == MODEL_SERVICE:
            return model_service_pb2_grpc.ModelServiceStub(channel)
        elif service == PREDICTION_SERVICE:
            return prediction_service_pb2_grpc.PredictionServiceStub(channel)
        return None

    return _create_channel


def pytest_configure():
    # Perform initial configuration.
    init_logger()

    init_conf_logger = logging.getLogger("init_conf")

    container_names = get_containers_with_tests_suffix()
    if container_names:
        init_conf_logger.info("Possible conflicting container names: {} "
                              "for given tests_suffix: {}".format(container_names, get_tests_suffix()))

    if artifacts_dir:
        os.makedirs(artifacts_dir, exist_ok=True)


def pytest_keyboard_interrupt (excinfo):
    clean_hanging_docker_resources()
    Server.stop_all_instances()

def pytest_unconfigure():
    # Perform cleanup.
    cleanup_logger = logging.getLogger("cleanup")

    cleanup_logger.info("Cleaning hanging docker resources with suffix: {}".format(get_tests_suffix()))
    clean_hanging_docker_resources()

    if test_dir_cleanup:
        cleanup_logger.info("Deleting test directory: {}".format(test_dir))
        delete_test_directory()

    if len(Server.running_instances) > 0:
        logger.warning("Test got unstopped docker instances")
    Server.stop_all_instances()

@pytest.hookimpl(hookwrapper=True)
def pytest_collection_modifyitems(session, config, items):
    yield
    items = reorder_items_by_fixtures_used(session)


@pytest.hookimpl(hookwrapper=True)
def pytest_runtest_call():
    __tracebackhide__ = True
    try:
        outcome = yield
    finally:
        pass
    exception_catcher("call", outcome)


@pytest.hookimpl(hookwrapper=True)
def pytest_runtest_setup():
    __tracebackhide__ = True
    try:
        outcome = yield
    finally:
        pass
    exception_catcher("setup", outcome)


@pytest.hookimpl(hookwrapper=True)
def pytest_runtest_teardown():
    __tracebackhide__ = True
    try:
        outcome = yield
    finally:
        pass
    exception_catcher("teardown", outcome)


@pytest.hookimpl(hookwrapper=True)
def pytest_runtest_teardown(item):
    yield
    # Test finished: remove test item for all fixtures that was used
    for fixture in item._server_fixtures:
        if item in item.session._server_fixtures_to_tests[fixture]:
            item.session._server_fixtures_to_tests[fixture].remove(item)
        if len(item.session._server_fixtures_to_tests[fixture]) == 0:
            # No other tests will use this docker instance so we can close it.
            Server.stop_by_fixture_name(fixture)


def exception_catcher(when: str, outcome):
    if isinstance(outcome.excinfo, tuple):
        if len(outcome.excinfo) > 1 and isinstance(outcome.excinfo[1], OutcomeException):
            return
        exception_logger = logging.getLogger("exception_logger")
        exception_info = ExceptionInfo.from_exc_info(outcome.excinfo)
        exception_info.traceback = exception_info.traceback.filter(filter_traceback)
        exc_repr = exception_info.getrepr(style="short", chain=False)\
            if exception_info.traceback\
            else exception_info.exconly()
        exception_logger.error('Unhandled Exception during {}: \n{}'
                               .format(when.capitalize(), str(exc_repr)))


def devices_not_supported_for_test(not_supported_devices_list):
    """
    Comma separated list of devices not supported for test.
    Use as a test decorator.
    Example use:
    @devices_not_supported_for_test(["CPU", "GPU"])
    def test_example():
        # test implementation
    """
    return pytest.mark.skipif(target_device in not_supported_devices_list,
                              reason=NOT_TO_BE_REPORTED_IF_SKIPPED)


@pytest.hookimpl(hookwrapper=True, tryfirst=True)
def pytest_runtest_logstart(nodeid, location):
    if artifacts_dir:
        test_name = get_path_friendly_test_name(location)
        log_path = os.path.join(artifacts_dir, f"{test_name}.log")
        _root_logger = logging.getLogger(None)
        _root_logger._test_log_handler = FileHandler(log_path)
        formatter = logging.Formatter("%(asctime)s %(name)s %(levelname)s %(message)s")
        _root_logger._test_log_handler.setFormatter(formatter)
        _root_logger.addHandler(_root_logger._test_log_handler)
    yield


@pytest.hookimpl(hookwrapper=True, tryfirst=True)
def pytest_runtest_logfinish(nodeid, location):
    if artifacts_dir:
        _root_logger = logging.getLogger(None)
        _root_logger.removeHandler(_root_logger._test_log_handler)
    yield


def pytest_json_runtest_metadata(item, call):
    return {'image' : image}<|MERGE_RESOLUTION|>--- conflicted
+++ resolved
@@ -33,11 +33,7 @@
     model_service_pb2_grpc  # noqa
 from utils.files_operation import get_path_friendly_test_name
 from utils.parametrization import get_tests_suffix
-<<<<<<< HEAD
-from config import test_dir, test_dir_cleanup, artifacts_dir, image
-=======
-from config import test_dir, test_dir_cleanup, artifacts_dir, target_device
->>>>>>> 10f668d0
+from config import test_dir, test_dir_cleanup, artifacts_dir, target_device, image
 
 logger = logging.getLogger(__name__)
 
