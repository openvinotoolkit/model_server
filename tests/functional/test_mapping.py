<<<<<<< HEAD
#
# Copyright (c) 2018-2019 Intel Corporation
#
# Licensed under the Apache License, Version 2.0 (the "License");
# you may not use this file except in compliance with the License.
# You may obtain a copy of the License at
#
#      http://www.apache.org/licenses/LICENSE-2.0
#
# Unless required by applicable law or agreed to in writing, software
# distributed under the License is distributed on an "AS IS" BASIS,
# WITHOUT WARRANTIES OR CONDITIONS OF ANY KIND, either express or implied.
# See the License for the specific language governing permissions and
# limitations under the License.
#

import numpy as np
import pytest
from constants import ERROR_SHAPE
from model.models_information import AgeGender
from utils.grpc import create_channel, infer, get_model_metadata, model_metadata_response
import logging
from utils.rest import get_predict_url, get_metadata_url, infer_rest, get_model_metadata_response_rest

logger = logging.getLogger(__name__)


class TestSingleModelMappingInference:

    def test_run_inference(self, start_server_with_mapping):
        """
        <b>Description</b>
        Submit request to gRPC interface serving a single resnet model

        <b>input data</b>
        - directory with the model in IR format
        - docker image with ie-serving-py service

        <b>fixtures used</b>
        - model downloader
        - service launching

        <b>Expected results</b>
        - response contains proper numpy shape

        """

        _, ports = start_server_with_mapping

        # Connect to grpc service
        stub = create_channel(port=ports["grpc_port"])

        imgs_v1_224 = np.ones(AgeGender.input_shape, AgeGender.dtype)

        output = infer(imgs_v1_224, input_tensor=AgeGender.input_name, grpc_stub=stub,
                       model_spec_name=AgeGender.name,
                       model_spec_version=None,
                       output_tensors=AgeGender.output_name)
        for output_name, shape in AgeGender.output_shape.items():
            logger.info("Output shape: {}".format(output[output_name].shape))
            assert output[output_name].shape == shape, ERROR_SHAPE

    def test_get_model_metadata(self, start_server_with_mapping):

        _, ports = start_server_with_mapping

        stub = create_channel(port=ports["grpc_port"])

        expected_input_metadata = {AgeGender.input_name: {'dtype': 1, 'shape': list(AgeGender.input_shape)}}
        expected_output_metadata = {}
        for output_name, shape in AgeGender.output_shape.items():
            expected_output_metadata[output_name] = {'dtype': 1, 'shape': list(shape)}
        request = get_model_metadata(model_name=AgeGender.name)
        response = stub.GetModelMetadata(request, 60)
        input_metadata, output_metadata = model_metadata_response(
            response=response)
        logger.info("Input metadata: {}".format(input_metadata))
        logger.info("Output metadata: {}".format(output_metadata))

        assert response.model_spec.name == AgeGender.name
        assert expected_input_metadata == input_metadata
        assert expected_output_metadata == output_metadata

    @pytest.mark.parametrize("request_format",
                             ['row_name', 'row_noname',
                              'column_name', 'column_noname'])
    def test_run_inference_rest(self, start_server_with_mapping, request_format):
        """
            <b>Description</b>
            Submit request to REST API interface serving a single resnet model

            <b>input data</b>
            - directory with the model in IR format
            - docker image with ie-serving-py service

            <b>fixtures used</b>
            - model downloader
            - service launching

            <b>Expected results</b>
            - response contains proper numpy shape

        """

        _, ports = start_server_with_mapping

        imgs_v1_224 = np.ones(AgeGender.input_shape, AgeGender.dtype)
        rest_url = get_predict_url(model=AgeGender.name, port=ports["rest_port"])
        output = infer_rest(imgs_v1_224, input_tensor=AgeGender.input_name,
                            rest_url=rest_url,
                            output_tensors=AgeGender.output_name,
                            request_format=request_format)
        logger.info("Output: {}".format(output))
        for output_name, shape in AgeGender.output_shape.items():
            logger.info("Output shape: {}".format(output[output_name].shape))
            assert output[output_name].shape == shape, ERROR_SHAPE

    def test_get_model_metadata_rest(self, start_server_with_mapping):

        _, ports = start_server_with_mapping

        expected_input_metadata = {AgeGender.input_name: {'dtype': 1, 'shape': list(AgeGender.input_shape)}}
        expected_output_metadata = {}
        for output_name, shape in AgeGender.output_shape.items():
            expected_output_metadata[output_name] = {'dtype': 1, 'shape': list(shape)}
        rest_url = get_metadata_url(model=AgeGender.name, port=ports["rest_port"])
        response = get_model_metadata_response_rest(rest_url)
        input_metadata, output_metadata = model_metadata_response(response=response)
        logger.info("Input metadata: {}".format(input_metadata))
        logger.info("Output metadata: {}".format(output_metadata))

        assert response.model_spec.name == AgeGender.name
        assert expected_input_metadata == input_metadata
        assert expected_output_metadata == output_metadata
=======
#
# Copyright (c) 2018-2019 Intel Corporation
#
# Licensed under the Apache License, Version 2.0 (the "License");
# you may not use this file except in compliance with the License.
# You may obtain a copy of the License at
#
#      http://www.apache.org/licenses/LICENSE-2.0
#
# Unless required by applicable law or agreed to in writing, software
# distributed under the License is distributed on an "AS IS" BASIS,
# WITHOUT WARRANTIES OR CONDITIONS OF ANY KIND, either express or implied.
# See the License for the specific language governing permissions and
# limitations under the License.
#

import numpy as np
import pytest
from constants import ERROR_SHAPE
from config import target_device
from model.models_information import AgeGender
from utils.grpc import create_channel, infer, get_model_metadata, model_metadata_response
import logging
from utils.rest import get_predict_url, get_metadata_url, infer_rest, get_model_metadata_response_rest

logger = logging.getLogger(__name__)


@pytest.mark.skipif(target_device == "MYRIAD",
                    reason="error: Cannot load network into target device")
class TestSingleModelMappingInference:
    def test_run_inference(self, start_server_with_mapping):
        """
        <b>Description</b>
        Submit request to gRPC interface serving a single resnet model

        <b>input data</b>
        - directory with the model in IR format
        - docker image with ie-serving-py service

        <b>fixtures used</b>
        - model downloader
        - service launching

        <b>Expected results</b>
        - response contains proper numpy shape

        """

        _, ports = start_server_with_mapping

        # Connect to grpc service
        stub = create_channel(port=ports["grpc_port"])

        imgs_v1_224 = np.ones(AgeGender.input_shape, AgeGender.dtype)

        output = infer(imgs_v1_224, input_tensor=AgeGender.input_name, grpc_stub=stub,
                       model_spec_name=AgeGender.name,
                       model_spec_version=None,
                       output_tensors=AgeGender.output_name)
        for output_name, shape in AgeGender.output_shape.items():
            logger.info("Output shape: {}".format(output[output_name].shape))
            assert output[output_name].shape == shape, ERROR_SHAPE

    def test_get_model_metadata(self, start_server_with_mapping):

        _, ports = start_server_with_mapping

        stub = create_channel(port=ports["grpc_port"])

        expected_input_metadata = {AgeGender.input_name: {'dtype': 1, 'shape': list(AgeGender.input_shape)}}
        expected_output_metadata = {}
        for output_name, shape in AgeGender.output_shape.items():
            expected_output_metadata[output_name] = {'dtype': 1, 'shape': list(shape)}
        request = get_model_metadata(model_name=AgeGender.name)
        response = stub.GetModelMetadata(request, 10)
        input_metadata, output_metadata = model_metadata_response(
            response=response)
        logger.info("Input metadata: {}".format(input_metadata))
        logger.info("Output metadata: {}".format(output_metadata))

        assert response.model_spec.name == AgeGender.name
        assert expected_input_metadata == input_metadata
        assert expected_output_metadata == output_metadata

    @pytest.mark.parametrize("request_format",
                             ['row_name', 'row_noname',
                              'column_name', 'column_noname'])
    def test_run_inference_rest(self, start_server_with_mapping, request_format):
        """
            <b>Description</b>
            Submit request to REST API interface serving a single resnet model

            <b>input data</b>
            - directory with the model in IR format
            - docker image with ie-serving-py service

            <b>fixtures used</b>
            - model downloader
            - service launching

            <b>Expected results</b>
            - response contains proper numpy shape

        """

        _, ports = start_server_with_mapping

        imgs_v1_224 = np.ones(AgeGender.input_shape, AgeGender.dtype)
        rest_url = get_predict_url(model=AgeGender.name, port=ports["rest_port"])
        output = infer_rest(imgs_v1_224, input_tensor=AgeGender.input_name,
                            rest_url=rest_url,
                            output_tensors=AgeGender.output_name,
                            request_format=request_format)
        logger.info("Output: {}".format(output))
        for output_name, shape in AgeGender.output_shape.items():
            logger.info("Output shape: {}".format(output[output_name].shape))
            assert output[output_name].shape == shape, ERROR_SHAPE

    def test_get_model_metadata_rest(self, start_server_with_mapping):

        _, ports = start_server_with_mapping

        expected_input_metadata = {AgeGender.input_name: {'dtype': 1, 'shape': list(AgeGender.input_shape)}}
        expected_output_metadata = {}
        for output_name, shape in AgeGender.output_shape.items():
            expected_output_metadata[output_name] = {'dtype': 1, 'shape': list(shape)}
        rest_url = get_metadata_url(model=AgeGender.name, port=ports["rest_port"])
        response = get_model_metadata_response_rest(rest_url)
        input_metadata, output_metadata = model_metadata_response(response=response)
        logger.info("Input metadata: {}".format(input_metadata))
        logger.info("Output metadata: {}".format(output_metadata))

        assert response.model_spec.name == AgeGender.name
        assert expected_input_metadata == input_metadata
        assert expected_output_metadata == output_metadata
>>>>>>> f29064fc
<|MERGE_RESOLUTION|>--- conflicted
+++ resolved
@@ -1,139 +1,3 @@
-<<<<<<< HEAD
-#
-# Copyright (c) 2018-2019 Intel Corporation
-#
-# Licensed under the Apache License, Version 2.0 (the "License");
-# you may not use this file except in compliance with the License.
-# You may obtain a copy of the License at
-#
-#      http://www.apache.org/licenses/LICENSE-2.0
-#
-# Unless required by applicable law or agreed to in writing, software
-# distributed under the License is distributed on an "AS IS" BASIS,
-# WITHOUT WARRANTIES OR CONDITIONS OF ANY KIND, either express or implied.
-# See the License for the specific language governing permissions and
-# limitations under the License.
-#
-
-import numpy as np
-import pytest
-from constants import ERROR_SHAPE
-from model.models_information import AgeGender
-from utils.grpc import create_channel, infer, get_model_metadata, model_metadata_response
-import logging
-from utils.rest import get_predict_url, get_metadata_url, infer_rest, get_model_metadata_response_rest
-
-logger = logging.getLogger(__name__)
-
-
-class TestSingleModelMappingInference:
-
-    def test_run_inference(self, start_server_with_mapping):
-        """
-        <b>Description</b>
-        Submit request to gRPC interface serving a single resnet model
-
-        <b>input data</b>
-        - directory with the model in IR format
-        - docker image with ie-serving-py service
-
-        <b>fixtures used</b>
-        - model downloader
-        - service launching
-
-        <b>Expected results</b>
-        - response contains proper numpy shape
-
-        """
-
-        _, ports = start_server_with_mapping
-
-        # Connect to grpc service
-        stub = create_channel(port=ports["grpc_port"])
-
-        imgs_v1_224 = np.ones(AgeGender.input_shape, AgeGender.dtype)
-
-        output = infer(imgs_v1_224, input_tensor=AgeGender.input_name, grpc_stub=stub,
-                       model_spec_name=AgeGender.name,
-                       model_spec_version=None,
-                       output_tensors=AgeGender.output_name)
-        for output_name, shape in AgeGender.output_shape.items():
-            logger.info("Output shape: {}".format(output[output_name].shape))
-            assert output[output_name].shape == shape, ERROR_SHAPE
-
-    def test_get_model_metadata(self, start_server_with_mapping):
-
-        _, ports = start_server_with_mapping
-
-        stub = create_channel(port=ports["grpc_port"])
-
-        expected_input_metadata = {AgeGender.input_name: {'dtype': 1, 'shape': list(AgeGender.input_shape)}}
-        expected_output_metadata = {}
-        for output_name, shape in AgeGender.output_shape.items():
-            expected_output_metadata[output_name] = {'dtype': 1, 'shape': list(shape)}
-        request = get_model_metadata(model_name=AgeGender.name)
-        response = stub.GetModelMetadata(request, 60)
-        input_metadata, output_metadata = model_metadata_response(
-            response=response)
-        logger.info("Input metadata: {}".format(input_metadata))
-        logger.info("Output metadata: {}".format(output_metadata))
-
-        assert response.model_spec.name == AgeGender.name
-        assert expected_input_metadata == input_metadata
-        assert expected_output_metadata == output_metadata
-
-    @pytest.mark.parametrize("request_format",
-                             ['row_name', 'row_noname',
-                              'column_name', 'column_noname'])
-    def test_run_inference_rest(self, start_server_with_mapping, request_format):
-        """
-            <b>Description</b>
-            Submit request to REST API interface serving a single resnet model
-
-            <b>input data</b>
-            - directory with the model in IR format
-            - docker image with ie-serving-py service
-
-            <b>fixtures used</b>
-            - model downloader
-            - service launching
-
-            <b>Expected results</b>
-            - response contains proper numpy shape
-
-        """
-
-        _, ports = start_server_with_mapping
-
-        imgs_v1_224 = np.ones(AgeGender.input_shape, AgeGender.dtype)
-        rest_url = get_predict_url(model=AgeGender.name, port=ports["rest_port"])
-        output = infer_rest(imgs_v1_224, input_tensor=AgeGender.input_name,
-                            rest_url=rest_url,
-                            output_tensors=AgeGender.output_name,
-                            request_format=request_format)
-        logger.info("Output: {}".format(output))
-        for output_name, shape in AgeGender.output_shape.items():
-            logger.info("Output shape: {}".format(output[output_name].shape))
-            assert output[output_name].shape == shape, ERROR_SHAPE
-
-    def test_get_model_metadata_rest(self, start_server_with_mapping):
-
-        _, ports = start_server_with_mapping
-
-        expected_input_metadata = {AgeGender.input_name: {'dtype': 1, 'shape': list(AgeGender.input_shape)}}
-        expected_output_metadata = {}
-        for output_name, shape in AgeGender.output_shape.items():
-            expected_output_metadata[output_name] = {'dtype': 1, 'shape': list(shape)}
-        rest_url = get_metadata_url(model=AgeGender.name, port=ports["rest_port"])
-        response = get_model_metadata_response_rest(rest_url)
-        input_metadata, output_metadata = model_metadata_response(response=response)
-        logger.info("Input metadata: {}".format(input_metadata))
-        logger.info("Output metadata: {}".format(output_metadata))
-
-        assert response.model_spec.name == AgeGender.name
-        assert expected_input_metadata == input_metadata
-        assert expected_output_metadata == output_metadata
-=======
 #
 # Copyright (c) 2018-2019 Intel Corporation
 #
@@ -269,5 +133,4 @@
 
         assert response.model_spec.name == AgeGender.name
         assert expected_input_metadata == input_metadata
-        assert expected_output_metadata == output_metadata
->>>>>>> f29064fc
+        assert expected_output_metadata == output_metadata