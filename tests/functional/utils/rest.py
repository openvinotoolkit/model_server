--- conflicted
+++ resolved
@@ -113,11 +113,7 @@
 def infer_rest(img, input_tensor, rest_url,
                output_tensors, request_format):
     data_json = prepare_body_format(img, request_format, input_tensor)
-<<<<<<< HEAD
-    result = requests.post(rest_url, data=data_json, timeout=360)
-=======
     result = requests.post(rest_url, data=data_json, timeout=infer_timeout)
->>>>>>> f29064fc
     output_json = json.loads(result.text)
     data = process_json_output(output_json, output_tensors)
     return data
