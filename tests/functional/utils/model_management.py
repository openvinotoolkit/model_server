#
# Copyright (c) 2019 Intel Corporation
#
# Licensed under the Apache License, Version 2.0 (the "License");
# you may not use this file except in compliance with the License.
# You may obtain a copy of the License at
#
#      http://www.apache.org/licenses/LICENSE-2.0
#
# Unless required by applicable law or agreed to in writing, software
# distributed under the License is distributed on an "AS IS" BASIS,
# WITHOUT WARRANTIES OR CONDITIONS OF ANY KIND, either express or implied.
# See the License for the specific language governing permissions and
# limitations under the License.
#

import os
import shutil
import time

from pathlib import Path
<<<<<<< HEAD

=======
>>>>>>> 1ae76c60


def minio_condition(container):
    return "created" in container.status


def serving_condition(container):
    logs = str(container.logs())
    return "server listens on port" in logs


def wait_endpoint_setup(container, condition=serving_condition, timeout=900):
    start_time = time.time()
    tick = start_time
    running = False
    while tick - start_time < timeout:
        tick = time.time()
        try:
            if condition(container):
                running = True
                break
        except Exception as e:
            time.sleep(1)
<<<<<<< HEAD
    print("Logs from container: ", logs)
    # NOTE(kromanow): this sleep was added to check if occasionall fail on
    #                 tests are caused by server not beeing ready yet.
=======
    print("Logs from container: ", str(container.logs()))
    #  extra delay to ensure docker endpoint is ready
>>>>>>> 1ae76c60
    time.sleep(2)
    return running


def copy_model(model, version, destination_path):
    dir_to_cpy = destination_path + str(version)
    if not os.path.exists(dir_to_cpy):
        os.makedirs(dir_to_cpy)
        shutil.copy(model[0], dir_to_cpy + '/model.bin')
        shutil.copy(model[1], dir_to_cpy + '/model.xml')
    return dir_to_cpy


def convert_model(client,
                  model,
                  output_dir,
                  model_name,
                  input_shape):

    files = (os.path.join(output_dir, model_name) + '.bin',
             os.path.join(output_dir, model_name) + '.xml')

    if os.path.exists(files[0]) and os.path.exists(files[1]):
        return files

    Path(output_dir).mkdir(parents=True, exist_ok=True)

    input_shape_str = '[{}]'.format(','.join(str(i) for i in input_shape))
    print("Converting {} to IR with input shape {}...".format(model,
                                                              input_shape_str))

    input_dir = os.path.dirname(model)

    image = 'openvino/ubuntu18_dev:latest'
    volumes = {input_dir:   {'bind': '/mnt/input_dir',  'mode': 'ro'},
               output_dir:  {'bind': '/mnt/output_dir', 'mode': 'rw'}}
    user_id = os.getuid()

    command = ' '.join([
        'python3 deployment_tools/model_optimizer/mo.py',
        '--input_model /mnt/input_dir/' + os.path.basename(model),
        '--model_name ' + model_name,
        '--output_dir /mnt/output_dir/',
        '--input_shape ' + input_shape_str
    ])

    client.containers.run(image=image,
                          volumes=volumes,
                          user=user_id,
                          command=command)
    return files<|MERGE_RESOLUTION|>--- conflicted
+++ resolved
@@ -19,10 +19,6 @@
 import time
 
 from pathlib import Path
-<<<<<<< HEAD
-
-=======
->>>>>>> 1ae76c60
 
 
 def minio_condition(container):
@@ -46,14 +42,8 @@
                 break
         except Exception as e:
             time.sleep(1)
-<<<<<<< HEAD
-    print("Logs from container: ", logs)
-    # NOTE(kromanow): this sleep was added to check if occasionall fail on
-    #                 tests are caused by server not beeing ready yet.
-=======
     print("Logs from container: ", str(container.logs()))
     #  extra delay to ensure docker endpoint is ready
->>>>>>> 1ae76c60
     time.sleep(2)
     return running
 
