--- conflicted
+++ resolved
@@ -27,7 +27,7 @@
 
 sys.path.append(".")
 from ie_serving.models.models_utils import ModelVersionState, ErrorCode, \
-    _ERROR_MESSAGE  # noqa
+    _ERROR_MESSAGE
 
 
 class TestModelVerPolicy():
@@ -41,20 +41,14 @@
                                 start_server_model_ver_policy,
                                 create_grpc_channel,
                                 model_name, throw_error):
-<<<<<<< HEAD
-
-        _, ports = start_server_model_ver_policy
-        print("Downloaded model files:", model_version_policy_models)
+
+        _, ports = start_server_model_ver_policy
+        print("Downloaded model files:", model_version_policy_models)
+
         # Connect to grpc service
         stub = create_grpc_channel('localhost:{}'.format(ports["grpc_port"]),
                                    PREDICTION_SERVICE)
 
-        print("Getting info about resnet model")
-=======
-        print("Downloaded model files:", model_version_policy_models)
-        # Connect to grpc service
-        stub = create_grpc_channel('localhost:9006', PREDICTION_SERVICE)
->>>>>>> 1ae76c60
         versions = [1, 2, 3]
         expected_outputs_metadata = [
             {'detection_out': {'dtype': 1, 'shape': [1, 1, 200, 7]}},
