--- conflicted
+++ resolved
@@ -50,10 +50,6 @@
 
 
 @pytest.fixture(scope="class")
-<<<<<<< HEAD
-def start_server_batch_model_auto(request, get_image, get_container_suffix,
-                                  get_test_dir, get_docker_context):
-=======
 def start_server_batch_model_2out(request, get_image, get_test_dir,
                                   get_docker_context):
     client = get_docker_context
@@ -80,9 +76,8 @@
 
 
 @pytest.fixture(scope="class")
-def start_server_batch_model_auto(request, get_image, get_test_dir,
-                                  get_docker_context):
->>>>>>> 02785d5b
+def start_server_batch_model_auto(request, get_image, get_container_suffix,
+                                  get_test_dir, get_docker_context):
     client = get_docker_context
     path_to_mount = get_test_dir + '/saved_models/'
     volumes_dict = {'{}'.format(path_to_mount): {'bind': '/opt/ml',
@@ -112,10 +107,6 @@
 
 
 @pytest.fixture(scope="class")
-<<<<<<< HEAD
-def start_server_batch_model_bs4(request, get_image, get_container_suffix,
-                                 get_test_dir, get_docker_context):
-=======
 def start_server_batch_model_auto_2out(request, get_image, get_test_dir,
                                        get_docker_context):
     client = get_docker_context
@@ -142,9 +133,8 @@
 
 
 @pytest.fixture(scope="class")
-def start_server_batch_model_bs4(request, get_image, get_test_dir,
-                                 get_docker_context):
->>>>>>> 02785d5b
+def start_server_batch_model_bs4(request, get_image, get_container_suffix,
+                                 get_test_dir, get_docker_context):
     client = get_docker_context
     path_to_mount = get_test_dir + '/saved_models/'
     volumes_dict = {'{}'.format(path_to_mount): {'bind': '/opt/ml',
@@ -170,10 +160,7 @@
     running = wait_endpoint_setup(container)
     assert running is True, "docker container was not started successfully"
 
-<<<<<<< HEAD
     return container, ports
-=======
-    return container
 
 
 @pytest.fixture(scope="class")
@@ -199,5 +186,4 @@
     running = wait_endpoint_setup(container)
     assert running is True, "docker container was not started successfully"
 
-    return container
->>>>>>> 02785d5b
+    return container