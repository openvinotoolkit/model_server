--- conflicted
+++ resolved
@@ -23,10 +23,6 @@
 
 from minio import Minio
 from minio.error import ResponseError
-<<<<<<< HEAD
-import time
-=======
->>>>>>> 948f7fa4
 
 @pytest.fixture(scope="class")
 def start_server_single_model_from_gc(request, get_image, get_test_dir,
@@ -156,31 +152,12 @@
     AWS_SECRET_ACCESS_KEY = os.getenv('MINIO_SECRET_KEY')
     AWS_REGION = os.getenv('AWS_REGION')
 
-<<<<<<< HEAD
     envs = ['MINIO_ACCESS_KEY' + AWS_ACCESS_KEY_ID,
             'MINIO_SECRET_KEY' + AWS_SECRET_ACCESS_KEY,
             'AWS_ACCESS_KEY_ID=' + AWS_ACCESS_KEY_ID,
             'AWS_SECRET_ACCESS_KEY=' + AWS_SECRET_ACCESS_KEY,
             'AWS_REGION=' + AWS_REGION,
             'S3_ENDPOINT=' + 'http://10.237.114.147:9000']
-
-=======
-    envs = ['AWS_ACCESS_KEY_ID=' + AWS_ACCESS_KEY_ID,
-            'AWS_SECRET_ACCESS_KEY=' + AWS_SECRET_ACCESS_KEY,
-            'AWS_REGION=' + AWS_REGION,
-            'S3_ENDPOINT=' + '172.17.0.2:9000']
-
-    """s3 = boto3.resource('s3',
-                        endpoint_url='http://172.17.0.2:9099',
-                        aws_access_key_id=os.getenv('MINIO_ACCESS_KEY'),
-                        aws_secret_access_key=os.getenv('MINIO_SECRET_KEY'),
-                        config=Config(signature_version='s3v4'),
-                        region_name='us-east-1')
-
-    s3.Bucket('resnet').upload_file(os.path.join(path_to_mount,'resnet_V1_50.bin'),'resnet_V1_50.bin')
-    s3.Bucket('resnet').upload_file(os.path.join(path_to_mount,'resnet_V1_50.xml'),'resnet_V1_50.xml')
-    """
->>>>>>> 948f7fa4
 
     container = start_minio_server
     s3Client = start_minio_server_s3
@@ -197,18 +174,10 @@
         print(err)
         raise
 
-<<<<<<< HEAD
-    #time.sleep(30000)
     client = get_docker_context
     command = "/ie-serving-py/start_server.sh ie_serving model " \
               "--model_name resnet " \
               "--model_path s3://inference/resnet_v1_50 " \
-=======
-    client = get_docker_context
-    command = "/ie-serving-py/start_server.sh ie_serving model " \
-              "--model_name resnet " \
-              "--model_path 172.17.0.2:9000/inference/resnet_v1_50" \
->>>>>>> 948f7fa4
               "--port 9099"
 
     container = client.containers.run(image=get_image, detach=True,
