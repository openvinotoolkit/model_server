--- conflicted
+++ resolved
@@ -18,52 +18,35 @@
 
 import boto3
 import pytest
-<<<<<<< HEAD
-from utils.model_management import wait_endpoint_setup
-from utils.parametrization import get_ports_for_fixture, get_tests_suffix
-=======
 from utils.model_management import (wait_endpoint_setup, minio_condition)
 from botocore.client import Config
->>>>>>> 1ae76c60
+from utils.parametrization import get_ports_for_fixture, get_tests_suffix
 
 
 @pytest.fixture(scope="class")
 def start_server_single_model_from_gc(request, get_image, get_test_dir,
                                       get_docker_context):
     client = get_docker_context
-<<<<<<< HEAD
 
     ports = get_ports_for_fixture()
     grpc_port = ports["grpc_port"]
 
-=======
->>>>>>> 1ae76c60
     command = "/ie-serving-py/start_server.sh ie_serving model " \
               "--model_name resnet " \
               "--model_path " \
               "gs://public-artifacts/intelai_public_models/resnet_50_i8/ " \
-<<<<<<< HEAD
               "--port " + str(grpc_port) + " --target_device CPU --nireq 4" \
               " --plugin_config " \
               "\"{\\\"CPU_THROUGHPUT_STREAMS\\\": \\\"2\\\", " \
               "\\\"CPU_THREADS_NUM\\\": \\\"4\\\"}\""
+    envs = ['https_proxy=' + os.getenv('https_proxy', "")]
     container = client.containers.run(image=get_image, detach=True,
                                       name='ie-serving-py-test-single-gs-{}'.
                                       format(get_tests_suffix()),
                                       ports={'{}/tcp'.format(grpc_port):
                                              grpc_port},
                                       remove=True,
-=======
-              "--port 9006 --target_device CPU --nireq 4 --plugin_config " \
-              "\"{\\\"CPU_THROUGHPUT_STREAMS\\\": \\\"2\\\", " \
-              "\\\"CPU_THREADS_NUM\\\": \\\"4\\\"}\""
-    envs = ['https_proxy=' + os.getenv('https_proxy', "")]
-    container = client.containers.run(image=get_image, detach=True,
-                                      name='ie-serving-py-test-single-gs',
-                                      ports={'9006/tcp': 9006},
-                                      remove=True,
-                                      environment=envs,
->>>>>>> 1ae76c60
+                                      environment=envs,
                                       command=command)
 
     request.addfinalizer(container.kill)
@@ -94,15 +77,10 @@
               "--port {}".format(grpc_port)
 
     container = client.containers.run(image=get_image, detach=True,
-<<<<<<< HEAD
                                       name='ie-serving-py-test-single-s3-{}'.
                                       format(get_tests_suffix()),
                                       ports={'{}/tcp'.format(grpc_port):
                                              grpc_port},
-=======
-                                      name='ie-serving-py-test-single-s3',
-                                      ports={'9002/tcp': 9002},
->>>>>>> 1ae76c60
                                       remove=True,
                                       environment=envs,
                                       command=command)
@@ -111,10 +89,7 @@
     running = wait_endpoint_setup(container)
     assert running is True, "docker container was not started successfully"
 
-<<<<<<< HEAD
     return container, ports
-=======
-    return container
 
 
 @pytest.fixture(scope="session")
@@ -258,5 +233,4 @@
 
     assert running is True, "docker container was not started successfully"
 
-    return container
->>>>>>> 1ae76c60
+    return container