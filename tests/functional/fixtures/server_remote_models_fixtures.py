#
# Copyright (c) 2019 Intel Corporation
#
# Licensed under the Apache License, Version 2.0 (the "License");
# you may not use this file except in compliance with the License.
# You may obtain a copy of the License at
#
#      http://www.apache.org/licenses/LICENSE-2.0
#
# Unless required by applicable law or agreed to in writing, software
# distributed under the License is distributed on an "AS IS" BASIS,
# WITHOUT WARRANTIES OR CONDITIONS OF ANY KIND, either express or implied.
# See the License for the specific language governing permissions and
# limitations under the License.
#

import os

import boto3
import pytest
from utils.model_management import *
from botocore.client import Config

from minio import Minio
from minio.error import ResponseError

@pytest.fixture(scope="class")
def start_server_single_model_from_gc(request, get_image, get_test_dir,
                                      get_docker_context):
    client = get_docker_context
    command = "/ie-serving-py/start_server.sh ie_serving model " \
              "--model_name resnet " \
              "--model_path " \
              "gs://public-artifacts/intelai_public_models/resnet_50_i8/ " \
              "--port 9000 --target_device CPU --nireq 4 --plugin_config " \
              "\"{\\\"CPU_THROUGHPUT_STREAMS\\\": \\\"2\\\", " \
              "\\\"CPU_THREADS_NUM\\\": \\\"4\\\"}\""
    container = client.containers.run(image=get_image, detach=True,
                                      name='ie-serving-py-test-single-gs',
                                      ports={'9000/tcp': 9000},
                                      remove=True,
                                      command=command)
    request.addfinalizer(container.kill)

    running = wait_endpoint_setup(container)
    assert running is True, "docker container was not started successfully"

    return container


@pytest.fixture(scope="class")
def start_server_single_model_from_s3(request, get_image, get_test_dir,
                                      get_docker_context):
    AWS_ACCESS_KEY_ID = os.getenv('AWS_ACCESS_KEY_ID')
    AWS_SECRET_ACCESS_KEY = os.getenv('AWS_SECRET_ACCESS_KEY')
    AWS_REGION = os.getenv('AWS_REGION')

    client = get_docker_context
    envs = ['AWS_ACCESS_KEY_ID=' + AWS_ACCESS_KEY_ID,
            'AWS_SECRET_ACCESS_KEY=' + AWS_SECRET_ACCESS_KEY,
            'AWS_REGION=' + AWS_REGION]
    command = "/ie-serving-py/start_server.sh ie_serving model " \
              "--model_name resnet " \
              "--model_path s3://inference-test-aipg/resnet_v1_50 " \
              "--port 9000"

    container = client.containers.run(image=get_image, detach=True,
                                      name='ie-serving-py-test-single-s3',
                                      ports={'9000/tcp': 9000},
                                      remove=True,
                                      environment=envs,
                                      command=command)
    request.addfinalizer(container.kill)

    running = wait_endpoint_setup(container)
    assert running is True, "docker container was not started successfully"

    return container

<<<<<<< HEAD
@pytest.fixture(scope="module")
def start_minio_server(request, get_image, get_test_dir,
                                      get_docker_context):
=======

@pytest.fixture(scope="module")
def get_docker_network(request, get_docker_context):

    client = get_docker_context
    existing = None

    try:
        existing = client.networks.get("minio-network")
    except Exception as e:
        pass

    if existing is not None:
        existing.remove()

    network = client.networks.create("minio-network")

    request.addfinalizer(network.remove)

    return network

@pytest.fixture(scope="module")
def start_minio_server(request, get_image, get_test_dir, get_docker_network, get_docker_context):
>>>>>>> ee712545

    """sudo docker run -d -p 9099:9000 minio/minio server /data"""
    client = get_docker_context
    envs = []
    command = "server /data"

<<<<<<< HEAD
=======
    network = get_docker_network

>>>>>>> ee712545
    MINIO_ACCESS_KEY = os.getenv('MINIO_ACCESS_KEY')
    MINIO_SECRET_KEY = os.getenv('MINIO_SECRET_KEY')

    if MINIO_ACCESS_KEY is None or MINIO_SECRET_KEY is None:
        MINIO_ACCESS_KEY="MINIO_A_KEY"
        MINIO_SECRET_KEY="MINIO_S_KEY"
        os.environ["MINIO_ACCESS_KEY"] = "MINIO_A_KEY"
        os.environ["MINIO_SECRET_KEY"] = "MINIO_S_KEY"

    envs = ['MINIO_ACCESS_KEY=' + MINIO_ACCESS_KEY,
            'MINIO_SECRET_KEY=' + MINIO_SECRET_KEY]

    container = client.containers.run(image='minio/minio', detach=True,
                                      name='s3.amazonaws.com',
                                      ports={'9000/tcp': 9000},
                                      remove=True,
                                      environment=envs,
<<<<<<< HEAD
                                      command=command)

    print("Container:" + str(container))
    print("LOGS:" + str(container.logs()))
=======
                                      command=command,
                                      network=network.name)

>>>>>>> ee712545
    request.addfinalizer(container.kill)

    running = wait_minio_endpoint_setup(container)
    assert running is True, "docker minio container was not started successfully"

    return container

@pytest.fixture(scope="module")
<<<<<<< HEAD
def start_minio_server_s3(request, get_image, get_test_dir,
                                      get_docker_context):

    """sudo docker run -d -p 9099:9000 minio/minio server /data"""
    client = get_docker_context
    envs = []
    command = "server /data"

=======
def get_minio_server_s3(request, get_image, get_test_dir,
                                      get_docker_context):

>>>>>>> ee712545
    MINIO_ACCESS_KEY = os.getenv('MINIO_ACCESS_KEY')
    MINIO_SECRET_KEY = os.getenv('MINIO_SECRET_KEY')
    AWS_REGION = os.getenv('AWS_REGION')

    if AWS_REGION is None or MINIO_ACCESS_KEY is None or MINIO_SECRET_KEY is None:
        MINIO_ACCESS_KEY="MINIO_A_KEY"
        MINIO_SECRET_KEY="MINIO_S_KEY"
        AWS_REGION="eu-central-1"
        os.environ["MINIO_ACCESS_KEY"] = MINIO_ACCESS_KEY
        os.environ["MINIO_SECRET_KEY"] = MINIO_SECRET_KEY
        os.environ["AWS_REGION"] = AWS_REGION

<<<<<<< HEAD
    s3Client = Minio('172.17.0.2:9000',
=======
    s3Client = Minio('localhost:9000',
>>>>>>> ee712545
                      access_key=MINIO_ACCESS_KEY,
                      secret_key=MINIO_SECRET_KEY,
                      region=AWS_REGION,
                      secure=False)

    return s3Client

@pytest.fixture(scope="class")
<<<<<<< HEAD
def start_server_single_model_from_minio(request, start_minio_server, start_minio_server_s3, get_image, get_test_dir,get_docker_context):

    path_to_mount = get_test_dir + '/saved_models/resnet_V1_50/1'
=======
def start_server_single_model_from_minio(request, get_docker_network, start_minio_server, get_minio_server_s3, get_image, get_test_dir,get_docker_context):

    path_to_mount = get_test_dir + '/saved_models/resnet_V1_50/1'
 
    network = get_docker_network
>>>>>>> ee712545

    AWS_ACCESS_KEY_ID = os.getenv('MINIO_ACCESS_KEY')
    AWS_SECRET_ACCESS_KEY = os.getenv('MINIO_SECRET_KEY')
    AWS_REGION = os.getenv('AWS_REGION')

    envs = ['MINIO_ACCESS_KEY' + AWS_ACCESS_KEY_ID,
            'MINIO_SECRET_KEY' + AWS_SECRET_ACCESS_KEY,
            'AWS_ACCESS_KEY_ID=' + AWS_ACCESS_KEY_ID,
            'AWS_SECRET_ACCESS_KEY=' + AWS_SECRET_ACCESS_KEY,
            'AWS_REGION=' + AWS_REGION,
<<<<<<< HEAD
            'S3_ENDPOINT=' + 'http://10.237.114.147:9000']


    container = start_minio_server
    s3Client = start_minio_server_s3
=======
            'S3_ENDPOINT=' + 'http://s3.amazonaws.com:9000']

    container = start_minio_server
    s3Client = get_minio_server_s3
>>>>>>> ee712545

    try:
        s3Client.make_bucket("inference", location=AWS_REGION)
    except ResponseError as err:
        raise

    try:
        s3Client.fput_object('inference', 'resnet_v1_50/1/resnet_V1_50.bin', os.path.join(path_to_mount,'resnet_V1_50.bin'))
        s3Client.fput_object('inference', 'resnet_v1_50/1/resnet_V1_50.xml', os.path.join(path_to_mount,'resnet_V1_50.xml'))
    except ResponseError as err:
        print(err)
        raise

    client = get_docker_context
    command = "/ie-serving-py/start_server.sh ie_serving model " \
              "--model_name resnet " \
              "--model_path s3://inference/resnet_v1_50 " \
              "--port 9099"

    container = client.containers.run(image=get_image, detach=True,
                                      name='ie-serving-py-test-single-minio',
                                      ports={'9099/tcp': 9099},
                                      remove=True,
                                      environment=envs,
<<<<<<< HEAD
                                      command=command)
=======
                                      command=command,
                                      network=network.name)
>>>>>>> ee712545

    request.addfinalizer(container.kill)
       
    running = wait_endpoint_setup(container)


    assert running is True, "docker container was not started successfully"

    return container<|MERGE_RESOLUTION|>--- conflicted
+++ resolved
@@ -77,12 +77,6 @@
 
     return container
 
-<<<<<<< HEAD
-@pytest.fixture(scope="module")
-def start_minio_server(request, get_image, get_test_dir,
-                                      get_docker_context):
-=======
-
 @pytest.fixture(scope="module")
 def get_docker_network(request, get_docker_context):
 
@@ -105,18 +99,14 @@
 
 @pytest.fixture(scope="module")
 def start_minio_server(request, get_image, get_test_dir, get_docker_network, get_docker_context):
->>>>>>> ee712545
 
     """sudo docker run -d -p 9099:9000 minio/minio server /data"""
     client = get_docker_context
     envs = []
     command = "server /data"
 
-<<<<<<< HEAD
-=======
     network = get_docker_network
 
->>>>>>> ee712545
     MINIO_ACCESS_KEY = os.getenv('MINIO_ACCESS_KEY')
     MINIO_SECRET_KEY = os.getenv('MINIO_SECRET_KEY')
 
@@ -134,16 +124,9 @@
                                       ports={'9000/tcp': 9000},
                                       remove=True,
                                       environment=envs,
-<<<<<<< HEAD
-                                      command=command)
-
-    print("Container:" + str(container))
-    print("LOGS:" + str(container.logs()))
-=======
                                       command=command,
                                       network=network.name)
 
->>>>>>> ee712545
     request.addfinalizer(container.kill)
 
     running = wait_minio_endpoint_setup(container)
@@ -152,20 +135,9 @@
     return container
 
 @pytest.fixture(scope="module")
-<<<<<<< HEAD
-def start_minio_server_s3(request, get_image, get_test_dir,
-                                      get_docker_context):
-
-    """sudo docker run -d -p 9099:9000 minio/minio server /data"""
-    client = get_docker_context
-    envs = []
-    command = "server /data"
-
-=======
 def get_minio_server_s3(request, get_image, get_test_dir,
                                       get_docker_context):
 
->>>>>>> ee712545
     MINIO_ACCESS_KEY = os.getenv('MINIO_ACCESS_KEY')
     MINIO_SECRET_KEY = os.getenv('MINIO_SECRET_KEY')
     AWS_REGION = os.getenv('AWS_REGION')
@@ -178,11 +150,7 @@
         os.environ["MINIO_SECRET_KEY"] = MINIO_SECRET_KEY
         os.environ["AWS_REGION"] = AWS_REGION
 
-<<<<<<< HEAD
-    s3Client = Minio('172.17.0.2:9000',
-=======
     s3Client = Minio('localhost:9000',
->>>>>>> ee712545
                       access_key=MINIO_ACCESS_KEY,
                       secret_key=MINIO_SECRET_KEY,
                       region=AWS_REGION,
@@ -191,17 +159,11 @@
     return s3Client
 
 @pytest.fixture(scope="class")
-<<<<<<< HEAD
-def start_server_single_model_from_minio(request, start_minio_server, start_minio_server_s3, get_image, get_test_dir,get_docker_context):
-
-    path_to_mount = get_test_dir + '/saved_models/resnet_V1_50/1'
-=======
 def start_server_single_model_from_minio(request, get_docker_network, start_minio_server, get_minio_server_s3, get_image, get_test_dir,get_docker_context):
 
     path_to_mount = get_test_dir + '/saved_models/resnet_V1_50/1'
  
     network = get_docker_network
->>>>>>> ee712545
 
     AWS_ACCESS_KEY_ID = os.getenv('MINIO_ACCESS_KEY')
     AWS_SECRET_ACCESS_KEY = os.getenv('MINIO_SECRET_KEY')
@@ -212,18 +174,10 @@
             'AWS_ACCESS_KEY_ID=' + AWS_ACCESS_KEY_ID,
             'AWS_SECRET_ACCESS_KEY=' + AWS_SECRET_ACCESS_KEY,
             'AWS_REGION=' + AWS_REGION,
-<<<<<<< HEAD
-            'S3_ENDPOINT=' + 'http://10.237.114.147:9000']
-
-
-    container = start_minio_server
-    s3Client = start_minio_server_s3
-=======
             'S3_ENDPOINT=' + 'http://s3.amazonaws.com:9000']
 
     container = start_minio_server
     s3Client = get_minio_server_s3
->>>>>>> ee712545
 
     try:
         s3Client.make_bucket("inference", location=AWS_REGION)
@@ -248,12 +202,8 @@
                                       ports={'9099/tcp': 9099},
                                       remove=True,
                                       environment=envs,
-<<<<<<< HEAD
-                                      command=command)
-=======
                                       command=command,
                                       network=network.name)
->>>>>>> ee712545
 
     request.addfinalizer(container.kill)
        
