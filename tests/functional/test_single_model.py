--- conflicted
+++ resolved
@@ -50,12 +50,8 @@
 
         """
 
-<<<<<<< HEAD
         _, ports = start_server_single_model
-        print("Downloaded model files:", resnet_v1_50_model_downloader)
-=======
         print("Downloaded model files:", resnet_multiple_batch_sizes)
->>>>>>> 02785d5b
 
         # Connect to grpc service
         stub = create_grpc_channel('localhost:{}'.format(ports["grpc_port"]),
@@ -74,17 +70,11 @@
     def test_get_model_metadata(self, resnet_multiple_batch_sizes,
                                 start_server_single_model,
                                 create_grpc_channel):
-<<<<<<< HEAD
 
         _, ports = start_server_single_model
-        print("Downloaded model files:", resnet_v1_50_model_downloader)
+        print("Downloaded model files:", resnet_multiple_batch_sizes)
         stub = create_grpc_channel('localhost:{}'.format(ports["grpc_port"]),
                                    PREDICTION_SERVICE)
-=======
-        print("Downloaded model files:", resnet_multiple_batch_sizes)
-
-        stub = create_grpc_channel('localhost:9000', PREDICTION_SERVICE)
->>>>>>> 02785d5b
 
         model_name = 'resnet'
         in_name = 'map/TensorArrayStack/TensorArrayGatherV3'
@@ -105,6 +95,7 @@
     def test_get_model_status(self, resnet_multiple_batch_sizes,
                               start_server_single_model,
                               create_grpc_channel):
+
         print("Downloaded model files:", resnet_multiple_batch_sizes)
 
         _, ports = start_server_single_model
@@ -145,34 +136,19 @@
 
         print("Downloaded model files:", resnet_multiple_batch_sizes)
 
-<<<<<<< HEAD
         _, ports = start_server_single_model
-        imgs_v1_224 = np.array(input_data_downloader_v1_224)
-        out_name = 'resnet_v1_50/predictions/Reshape_1'
-        rest_url = 'http://localhost:{}/v1/models/resnet:predict'.format(
-                    ports["rest_port"])
-        for x in range(0, 10):
-            output = infer_rest(imgs_v1_224, slice_number=x,
-                                input_tensor='input', rest_url=rest_url,
-                                output_tensors=[out_name],
-                                request_format=request_format)
-            print("output shape", output[out_name].shape)
-            assert output[out_name].shape == (1, 1000), ERROR_SHAPE
-
-    def test_get_model_metadata_rest(self, resnet_v1_50_model_downloader,
-                                     start_server_single_model):
-=======
         imgs_v1_224 = np.ones((1, 3, 224, 224))
         in_name = 'map/TensorArrayStack/TensorArrayGatherV3'
         out_name = 'softmax_tensor'
-        rest_url = 'http://localhost:5555/v1/models/resnet:predict'
+        rest_url = 'http://localhost:{}/v1/models/resnet:predict'.format(
+                    ports["rest_port"])
         output = infer_rest(imgs_v1_224, input_tensor=in_name,
                             rest_url=rest_url,
                             output_tensors=[out_name],
                             request_format=request_format)
         print("output shape", output[out_name].shape)
         assert output[out_name].shape == (1, 1001), ERROR_SHAPE
->>>>>>> 02785d5b
+
 
     def test_get_model_metadata_rest(self, resnet_multiple_batch_sizes,
                                      start_server_single_model):
@@ -185,14 +161,9 @@
         expected_input_metadata = {in_name: {'dtype': 1,
                                              'shape': [1, 3, 224, 224]}}
         expected_output_metadata = {out_name: {'dtype': 1,
-<<<<<<< HEAD
                                                'shape': [1, 1000]}}
         rest_url = 'http://localhost:{}/v1/models/resnet/metadata'.format(
                     ports["rest_port"])
-=======
-                                               'shape': [1, 1001]}}
-        rest_url = 'http://localhost:5555/v1/models/resnet/metadata'
->>>>>>> 02785d5b
         response = get_model_metadata_response_rest(rest_url)
         input_metadata, output_metadata = model_metadata_response(
             response=response)
