--- conflicted
+++ resolved
@@ -1,358 +1,285 @@
-#
-# Copyright (c) 2018-2019 Intel Corporation
-#
-# Licensed under the Apache License, Version 2.0 (the "License");
-# you may not use this file except in compliance with the License.
-# You may obtain a copy of the License at
-#
-#      http://www.apache.org/licenses/LICENSE-2.0
-#
-# Unless required by applicable law or agreed to in writing, software
-# distributed under the License is distributed on an "AS IS" BASIS,
-# WITHOUT WARRANTIES OR CONDITIONS OF ANY KIND, either express or implied.
-# See the License for the specific language governing permissions and
-# limitations under the License.
-#
-import pytest
-import numpy as np
-from constants import PREDICTION_SERVICE, ERROR_SHAPE
-from utils.grpc import infer, get_model_metadata, \
-    model_metadata_response
-from utils.rest import infer_rest, get_model_metadata_response_rest
-
-
-class TestBatchModelInference():
-
-    def test_run_inference(self, resnet_multiple_batch_sizes,
-                           start_server_batch_model,
-                           create_grpc_channel):
-        """
-        <b>Description</b>
-        Submit request to gRPC interface serving a single resnet model
-
-        <b>input data</b>
-        - directory with the model in IR format
-        - docker image with ie-serving-py service
-
-        <b>fixtures used</b>
-        - model downloader
-        - service launching
-
-        <b>Expected results</b>
-        - response contains proper numpy shape
-
-        """
-
-<<<<<<< HEAD
-        _, ports = start_server_batch_model
-        print("Downloaded model files:", resnet_8_batch_model_downloader)
-=======
-        print("Downloaded model files:", resnet_multiple_batch_sizes)
->>>>>>> 02785d5b
-
-        # Connect to grpc service
-        stub = create_grpc_channel('localhost:{}'.format(ports["grpc_port"]),
-                                   PREDICTION_SERVICE)
-
-        batch_input = np.ones((8, 3, 224, 224))
-        in_name = 'map/TensorArrayStack/TensorArrayGatherV3'
-        out_name = 'softmax_tensor'
-        output = infer(batch_input, input_tensor=in_name,
-                       grpc_stub=stub, model_spec_name='resnet',
-                       model_spec_version=None,
-                       output_tensors=[out_name])
-        print("output shape", output[out_name].shape)
-        assert output[out_name].shape == (8, 1001), ERROR_SHAPE
-
-    def test_run_inference_bs4(self, resnet_multiple_batch_sizes,
-                               start_server_batch_model_bs4,
-                               create_grpc_channel):
-
-<<<<<<< HEAD
-        _, ports = start_server_batch_model_bs4
-        print("Downloaded model files:", resnet_8_batch_model_downloader)
-=======
-        print("Downloaded model files:", resnet_multiple_batch_sizes)
->>>>>>> 02785d5b
-
-        # Connect to grpc service
-        stub = create_grpc_channel('localhost:{}'.format(ports["grpc_port"]),
-                                   PREDICTION_SERVICE)
-
-        batch_input = np.ones((4, 3, 224, 224))
-        in_name = 'map/TensorArrayStack/TensorArrayGatherV3'
-        out_name = 'softmax_tensor'
-        output = infer(batch_input, input_tensor=in_name,
-                       grpc_stub=stub, model_spec_name='resnet',
-                       model_spec_version=None,
-                       output_tensors=[out_name])
-        print("output shape", output[out_name].shape)
-        assert output[out_name].shape == (4, 1001), ERROR_SHAPE
-
-    def test_run_inference_auto(self, resnet_multiple_batch_sizes,
-                                start_server_batch_model_auto,
-                                create_grpc_channel):
-
-<<<<<<< HEAD
-        _, ports = start_server_batch_model_auto
-        print("Downloaded model files:", resnet_8_batch_model_downloader)
-=======
-        print("Downloaded model files:", resnet_multiple_batch_sizes)
->>>>>>> 02785d5b
-
-        # Connect to grpc service
-        stub = create_grpc_channel('localhost:{}'.format(ports["grpc_port"]),
-                                   PREDICTION_SERVICE)
-
-        batch_input = np.ones((6, 3, 224, 224))
-        in_name = 'map/TensorArrayStack/TensorArrayGatherV3'
-        out_name = 'softmax_tensor'
-        output = infer(batch_input, input_tensor=in_name,
-                       grpc_stub=stub, model_spec_name='resnet',
-                       model_spec_version=None,
-                       output_tensors=[out_name])
-        print("output shape", output[out_name].shape)
-        assert output[out_name].shape == (6, 1001), ERROR_SHAPE
-
-        batch_input = np.ones((1, 3, 224, 224))
-        in_name = 'map/TensorArrayStack/TensorArrayGatherV3'
-        out_name = 'softmax_tensor'
-        output = infer(batch_input, input_tensor=in_name,
-                       grpc_stub=stub, model_spec_name='resnet',
-                       model_spec_version=None,
-                       output_tensors=[out_name])
-        print("output shape", output[out_name].shape)
-        assert output[out_name].shape == (1, 1001), ERROR_SHAPE
-
-    def test_get_model_metadata(self, resnet_multiple_batch_sizes,
-                                start_server_batch_model,
-                                create_grpc_channel):
-
-<<<<<<< HEAD
-        _, ports = start_server_batch_model
-        print("Downloaded model files:", resnet_8_batch_model_downloader)
-=======
-        print("Downloaded model files:", resnet_multiple_batch_sizes)
->>>>>>> 02785d5b
-
-        stub = create_grpc_channel('localhost:{}'.format(ports["grpc_port"]),
-                                   PREDICTION_SERVICE)
-
-        model_name = 'resnet'
-        in_name = 'map/TensorArrayStack/TensorArrayGatherV3'
-        out_name = 'softmax_tensor'
-        expected_input_metadata = {in_name:   {'dtype': 1,
-                                               'shape': [8, 3, 224, 224]}}
-        expected_output_metadata = {out_name: {'dtype': 1,
-                                               'shape': [8, 1001]}}
-        request = get_model_metadata(model_name='resnet')
-        response = stub.GetModelMetadata(request, 10)
-        input_metadata, output_metadata = model_metadata_response(
-            response=response)
-        print(output_metadata)
-        assert model_name == response.model_spec.name
-        assert expected_input_metadata == input_metadata
-        assert expected_output_metadata == output_metadata
-
-    @pytest.mark.parametrize("request_format",
-                             [('row_name'), ('row_noname'),
-                              ('column_name'), ('column_noname')])
-    def test_run_inference_rest(self, age_gender_model_downloader,
-                                start_server_batch_model_2out, request_format):
-        """
-            <b>Description</b>
-            Submit request to REST API interface serving
-            a single age-gender model with 2 outputs.
-            No batch_size parameter specified.
-
-            <b>input data</b>
-            - directory with the model in IR format
-            - docker image with ie-serving-py service
-
-            <b>fixtures used</b>
-            - model downloader
-            - service launching
-
-            <b>Expected results</b>
-            - response contains proper numpy shape
-
-        """
-
-<<<<<<< HEAD
-        _, ports = start_server_batch_model
-        print("Downloaded model files:", resnet_2_out_model_downloader)
-
-        batch_input = input_data_downloader_v1_224[:8, :, :, :]
-        out_name = 'resnet_v1_50/predictions/Reshape_1'
-        rest_url = 'http://localhost:{}/v1/models/resnet:predict'.format(
-                    ports["rest_port"])
-        output = infer_batch_rest(batch_input,
-                                  input_tensor='input', rest_url=rest_url,
-                                  output_tensors=[out_name],
-                                  request_format=request_format)
-        assert output[out_name].shape == (8, 1000), ERROR_SHAPE
-=======
-        print("Downloaded model files:", age_gender_model_downloader)
-
-        batch_input = np.ones((1, 3, 62, 62))
-        in_name = 'data'
-        out_names = ['age_conv3', 'prob']
-        rest_url = 'http://localhost:5560/v1/models/age_gender:predict'
-        output = infer_rest(batch_input, input_tensor=in_name,
-                            rest_url=rest_url,
-                            output_tensors=out_names,
-                            request_format=request_format)
-        assert output[out_names[0]].shape == (1, 1, 1, 1), ERROR_SHAPE
-        assert output[out_names[1]].shape == (1, 2, 1, 1), ERROR_SHAPE
->>>>>>> 02785d5b
-
-    @pytest.mark.parametrize("request_format",
-                             [('row_name'), ('row_noname'),
-                              ('column_name'), ('column_noname')])
-    def test_run_inference_bs4_rest(self, age_gender_model_downloader,
-                                    start_server_batch_model_auto_bs4_2out,
-                                    request_format):
-        """
-            <b>Description</b>
-            Submit request to REST API interface serving
-            a single age-gender model with 2 outputs.
-            Parameter batch_size explicitly set to 4.
-
-            <b>input data</b>
-            - directory with the model in IR format
-            - docker image with ie-serving-py service
-
-            <b>fixtures used</b>
-            - model downloader
-            - service launching
-
-            <b>Expected results</b>
-            - response contains proper numpy shape
-
-        """
-
-<<<<<<< HEAD
-        _, ports = start_server_batch_model_bs4
-        print("Downloaded model files:", resnet_2_out_model_downloader)
-
-        batch_input = input_data_downloader_v1_224[:4, :, :, :]
-        out_name = 'resnet_v1_50/predictions/Reshape_1'
-        rest_url = 'http://localhost:{}/v1/models/resnet:predict'.format(
-                    ports["rest_port"])
-        output = infer_batch_rest(batch_input,
-                                  input_tensor='input', rest_url=rest_url,
-                                  output_tensors=[out_name],
-                                  request_format=request_format)
-        assert output[out_name].shape == (4, 1000), ERROR_SHAPE
-=======
-        print("Downloaded model files:", age_gender_model_downloader)
-
-        batch_input = np.ones((4, 3, 62, 62))
-        in_name = 'data'
-        out_names = ['age_conv3', 'prob']
-        rest_url = 'http://localhost:5562/v1/models/age_gender:predict'
-        output = infer_rest(batch_input, input_tensor=in_name,
-                            rest_url=rest_url,
-                            output_tensors=out_names,
-                            request_format=request_format)
-        assert output[out_names[0]].shape == (4, 1, 1, 1), ERROR_SHAPE
-        assert output[out_names[1]].shape == (4, 2, 1, 1), ERROR_SHAPE
->>>>>>> 02785d5b
-
-    @pytest.mark.parametrize("request_format",
-                             [('row_name'), ('row_noname'),
-                              ('column_name'), ('column_noname')])
-    def test_run_inference_rest_auto(self, age_gender_model_downloader,
-                                     start_server_batch_model_auto_2out,
-                                     request_format):
-        """
-            <b>Description</b>
-            Submit request to REST API interface serving a single resnet model.
-            Parameter batch_size set to auto.
-
-            <b>input data</b>
-            - directory with the model in IR format
-            - docker image with ie-serving-py service
-
-            <b>fixtures used</b>
-            - model downloader
-            - service launching
-
-            <b>Expected results</b>
-            - response contains proper numpy shape
-
-        """
-
-<<<<<<< HEAD
-        _, ports = start_server_batch_model_auto
-        print("Downloaded model files:", resnet_2_out_model_downloader)
-        batch_input = input_data_downloader_v1_224[:6, :, :, :]
-        out_name = 'resnet_v1_50/predictions/Reshape_1'
-        rest_url = 'http://localhost:{}/v1/models/resnet:predict'.format(
-                    ports["rest_port"])
-        output = infer_batch_rest(batch_input,
-                                  input_tensor='input', rest_url=rest_url,
-                                  output_tensors=[out_name],
-                                  request_format=request_format)
-        assert output[out_name].shape == (6, 1000), ERROR_SHAPE
-
-        batch_input = input_data_downloader_v1_224[:1, :, :, :]
-        output = infer_batch_rest(batch_input,
-                                  input_tensor='input', rest_url=rest_url,
-                                  output_tensors=[out_name],
-                                  request_format=request_format)
-        assert output[out_name].shape == (1, 1000), ERROR_SHAPE
-
-    def test_get_model_metadata_rest(self, resnet_8_batch_model_downloader,
-                                     start_server_batch_model):
-
-        _, ports = start_server_batch_model
-        print("Downloaded model files:", resnet_8_batch_model_downloader)
-=======
-        print("Downloaded model files:", age_gender_model_downloader)
-        batch_input = np.ones((6, 3, 62, 62))
-        in_name = 'data'
-        out_names = ['age_conv3', 'prob']
-        rest_url = 'http://localhost:5561/v1/models/age_gender:predict'
-        output = infer_rest(batch_input,
-                            input_tensor=in_name, rest_url=rest_url,
-                            output_tensors=out_names,
-                            request_format=request_format)
-        assert output[out_names[0]].shape == (6, 1, 1, 1), ERROR_SHAPE
-        assert output[out_names[1]].shape == (6, 2, 1, 1), ERROR_SHAPE
-
-        batch_input = np.ones((3, 3, 62, 62))
-        output = infer_rest(batch_input, input_tensor=in_name,
-                            rest_url=rest_url,
-                            output_tensors=out_names,
-                            request_format=request_format)
-        assert output[out_names[0]].shape == (3, 1, 1, 1), ERROR_SHAPE
-        assert output[out_names[1]].shape == (3, 2, 1, 1), ERROR_SHAPE
-
-    def test_get_model_metadata_rest(self, resnet_multiple_batch_sizes,
-                                     start_server_batch_model):
-
-        print("Downloaded model files:", resnet_multiple_batch_sizes)
->>>>>>> 02785d5b
-
-        model_name = 'resnet'
-        in_name = 'map/TensorArrayStack/TensorArrayGatherV3'
-        out_name = 'softmax_tensor'
-        expected_input_metadata = {in_name:   {'dtype': 1,
-                                               'shape': [8, 3, 224, 224]}}
-        expected_output_metadata = {out_name: {'dtype': 1,
-<<<<<<< HEAD
-                                               'shape': [8, 1000]}}
-        rest_url = 'http://localhost:{}/v1/models/resnet/metadata'.format(
-                    ports["rest_port"])
-=======
-                                               'shape': [8, 1001]}}
-        rest_url = 'http://localhost:5557/v1/models/resnet/metadata'
->>>>>>> 02785d5b
-        response = get_model_metadata_response_rest(rest_url)
-        input_metadata, output_metadata = model_metadata_response(
-            response=response)
-        print(output_metadata)
-        assert model_name == response.model_spec.name
-        assert expected_input_metadata == input_metadata
-        assert expected_output_metadata == output_metadata
+#
+# Copyright (c) 2018-2019 Intel Corporation
+#
+# Licensed under the Apache License, Version 2.0 (the "License");
+# you may not use this file except in compliance with the License.
+# You may obtain a copy of the License at
+#
+#      http://www.apache.org/licenses/LICENSE-2.0
+#
+# Unless required by applicable law or agreed to in writing, software
+# distributed under the License is distributed on an "AS IS" BASIS,
+# WITHOUT WARRANTIES OR CONDITIONS OF ANY KIND, either express or implied.
+# See the License for the specific language governing permissions and
+# limitations under the License.
+#
+import pytest
+import numpy as np
+from constants import PREDICTION_SERVICE, ERROR_SHAPE
+from utils.grpc import infer, get_model_metadata, \
+    model_metadata_response
+from utils.rest import infer_rest, get_model_metadata_response_rest
+
+
+class TestBatchModelInference():
+
+    def test_run_inference(self, resnet_multiple_batch_sizes,
+                           start_server_batch_model,
+                           create_grpc_channel):
+        """
+        <b>Description</b>
+        Submit request to gRPC interface serving a single resnet model
+
+        <b>input data</b>
+        - directory with the model in IR format
+        - docker image with ie-serving-py service
+
+        <b>fixtures used</b>
+        - model downloader
+        - service launching
+
+        <b>Expected results</b>
+        - response contains proper numpy shape
+
+        """
+
+        _, ports = start_server_batch_model
+        print("Downloaded model files:", resnet_multiple_batch_sizes)
+
+        # Connect to grpc service
+        stub = create_grpc_channel('localhost:{}'.format(ports["grpc_port"]),
+                                   PREDICTION_SERVICE)
+
+        batch_input = np.ones((8, 3, 224, 224))
+        in_name = 'map/TensorArrayStack/TensorArrayGatherV3'
+        out_name = 'softmax_tensor'
+        output = infer(batch_input, input_tensor=in_name,
+                       grpc_stub=stub, model_spec_name='resnet',
+                       model_spec_version=None,
+                       output_tensors=[out_name])
+        print("output shape", output[out_name].shape)
+        assert output[out_name].shape == (8, 1001), ERROR_SHAPE
+
+    def test_run_inference_bs4(self, resnet_multiple_batch_sizes,
+                               start_server_batch_model_bs4,
+                               create_grpc_channel):
+
+        _, ports = start_server_batch_model_bs4
+        print("Downloaded model files:", resnet_multiple_batch_sizes)
+
+        # Connect to grpc service
+        stub = create_grpc_channel('localhost:{}'.format(ports["grpc_port"]),
+                                   PREDICTION_SERVICE)
+
+        batch_input = np.ones((4, 3, 224, 224))
+        in_name = 'map/TensorArrayStack/TensorArrayGatherV3'
+        out_name = 'softmax_tensor'
+        output = infer(batch_input, input_tensor=in_name,
+                       grpc_stub=stub, model_spec_name='resnet',
+                       model_spec_version=None,
+                       output_tensors=[out_name])
+        print("output shape", output[out_name].shape)
+        assert output[out_name].shape == (4, 1001), ERROR_SHAPE
+
+    def test_run_inference_auto(self, resnet_multiple_batch_sizes,
+                                start_server_batch_model_auto,
+                                create_grpc_channel):
+
+
+        _, ports = start_server_batch_model_auto
+        print("Downloaded model files:", resnet_multiple_batch_sizes)
+
+        # Connect to grpc service
+        stub = create_grpc_channel('localhost:{}'.format(ports["grpc_port"]),
+                                   PREDICTION_SERVICE)
+
+        batch_input = np.ones((6, 3, 224, 224))
+        in_name = 'map/TensorArrayStack/TensorArrayGatherV3'
+        out_name = 'softmax_tensor'
+        output = infer(batch_input, input_tensor=in_name,
+                       grpc_stub=stub, model_spec_name='resnet',
+                       model_spec_version=None,
+                       output_tensors=[out_name])
+        print("output shape", output[out_name].shape)
+        assert output[out_name].shape == (6, 1001), ERROR_SHAPE
+
+        batch_input = np.ones((1, 3, 224, 224))
+        in_name = 'map/TensorArrayStack/TensorArrayGatherV3'
+        out_name = 'softmax_tensor'
+        output = infer(batch_input, input_tensor=in_name,
+                       grpc_stub=stub, model_spec_name='resnet',
+                       model_spec_version=None,
+                       output_tensors=[out_name])
+        print("output shape", output[out_name].shape)
+        assert output[out_name].shape == (1, 1001), ERROR_SHAPE
+
+    def test_get_model_metadata(self, resnet_multiple_batch_sizes,
+                                start_server_batch_model,
+                                create_grpc_channel):
+
+        _, ports = start_server_batch_model
+        print("Downloaded model files:", resnet_multiple_batch_sizes)
+
+        stub = create_grpc_channel('localhost:{}'.format(ports["grpc_port"]),
+                                   PREDICTION_SERVICE)
+
+        model_name = 'resnet'
+        in_name = 'map/TensorArrayStack/TensorArrayGatherV3'
+        out_name = 'softmax_tensor'
+        expected_input_metadata = {in_name:   {'dtype': 1,
+                                               'shape': [8, 3, 224, 224]}}
+        expected_output_metadata = {out_name: {'dtype': 1,
+                                               'shape': [8, 1001]}}
+        request = get_model_metadata(model_name='resnet')
+        response = stub.GetModelMetadata(request, 10)
+        input_metadata, output_metadata = model_metadata_response(
+            response=response)
+        print(output_metadata)
+        assert model_name == response.model_spec.name
+        assert expected_input_metadata == input_metadata
+        assert expected_output_metadata == output_metadata
+
+    @pytest.mark.parametrize("request_format",
+                             [('row_name'), ('row_noname'),
+                              ('column_name'), ('column_noname')])
+    def test_run_inference_rest(self, age_gender_model_downloader,
+                                start_server_batch_model_2out, request_format):
+        """
+            <b>Description</b>
+            Submit request to REST API interface serving
+            a single age-gender model with 2 outputs.
+            No batch_size parameter specified.
+
+            <b>input data</b>
+            - directory with the model in IR format
+            - docker image with ie-serving-py service
+
+            <b>fixtures used</b>
+            - model downloader
+            - service launching
+
+            <b>Expected results</b>
+            - response contains proper numpy shape
+
+        """
+
+        _, ports = start_server_batch_model_2out
+        print("Downloaded model files:", age_gender_model_downloader)
+
+        batch_input = np.ones((1, 3, 62, 62))
+        in_name = 'data'
+        out_names = ['age_conv3', 'prob']
+        rest_url = 'http://localhost:{}/v1/models/age_gender:predict'.format(ports["rest_port"])
+        output = infer_rest(batch_input, input_tensor=in_name,
+                            rest_url=rest_url,
+                            output_tensors=out_names,
+                            request_format=request_format)
+        assert output[out_names[0]].shape == (1, 1, 1, 1), ERROR_SHAPE
+        assert output[out_names[1]].shape == (1, 2, 1, 1), ERROR_SHAPE
+
+    @pytest.mark.parametrize("request_format",
+                             [('row_name'), ('row_noname'),
+                              ('column_name'), ('column_noname')])
+    def test_run_inference_bs4_rest(self, age_gender_model_downloader,
+                                    start_server_batch_model_auto_bs4_2out,
+                                    request_format):
+        """
+            <b>Description</b>
+            Submit request to REST API interface serving
+            a single age-gender model with 2 outputs.
+            Parameter batch_size explicitly set to 4.
+
+            <b>input data</b>
+            - directory with the model in IR format
+            - docker image with ie-serving-py service
+
+            <b>fixtures used</b>
+            - model downloader
+            - service launching
+
+            <b>Expected results</b>
+            - response contains proper numpy shape
+
+        """
+
+        _, ports = start_server_batch_model_auto_bs4_2out
+        print("Downloaded model files:", age_gender_model_downloader)
+
+        batch_input = np.ones((4, 3, 62, 62))
+        in_name = 'data'
+        out_names = ['age_conv3', 'prob']
+        rest_url = 'http://localhost:{}/v1/models/age_gender:predict'.format(ports["rest_port"])
+        output = infer_rest(batch_input, input_tensor=in_name,
+                            rest_url=rest_url,
+                            output_tensors=out_names,
+                            request_format=request_format)
+        assert output[out_names[0]].shape == (4, 1, 1, 1), ERROR_SHAPE
+        assert output[out_names[1]].shape == (4, 2, 1, 1), ERROR_SHAPE
+
+    @pytest.mark.parametrize("request_format",
+                             [('row_name'), ('row_noname'),
+                              ('column_name'), ('column_noname')])
+    def test_run_inference_rest_auto(self, age_gender_model_downloader,
+                                     start_server_batch_model_auto_2out,
+                                     request_format):
+        """
+            <b>Description</b>
+            Submit request to REST API interface serving a single resnet model.
+            Parameter batch_size set to auto.
+
+            <b>input data</b>
+            - directory with the model in IR format
+            - docker image with ie-serving-py service
+
+            <b>fixtures used</b>
+            - model downloader
+            - service launching
+
+            <b>Expected results</b>
+            - response contains proper numpy shape
+
+        """
+
+        _, ports = start_server_batch_model_auto_2out
+        print("Downloaded model files:", age_gender_model_downloader)
+        batch_input = np.ones((6, 3, 62, 62))
+        in_name = 'data'
+        out_names = ['age_conv3', 'prob']
+        rest_url = 'http://localhost:{}/v1/models/age_gender:predict'.format(ports["rest_port"])
+        output = infer_rest(batch_input,
+                            input_tensor=in_name, rest_url=rest_url,
+                            output_tensors=out_names,
+                            request_format=request_format)
+        assert output[out_names[0]].shape == (6, 1, 1, 1), ERROR_SHAPE
+        assert output[out_names[1]].shape == (6, 2, 1, 1), ERROR_SHAPE
+
+        batch_input = np.ones((3, 3, 62, 62))
+        output = infer_rest(batch_input, input_tensor=in_name,
+                            rest_url=rest_url,
+                            output_tensors=out_names,
+                            request_format=request_format)
+        assert output[out_names[0]].shape == (3, 1, 1, 1), ERROR_SHAPE
+        assert output[out_names[1]].shape == (3, 2, 1, 1), ERROR_SHAPE
+
+    def test_get_model_metadata_rest(self, resnet_multiple_batch_sizes,
+                                     start_server_batch_model):
+
+        _, ports = start_server_batch_model
+        print("Downloaded model files:", resnet_multiple_batch_sizes)
+
+        model_name = 'resnet'
+        in_name = 'map/TensorArrayStack/TensorArrayGatherV3'
+        out_name = 'softmax_tensor'
+        expected_input_metadata = {in_name:   {'dtype': 1,
+                                               'shape': [8, 3, 224, 224]}}
+        expected_output_metadata = {out_name: {'dtype': 1,
+                                               'shape': [8, 1000]}}
+        rest_url = 'http://localhost:{}/v1/models/resnet/metadata'.format(
+                    ports["rest_port"])
+        response = get_model_metadata_response_rest(rest_url)
+        input_metadata, output_metadata = model_metadata_response(
+            response=response)
+        print(output_metadata)
+        assert model_name == response.model_spec.name
+        assert expected_input_metadata == input_metadata
+        assert expected_output_metadata == output_metadata