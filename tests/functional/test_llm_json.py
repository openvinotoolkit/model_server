--- conflicted
+++ resolved
@@ -304,11 +304,7 @@
                     arguments += chunk.choices[0].delta.tool_calls[0].function.arguments
         assert arguments == '{"location": "Paris, France"}'
 
-<<<<<<< HEAD
-    #@xfail(reason="not implemented yet")
-=======
     @skip(reason="not implemented yet")
->>>>>>> e970aad9
     def test_chat_with_structured_output(self):
         """
         <b>Description</b>
