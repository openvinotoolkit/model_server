#
# Copyright (c) 2018-2019 Intel Corporation
#
# Licensed under the Apache License, Version 2.0 (the "License");
# you may not use this file except in compliance with the License.
# You may obtain a copy of the License at
#
#      http://www.apache.org/licenses/LICENSE-2.0
#
# Unless required by applicable law or agreed to in writing, software
# distributed under the License is distributed on an "AS IS" BASIS,
# WITHOUT WARRANTIES OR CONDITIONS OF ANY KIND, either express or implied.
# See the License for the specific language governing permissions and
# limitations under the License.
#
import sys

import numpy as np
from constants import PREDICTION_SERVICE, MODEL_SERVICE, ERROR_SHAPE
from utils.grpc import infer, get_model_metadata, \
    model_metadata_response, get_model_status
from utils.rest import infer_rest, \
    get_model_metadata_response_rest, get_model_status_response_rest

sys.path.append(".")
from ie_serving.models.models_utils import ModelVersionState, ErrorCode, \
    _ERROR_MESSAGE  # noqa


class TestMultiModelInference():

    def test_run_inference(self, resnet_multiple_batch_sizes,
                           start_server_multi_model,
                           create_grpc_channel):
<<<<<<< HEAD

        _, ports = start_server_multi_model
        print("Downloaded model files:", resnet_multiple_batch_sizes)

        # Connect to grpc service
        stub = create_grpc_channel('localhost:{}'.format(ports["grpc_port"]),
                                   PREDICTION_SERVICE)
=======
        print("Downloaded model files:", resnet_multiple_batch_sizes)

        # Connect to grpc service
        stub = create_grpc_channel('localhost:9001', PREDICTION_SERVICE)
>>>>>>> 1ae76c60
        in_name = 'map/TensorArrayStack/TensorArrayGatherV3'
        out_name = 'softmax_tensor'

        img = np.ones((1, 3, 224, 224))
        print("Starting inference using resnet model")
        model_name = "resnet"
        output = infer(img, input_tensor=in_name,
                       grpc_stub=stub,
                       model_spec_name=model_name,
                       model_spec_version=None,
                       output_tensors=[out_name])
        print("output shape", output[out_name].shape)
        assert output[out_name].shape == (1, 1001), ERROR_SHAPE

        model_name = "resnet_bs4"
        imgs = np.ones((4, 3, 224, 224))
        print("Starting inference using resnet model")
        output = infer(imgs, input_tensor=in_name,
                       grpc_stub=stub,
                       model_spec_name=model_name,
                       model_spec_version=None,
                       output_tensors=[out_name])
        print("output shape", output[out_name].shape)
        assert output[out_name].shape == (4, 1001), ERROR_SHAPE

        model_name = "resnet_bs8"
        imgs = np.ones((8, 3, 224, 224))
        print("Starting inference using resnet model")
        output = infer(imgs, input_tensor=in_name,
                       grpc_stub=stub,
                       model_spec_name=model_name,
                       model_spec_version=None,
                       output_tensors=[out_name])
        print("output shape", output[out_name].shape)
        assert output[out_name].shape == (8, 1001), ERROR_SHAPE

<<<<<<< HEAD
        img = np.ones((1, 3, 224, 224))
        in_name = 'data'
        out_name = 'prob'
        output = infer(img, input_tensor=in_name, grpc_stub=stub,
                       model_spec_name='resnet_gs',
                       model_spec_version=None,
                       output_tensors=[out_name])
        print("output shape", output[out_name].shape)
        assert output[out_name].shape == (1, 1000), ERROR_SHAPE

        in_name = 'input'
        out_name = 'resnet_v1_50/predictions/Reshape_1'
        output = infer(img, input_tensor=in_name, grpc_stub=stub,
                       model_spec_name='resnet_s3',
=======
        output = infer(img, input_tensor=in_name, grpc_stub=stub,
                       model_spec_name='resnet_s3',
                       model_spec_version=None,
                       output_tensors=[out_name])
        print("output shape", output[out_name].shape)
        assert output[out_name].shape == (1, 1001), ERROR_SHAPE

        in_name = 'input'
        out_name = 'resnet_v1_50/predictions/Reshape_1'

        img = np.ones((1, 3, 224, 224))
        in_name = 'data'
        out_name = 'prob'
        output = infer(img, input_tensor=in_name, grpc_stub=stub,
                       model_spec_name='resnet_gs',
>>>>>>> 1ae76c60
                       model_spec_version=None,
                       output_tensors=[out_name])
        print("output shape", output[out_name].shape)
        assert output[out_name].shape == (1, 1000), ERROR_SHAPE

    def test_get_model_metadata(self, resnet_multiple_batch_sizes,
                                start_server_multi_model,
                                create_grpc_channel):
<<<<<<< HEAD

        _, ports = start_server_multi_model
        print("Downloaded model files:", resnet_multiple_batch_sizes)

        # Connect to grpc service
        stub = create_grpc_channel('localhost:{}'.format(ports["grpc_port"]),
                                   PREDICTION_SERVICE)
        out_name = 'softmax_tensor'
        in_name = 'map/TensorArrayStack/TensorArrayGatherV3'

=======
        print("Downloaded model files:", resnet_multiple_batch_sizes)

        # Connect to grpc service
        stub = create_grpc_channel('localhost:9001', PREDICTION_SERVICE)
        out_name = 'softmax_tensor'
        in_name = 'map/TensorArrayStack/TensorArrayGatherV3'
>>>>>>> 1ae76c60
        print("Getting info about resnet model")
        model_name = 'resnet'

        expected_input_metadata = {in_name: {'dtype': 1,
                                             'shape': [1, 3, 224, 224]}}
        expected_output_metadata = {out_name: {'dtype': 1,
                                               'shape': [1, 1001]}}
        request = get_model_metadata(model_name=model_name)
        response = stub.GetModelMetadata(request, 10)
        input_metadata, output_metadata = model_metadata_response(
            response=response)

        print(output_metadata)
        assert model_name == response.model_spec.name
        assert expected_input_metadata == input_metadata
        assert expected_output_metadata == output_metadata

        model_name = 'resnet_bs4'
        request = get_model_metadata(model_name=model_name)
        response = stub.GetModelMetadata(request, 10)
        input_metadata, output_metadata = model_metadata_response(
            response=response)

        expected_input_metadata = {in_name: {'dtype': 1,
                                             'shape': [4, 3, 224, 224]}}
        expected_output_metadata = {out_name: {'dtype': 1,
                                               'shape': [4, 1001]}}
        print(output_metadata)
        assert model_name == response.model_spec.name
        assert expected_input_metadata == input_metadata
        assert expected_output_metadata == output_metadata

    def test_get_model_status(self, resnet_multiple_batch_sizes,
                              start_server_multi_model,
                              create_grpc_channel):
<<<<<<< HEAD

        _, ports = start_server_multi_model
        print("Downloaded model files:", resnet_multiple_batch_sizes)

        stub = create_grpc_channel('localhost:{}'.format(ports["grpc_port"]),
                                   MODEL_SERVICE)
=======
        print("Downloaded model files:", resnet_multiple_batch_sizes)

        stub = create_grpc_channel('localhost:9001', MODEL_SERVICE)
>>>>>>> 1ae76c60
        request = get_model_status(model_name='resnet', version=1)
        response = stub.GetModelStatus(request, 10)
        versions_statuses = response.model_version_status
        version_status = versions_statuses[0]
        assert version_status.version == 1
        assert version_status.state == ModelVersionState.AVAILABLE
        assert version_status.status.error_code == ErrorCode.OK
        assert version_status.status.error_message == _ERROR_MESSAGE[
            ModelVersionState.AVAILABLE][ErrorCode.OK]

        request = get_model_status(model_name='resnet_bs4')
        response = stub.GetModelStatus(request, 10)
        versions_statuses = response.model_version_status
        version_status = versions_statuses[0]
        assert version_status.version == 1
        assert version_status.state == ModelVersionState.AVAILABLE
        assert version_status.status.error_code == ErrorCode.OK
        assert version_status.status.error_message == _ERROR_MESSAGE[
            ModelVersionState.AVAILABLE][ErrorCode.OK]

    def test_run_inference_rest(self, resnet_multiple_batch_sizes,
                                start_server_multi_model):
<<<<<<< HEAD

        _, ports = start_server_multi_model
=======
>>>>>>> 1ae76c60
        print("Downloaded model files:", resnet_multiple_batch_sizes)

        img = np.ones((1, 3, 224, 224))
        print("Starting inference using resnet model")
        in_name = 'map/TensorArrayStack/TensorArrayGatherV3'
        out_name = 'softmax_tensor'

        model_name = 'resnet'
<<<<<<< HEAD
        rest_url = 'http://localhost:{}/v1/models/{}:predict'.format(
            ports["rest_port"], model_name)
=======
        rest_url = 'http://localhost:5561/v1/models/{}:predict'.format(
            model_name)
>>>>>>> 1ae76c60
        output = infer_rest(img, input_tensor=in_name, rest_url=rest_url,
                            output_tensors=[out_name],
                            request_format='column_name')
        print("output shape", output[out_name].shape)
        assert output[out_name].shape == (1, 1001), ERROR_SHAPE

        imgs = np.ones((4, 3, 224, 224))
        model_name = 'resnet_bs4'
<<<<<<< HEAD
        rest_url = 'http://localhost:{}/v1/models/{}:predict'.format(
            ports["rest_port"], model_name)
=======
        rest_url = 'http://localhost:5561/v1/models/{}:predict'.format(
            model_name)
>>>>>>> 1ae76c60
        output = infer_rest(imgs, input_tensor=in_name, rest_url=rest_url,
                            output_tensors=[out_name],
                            request_format='row_noname')
        print("output shape", output[out_name].shape)
        assert output[out_name].shape == (4, 1001), ERROR_SHAPE

        imgs = np.ones((8, 3, 224, 224))
        model_name = 'resnet_bs8'
<<<<<<< HEAD
        rest_url = 'http://localhost:{}/v1/models/{}:predict'.format(
            ports["rest_port"], model_name)
=======
        rest_url = 'http://localhost:5561/v1/models/{}:predict'.format(
            model_name)
>>>>>>> 1ae76c60
        output = infer_rest(imgs, input_tensor=in_name, rest_url=rest_url,
                            output_tensors=[out_name],
                            request_format='row_noname')
        print("output shape", output[out_name].shape)
        assert output[out_name].shape == (8, 1001), ERROR_SHAPE

<<<<<<< HEAD
=======
        model_name = 'resnet_s3'
        rest_url = 'http://localhost:5561/v1/models/{}:predict'.format(
            model_name)
        output = infer_rest(img, input_tensor=in_name, rest_url=rest_url,
                            output_tensors=[out_name],
                            request_format='row_name')
        print("output shape", output[out_name].shape)
        assert output[out_name].shape == (1, 1001), ERROR_SHAPE

>>>>>>> 1ae76c60
        in_name = 'input'
        out_name = 'resnet_v1_50/predictions/Reshape_1'

        model_name = 'resnet_gs'
<<<<<<< HEAD
        rest_url = 'http://localhost:{}/v1/models/{}:predict'.format(
            ports["rest_port"], model_name)
=======
        rest_url = 'http://localhost:5561/v1/models/{}:predict'.format(
            model_name)
>>>>>>> 1ae76c60
        output = infer_rest(img, input_tensor=in_name, rest_url=rest_url,
                            output_tensors=[out_name],
                            request_format='column_noname')
        print("output shape", output[out_name].shape)
        assert output[out_name].shape == (1, 1000), ERROR_SHAPE

<<<<<<< HEAD
        model_name = 'resnet_s3'
        rest_url = 'http://localhost:{}/v1/models/{}:predict'.format(
            ports["rest_port"], model_name)
        output = infer_rest(img, input_tensor=in_name, rest_url=rest_url,
                            output_tensors=[out_name],
                            request_format='row_name')
        print("output shape", output[out_name].shape)
        assert output[out_name].shape == (1, 1000), ERROR_SHAPE

    def test_get_model_metadata_rest(self, resnet_multiple_batch_sizes,
                                     start_server_multi_model):

        _, ports = start_server_multi_model
=======
    def test_get_model_metadata_rest(self, resnet_multiple_batch_sizes,
                                     start_server_multi_model):
>>>>>>> 1ae76c60
        print("Downloaded model files:", resnet_multiple_batch_sizes)

        print("Getting info about resnet model")
        in_name = 'map/TensorArrayStack/TensorArrayGatherV3'
        out_name = 'softmax_tensor'
        model_name = 'resnet'
        expected_input_metadata = {in_name: {'dtype': 1,
                                             'shape': [1, 3, 224, 224]}}
        expected_output_metadata = {out_name: {'dtype': 1,
                                               'shape': [1, 1001]}}
<<<<<<< HEAD
        rest_url = 'http://localhost:{}/v1/models/{}/metadata'.format(
            ports["rest_port"], model_name)
=======
        rest_url = 'http://localhost:5561/v1/models/{}/metadata'.format(
            model_name)
>>>>>>> 1ae76c60
        response = get_model_metadata_response_rest(rest_url)
        input_metadata, output_metadata = model_metadata_response(
            response=response)

        print(output_metadata)
        assert model_name == response.model_spec.name
        assert expected_input_metadata == input_metadata
        assert expected_output_metadata == output_metadata

        model_name = 'resnet_bs4'
<<<<<<< HEAD
        rest_url = 'http://localhost:{}/v1/models/{}/metadata'.format(
            ports["rest_port"], model_name)
=======
        rest_url = 'http://localhost:5561/v1/models/{}/metadata'.format(
            model_name)
>>>>>>> 1ae76c60
        response = get_model_metadata_response_rest(rest_url)
        input_metadata, output_metadata = model_metadata_response(
            response=response)

        expected_input_metadata = {in_name: {'dtype': 1,
                                             'shape': [4, 3, 224, 224]}}
        expected_output_metadata = {out_name: {'dtype': 1,
                                               'shape': [4, 1001]}}
        print(output_metadata)
        assert model_name == response.model_spec.name
        assert expected_input_metadata == input_metadata
        assert expected_output_metadata == output_metadata

    def test_get_model_status_rest(self, resnet_multiple_batch_sizes,
                                   start_server_multi_model):
        print("Downloaded model files:", resnet_multiple_batch_sizes)

<<<<<<< HEAD
        _, ports = start_server_multi_model
        print("Downloaded model files:", resnet_multiple_batch_sizes)

        rest_url = 'http://localhost:{}/v1/models/resnet'.format(
                   ports["rest_port"])
=======
        rest_url = 'http://localhost:5561/v1/models/resnet'
>>>>>>> 1ae76c60
        response = get_model_status_response_rest(rest_url)
        versions_statuses = response.model_version_status
        version_status = versions_statuses[0]
        assert version_status.version == 1
        assert version_status.state == ModelVersionState.AVAILABLE
        assert version_status.status.error_code == ErrorCode.OK
        assert version_status.status.error_message == _ERROR_MESSAGE[
            ModelVersionState.AVAILABLE][ErrorCode.OK]

<<<<<<< HEAD
        rest_url = 'http://localhost:{}/v1/models/resnet_bs4/versions/1'.\
                   format(ports["rest_port"])
=======
        rest_url = 'http://localhost:5561/v1/models/resnet_bs4/versions/1'
>>>>>>> 1ae76c60
        response = get_model_status_response_rest(rest_url)
        versions_statuses = response.model_version_status
        version_status = versions_statuses[0]
        assert version_status.version == 1
        assert version_status.state == ModelVersionState.AVAILABLE
        assert version_status.status.error_code == ErrorCode.OK
        assert version_status.status.error_message == _ERROR_MESSAGE[
            ModelVersionState.AVAILABLE][ErrorCode.OK]<|MERGE_RESOLUTION|>--- conflicted
+++ resolved
@@ -32,20 +32,10 @@
     def test_run_inference(self, resnet_multiple_batch_sizes,
                            start_server_multi_model,
                            create_grpc_channel):
-<<<<<<< HEAD
-
-        _, ports = start_server_multi_model
-        print("Downloaded model files:", resnet_multiple_batch_sizes)
-
-        # Connect to grpc service
-        stub = create_grpc_channel('localhost:{}'.format(ports["grpc_port"]),
-                                   PREDICTION_SERVICE)
-=======
         print("Downloaded model files:", resnet_multiple_batch_sizes)
 
         # Connect to grpc service
         stub = create_grpc_channel('localhost:9001', PREDICTION_SERVICE)
->>>>>>> 1ae76c60
         in_name = 'map/TensorArrayStack/TensorArrayGatherV3'
         out_name = 'softmax_tensor'
 
@@ -82,7 +72,16 @@
         print("output shape", output[out_name].shape)
         assert output[out_name].shape == (8, 1001), ERROR_SHAPE
 
-<<<<<<< HEAD
+        output = infer(img, input_tensor=in_name, grpc_stub=stub,
+                       model_spec_name='resnet_s3',
+                       model_spec_version=None,
+                       output_tensors=[out_name])
+        print("output shape", output[out_name].shape)
+        assert output[out_name].shape == (1, 1001), ERROR_SHAPE
+
+        in_name = 'input'
+        out_name = 'resnet_v1_50/predictions/Reshape_1'
+
         img = np.ones((1, 3, 224, 224))
         in_name = 'data'
         out_name = 'prob'
@@ -93,54 +92,15 @@
         print("output shape", output[out_name].shape)
         assert output[out_name].shape == (1, 1000), ERROR_SHAPE
 
-        in_name = 'input'
-        out_name = 'resnet_v1_50/predictions/Reshape_1'
-        output = infer(img, input_tensor=in_name, grpc_stub=stub,
-                       model_spec_name='resnet_s3',
-=======
-        output = infer(img, input_tensor=in_name, grpc_stub=stub,
-                       model_spec_name='resnet_s3',
-                       model_spec_version=None,
-                       output_tensors=[out_name])
-        print("output shape", output[out_name].shape)
-        assert output[out_name].shape == (1, 1001), ERROR_SHAPE
-
-        in_name = 'input'
-        out_name = 'resnet_v1_50/predictions/Reshape_1'
-
-        img = np.ones((1, 3, 224, 224))
-        in_name = 'data'
-        out_name = 'prob'
-        output = infer(img, input_tensor=in_name, grpc_stub=stub,
-                       model_spec_name='resnet_gs',
->>>>>>> 1ae76c60
-                       model_spec_version=None,
-                       output_tensors=[out_name])
-        print("output shape", output[out_name].shape)
-        assert output[out_name].shape == (1, 1000), ERROR_SHAPE
-
     def test_get_model_metadata(self, resnet_multiple_batch_sizes,
                                 start_server_multi_model,
                                 create_grpc_channel):
-<<<<<<< HEAD
-
-        _, ports = start_server_multi_model
-        print("Downloaded model files:", resnet_multiple_batch_sizes)
-
-        # Connect to grpc service
-        stub = create_grpc_channel('localhost:{}'.format(ports["grpc_port"]),
-                                   PREDICTION_SERVICE)
-        out_name = 'softmax_tensor'
-        in_name = 'map/TensorArrayStack/TensorArrayGatherV3'
-
-=======
         print("Downloaded model files:", resnet_multiple_batch_sizes)
 
         # Connect to grpc service
         stub = create_grpc_channel('localhost:9001', PREDICTION_SERVICE)
         out_name = 'softmax_tensor'
         in_name = 'map/TensorArrayStack/TensorArrayGatherV3'
->>>>>>> 1ae76c60
         print("Getting info about resnet model")
         model_name = 'resnet'
 
@@ -176,18 +136,9 @@
     def test_get_model_status(self, resnet_multiple_batch_sizes,
                               start_server_multi_model,
                               create_grpc_channel):
-<<<<<<< HEAD
-
-        _, ports = start_server_multi_model
-        print("Downloaded model files:", resnet_multiple_batch_sizes)
-
-        stub = create_grpc_channel('localhost:{}'.format(ports["grpc_port"]),
-                                   MODEL_SERVICE)
-=======
         print("Downloaded model files:", resnet_multiple_batch_sizes)
 
         stub = create_grpc_channel('localhost:9001', MODEL_SERVICE)
->>>>>>> 1ae76c60
         request = get_model_status(model_name='resnet', version=1)
         response = stub.GetModelStatus(request, 10)
         versions_statuses = response.model_version_status
@@ -210,11 +161,6 @@
 
     def test_run_inference_rest(self, resnet_multiple_batch_sizes,
                                 start_server_multi_model):
-<<<<<<< HEAD
-
-        _, ports = start_server_multi_model
-=======
->>>>>>> 1ae76c60
         print("Downloaded model files:", resnet_multiple_batch_sizes)
 
         img = np.ones((1, 3, 224, 224))
@@ -223,13 +169,8 @@
         out_name = 'softmax_tensor'
 
         model_name = 'resnet'
-<<<<<<< HEAD
-        rest_url = 'http://localhost:{}/v1/models/{}:predict'.format(
-            ports["rest_port"], model_name)
-=======
-        rest_url = 'http://localhost:5561/v1/models/{}:predict'.format(
-            model_name)
->>>>>>> 1ae76c60
+        rest_url = 'http://localhost:5561/v1/models/{}:predict'.format(
+            model_name)
         output = infer_rest(img, input_tensor=in_name, rest_url=rest_url,
                             output_tensors=[out_name],
                             request_format='column_name')
@@ -238,13 +179,8 @@
 
         imgs = np.ones((4, 3, 224, 224))
         model_name = 'resnet_bs4'
-<<<<<<< HEAD
-        rest_url = 'http://localhost:{}/v1/models/{}:predict'.format(
-            ports["rest_port"], model_name)
-=======
-        rest_url = 'http://localhost:5561/v1/models/{}:predict'.format(
-            model_name)
->>>>>>> 1ae76c60
+        rest_url = 'http://localhost:5561/v1/models/{}:predict'.format(
+            model_name)
         output = infer_rest(imgs, input_tensor=in_name, rest_url=rest_url,
                             output_tensors=[out_name],
                             request_format='row_noname')
@@ -253,21 +189,14 @@
 
         imgs = np.ones((8, 3, 224, 224))
         model_name = 'resnet_bs8'
-<<<<<<< HEAD
-        rest_url = 'http://localhost:{}/v1/models/{}:predict'.format(
-            ports["rest_port"], model_name)
-=======
-        rest_url = 'http://localhost:5561/v1/models/{}:predict'.format(
-            model_name)
->>>>>>> 1ae76c60
+        rest_url = 'http://localhost:5561/v1/models/{}:predict'.format(
+            model_name)
         output = infer_rest(imgs, input_tensor=in_name, rest_url=rest_url,
                             output_tensors=[out_name],
                             request_format='row_noname')
         print("output shape", output[out_name].shape)
         assert output[out_name].shape == (8, 1001), ERROR_SHAPE
 
-<<<<<<< HEAD
-=======
         model_name = 'resnet_s3'
         rest_url = 'http://localhost:5561/v1/models/{}:predict'.format(
             model_name)
@@ -277,42 +206,20 @@
         print("output shape", output[out_name].shape)
         assert output[out_name].shape == (1, 1001), ERROR_SHAPE
 
->>>>>>> 1ae76c60
         in_name = 'input'
         out_name = 'resnet_v1_50/predictions/Reshape_1'
 
         model_name = 'resnet_gs'
-<<<<<<< HEAD
-        rest_url = 'http://localhost:{}/v1/models/{}:predict'.format(
-            ports["rest_port"], model_name)
-=======
-        rest_url = 'http://localhost:5561/v1/models/{}:predict'.format(
-            model_name)
->>>>>>> 1ae76c60
+        rest_url = 'http://localhost:5561/v1/models/{}:predict'.format(
+            model_name)
         output = infer_rest(img, input_tensor=in_name, rest_url=rest_url,
                             output_tensors=[out_name],
                             request_format='column_noname')
-        print("output shape", output[out_name].shape)
-        assert output[out_name].shape == (1, 1000), ERROR_SHAPE
-
-<<<<<<< HEAD
-        model_name = 'resnet_s3'
-        rest_url = 'http://localhost:{}/v1/models/{}:predict'.format(
-            ports["rest_port"], model_name)
-        output = infer_rest(img, input_tensor=in_name, rest_url=rest_url,
-                            output_tensors=[out_name],
-                            request_format='row_name')
         print("output shape", output[out_name].shape)
         assert output[out_name].shape == (1, 1000), ERROR_SHAPE
 
     def test_get_model_metadata_rest(self, resnet_multiple_batch_sizes,
                                      start_server_multi_model):
-
-        _, ports = start_server_multi_model
-=======
-    def test_get_model_metadata_rest(self, resnet_multiple_batch_sizes,
-                                     start_server_multi_model):
->>>>>>> 1ae76c60
         print("Downloaded model files:", resnet_multiple_batch_sizes)
 
         print("Getting info about resnet model")
@@ -323,13 +230,8 @@
                                              'shape': [1, 3, 224, 224]}}
         expected_output_metadata = {out_name: {'dtype': 1,
                                                'shape': [1, 1001]}}
-<<<<<<< HEAD
-        rest_url = 'http://localhost:{}/v1/models/{}/metadata'.format(
-            ports["rest_port"], model_name)
-=======
         rest_url = 'http://localhost:5561/v1/models/{}/metadata'.format(
             model_name)
->>>>>>> 1ae76c60
         response = get_model_metadata_response_rest(rest_url)
         input_metadata, output_metadata = model_metadata_response(
             response=response)
@@ -340,13 +242,8 @@
         assert expected_output_metadata == output_metadata
 
         model_name = 'resnet_bs4'
-<<<<<<< HEAD
-        rest_url = 'http://localhost:{}/v1/models/{}/metadata'.format(
-            ports["rest_port"], model_name)
-=======
         rest_url = 'http://localhost:5561/v1/models/{}/metadata'.format(
             model_name)
->>>>>>> 1ae76c60
         response = get_model_metadata_response_rest(rest_url)
         input_metadata, output_metadata = model_metadata_response(
             response=response)
@@ -364,15 +261,7 @@
                                    start_server_multi_model):
         print("Downloaded model files:", resnet_multiple_batch_sizes)
 
-<<<<<<< HEAD
-        _, ports = start_server_multi_model
-        print("Downloaded model files:", resnet_multiple_batch_sizes)
-
-        rest_url = 'http://localhost:{}/v1/models/resnet'.format(
-                   ports["rest_port"])
-=======
         rest_url = 'http://localhost:5561/v1/models/resnet'
->>>>>>> 1ae76c60
         response = get_model_status_response_rest(rest_url)
         versions_statuses = response.model_version_status
         version_status = versions_statuses[0]
@@ -382,12 +271,7 @@
         assert version_status.status.error_message == _ERROR_MESSAGE[
             ModelVersionState.AVAILABLE][ErrorCode.OK]
 
-<<<<<<< HEAD
-        rest_url = 'http://localhost:{}/v1/models/resnet_bs4/versions/1'.\
-                   format(ports["rest_port"])
-=======
         rest_url = 'http://localhost:5561/v1/models/resnet_bs4/versions/1'
->>>>>>> 1ae76c60
         response = get_model_status_response_rest(rest_url)
         versions_statuses = response.model_version_status
         version_status = versions_statuses[0]
