#
# Copyright (c) 2018-2019 Intel Corporation
#
# Licensed under the Apache License, Version 2.0 (the "License");
# you may not use this file except in compliance with the License.
# You may obtain a copy of the License at
#
#      http://www.apache.org/licenses/LICENSE-2.0
#
# Unless required by applicable law or agreed to in writing, software
# distributed under the License is distributed on an "AS IS" BASIS,
# WITHOUT WARRANTIES OR CONDITIONS OF ANY KIND, either express or implied.
# See the License for the specific language governing permissions and
# limitations under the License.
#
import sys

import numpy as np
from constants import PREDICTION_SERVICE, MODEL_SERVICE, ERROR_SHAPE
from utils.grpc import infer, get_model_metadata, \
    model_metadata_response, get_model_status
from utils.rest import infer_rest, \
    get_model_metadata_response_rest, get_model_status_response_rest

sys.path.append(".")
from ie_serving.models.models_utils import ModelVersionState, ErrorCode, \
    _ERROR_MESSAGE  # noqa


class TestMultiModelInference():

    def test_run_inference(self, resnet_multiple_batch_sizes,
                           start_server_multi_model,
                           create_grpc_channel):
<<<<<<< HEAD
        """
        <b>Description</b>
        Execute inference request using gRPC interface hosting multiple models

        <b>input data</b>
        - directory with 2 models in IR format
        - docker image
        - input data in numpy format

        <b>fixtures used</b>
        - model downloader
        - input data downloader
        - service launching

        <b>Expected results</b>
        - response contains proper numpy shape for both models set in config
        file: model resnet_v1_50, pnasnet_large
        - both served models handles appropriate input formats

        """

        _, ports = start_server_multi_model
        print("Downloaded model files:", download_two_models)

        # Connect to grpc service
        stub = create_grpc_channel('localhost:{}'.format(ports["grpc_port"]),
                                   PREDICTION_SERVICE)
=======
        print("Downloaded model files:", resnet_multiple_batch_sizes)

        # Connect to grpc service
        stub = create_grpc_channel('localhost:9001', PREDICTION_SERVICE)
        in_name = 'map/TensorArrayStack/TensorArrayGatherV3'
        out_name = 'softmax_tensor'
>>>>>>> 02785d5b

        img = np.ones((1, 3, 224, 224))
        print("Starting inference using resnet model")
        model_name = "resnet"
        output = infer(img, input_tensor=in_name,
                       grpc_stub=stub,
                       model_spec_name=model_name,
                       model_spec_version=None,
                       output_tensors=[out_name])
        print("output shape", output[out_name].shape)
        assert output[out_name].shape == (1, 1001), ERROR_SHAPE

        model_name = "resnet_bs4"
        imgs = np.ones((4, 3, 224, 224))
        print("Starting inference using resnet model")
        output = infer(imgs, input_tensor=in_name,
                       grpc_stub=stub,
                       model_spec_name=model_name,
                       model_spec_version=None,
                       output_tensors=[out_name])
        print("output shape", output[out_name].shape)
        assert output[out_name].shape == (4, 1001), ERROR_SHAPE

        model_name = "resnet_bs8"
        imgs = np.ones((8, 3, 224, 224))
        print("Starting inference using resnet model")
        output = infer(imgs, input_tensor=in_name,
                       grpc_stub=stub,
                       model_spec_name=model_name,
                       model_spec_version=None,
                       output_tensors=[out_name])
        print("output shape", output[out_name].shape)
        assert output[out_name].shape == (8, 1001), ERROR_SHAPE

        img = np.ones((1, 3, 224, 224))
        in_name = 'data'
        out_name = 'prob'
        output = infer(img, input_tensor=in_name, grpc_stub=stub,
                       model_spec_name='resnet_gs',
                       model_spec_version=None,
                       output_tensors=[out_name])
        print("output shape", output[out_name].shape)
        assert output[out_name].shape == (1, 1000), ERROR_SHAPE

        in_name = 'input'
        out_name = 'resnet_v1_50/predictions/Reshape_1'
        output = infer(img, input_tensor=in_name, grpc_stub=stub,
                       model_spec_name='resnet_s3',
                       model_spec_version=None,
                       output_tensors=[out_name])
        print("output shape", output[out_name].shape)
        assert output[out_name].shape == (1, 1000), ERROR_SHAPE

    def test_get_model_metadata(self, resnet_multiple_batch_sizes,
                                start_server_multi_model,
                                create_grpc_channel):
<<<<<<< HEAD
        """
        <b>Description</b>
        Execute inference request using gRPC interface hosting multiple models

        <b>input data</b>
        - directory with 2 models in IR format
        - docker image

        <b>fixtures used</b>
        - model downloader
        - input data downloader
        - service launching

        <b>Expected results</b>
        - response contains proper response about model metadata for both
        models set in config file:
        model resnet_v1_50, pnasnet_large
        - both served models handles appropriate input formats

        """

        _, ports = start_server_multi_model
        print("Downloaded model files:", download_two_models)

        # Connect to grpc service
        stub = create_grpc_channel('localhost:{}'.format(ports["grpc_port"]),
                                   PREDICTION_SERVICE)

=======
        print("Downloaded model files:", resnet_multiple_batch_sizes)

        # Connect to grpc service
        stub = create_grpc_channel('localhost:9001', PREDICTION_SERVICE)
        out_name = 'softmax_tensor'
        in_name = 'map/TensorArrayStack/TensorArrayGatherV3'
>>>>>>> 02785d5b
        print("Getting info about resnet model")
        model_name = 'resnet'

        expected_input_metadata = {in_name: {'dtype': 1,
                                             'shape': [1, 3, 224, 224]}}
        expected_output_metadata = {out_name: {'dtype': 1,
                                               'shape': [1, 1001]}}
        request = get_model_metadata(model_name=model_name)
        response = stub.GetModelMetadata(request, 10)
        input_metadata, output_metadata = model_metadata_response(
            response=response)

        print(output_metadata)
        assert model_name == response.model_spec.name
        assert expected_input_metadata == input_metadata
        assert expected_output_metadata == output_metadata

        model_name = 'resnet_bs4'
        request = get_model_metadata(model_name=model_name)
        response = stub.GetModelMetadata(request, 10)
        input_metadata, output_metadata = model_metadata_response(
            response=response)

        expected_input_metadata = {in_name: {'dtype': 1,
                                             'shape': [4, 3, 224, 224]}}
        expected_output_metadata = {out_name: {'dtype': 1,
                                               'shape': [4, 1001]}}
        print(output_metadata)
        assert model_name == response.model_spec.name
        assert expected_input_metadata == input_metadata
        assert expected_output_metadata == output_metadata

    def test_get_model_status(self, resnet_multiple_batch_sizes,
                              start_server_multi_model,
                              create_grpc_channel):
<<<<<<< HEAD

        _, ports = start_server_multi_model
        print("Downloaded model files:", download_two_models)

        stub = create_grpc_channel('localhost:{}'.format(ports["grpc_port"]),
                                   MODEL_SERVICE)
        request = get_model_status(model_name='resnet_V1_50', version=1)
=======
        print("Downloaded model files:", resnet_multiple_batch_sizes)

        stub = create_grpc_channel('localhost:9001', MODEL_SERVICE)
        request = get_model_status(model_name='resnet', version=1)
>>>>>>> 02785d5b
        response = stub.GetModelStatus(request, 10)
        versions_statuses = response.model_version_status
        version_status = versions_statuses[0]
        assert version_status.version == 1
        assert version_status.state == ModelVersionState.AVAILABLE
        assert version_status.status.error_code == ErrorCode.OK
        assert version_status.status.error_message == _ERROR_MESSAGE[
            ModelVersionState.AVAILABLE][ErrorCode.OK]

        request = get_model_status(model_name='resnet_bs4')
        response = stub.GetModelStatus(request, 10)
        versions_statuses = response.model_version_status
        version_status = versions_statuses[0]
        assert version_status.version == 1
        assert version_status.state == ModelVersionState.AVAILABLE
        assert version_status.status.error_code == ErrorCode.OK
        assert version_status.status.error_message == _ERROR_MESSAGE[
            ModelVersionState.AVAILABLE][ErrorCode.OK]

    def test_run_inference_rest(self, resnet_multiple_batch_sizes,
                                start_server_multi_model):
        print("Downloaded model files:", resnet_multiple_batch_sizes)

<<<<<<< HEAD
        <b>Expected results</b>
        - response contains proper numpy shape for both models set in config
        file: model resnet_v1_50, pnasnet_large
        - both served models handles appropriate input formats

        """

        _, ports = start_server_multi_model
        print("Downloaded model files:", download_two_models)

        input_data = input_data_downloader_v1_224[:2, :, :, :]
=======
        img = np.ones((1, 3, 224, 224))
>>>>>>> 02785d5b
        print("Starting inference using resnet model")
        in_name = 'map/TensorArrayStack/TensorArrayGatherV3'
        out_name = 'softmax_tensor'

        model_name = 'resnet'
        rest_url = 'http://localhost:5561/v1/models/{}:predict'.format(
            model_name)
        output = infer_rest(img, input_tensor=in_name, rest_url=rest_url,
                            output_tensors=[out_name],
                            request_format='column_name')
        print("output shape", output[out_name].shape)
        assert output[out_name].shape == (1, 1001), ERROR_SHAPE

        imgs = np.ones((4, 3, 224, 224))
        model_name = 'resnet_bs4'
        rest_url = 'http://localhost:5561/v1/models/{}:predict'.format(
            model_name)
        output = infer_rest(imgs, input_tensor=in_name, rest_url=rest_url,
                            output_tensors=[out_name],
                            request_format='row_noname')
        print("output shape", output[out_name].shape)
        assert output[out_name].shape == (4, 1001), ERROR_SHAPE

        imgs = np.ones((8, 3, 224, 224))
        model_name = 'resnet_bs8'
        rest_url = 'http://localhost:5561/v1/models/{}:predict'.format(
            model_name)
        output = infer_rest(imgs, input_tensor=in_name, rest_url=rest_url,
                            output_tensors=[out_name],
                            request_format='row_noname')
        print("output shape", output[out_name].shape)
        assert output[out_name].shape == (8, 1001), ERROR_SHAPE

        in_name = 'input'
        out_name = 'resnet_v1_50/predictions/Reshape_1'
<<<<<<< HEAD
        rest_url = 'http://localhost:{}/v1/models/resnet_V1_50:predict'.\
            format(ports["rest_port"])
        for x in range(0, 10):
            output = infer_batch_rest(input_data,
                                      input_tensor='input', rest_url=rest_url,
                                      output_tensors=[out_name],
                                      request_format='column_name')
            print("output shape", output[out_name].shape)
            assert output[out_name].shape == (2, 1000), ERROR_SHAPE

        imgs_v1_224 = np.array(input_data_downloader_v1_224)
        out_name = 'resnet_v1_50/predictions/Reshape_1'
        rest_url = 'http://localhost:{}/v1/models/resnet_gs:predict'. \
            format(ports["rest_port"])
        for x in range(0, 10):
            output = infer_rest(imgs_v1_224, slice_number=x,
                                input_tensor='input', rest_url=rest_url,
                                output_tensors=[out_name],
                                request_format='column_noname')
            print("output shape", output[out_name].shape)
            assert output[out_name].shape == (1, 1000), ERROR_SHAPE

        out_name = 'resnet_v1_50/predictions/Reshape_1'
        rest_url = 'http://localhost:{}/v1/models/resnet_s3:predict'. \
            format(ports["rest_port"])
        for x in range(0, 10):
            output = infer_rest(imgs_v1_224, slice_number=x,
                                input_tensor='input', rest_url=rest_url,
                                output_tensors=[out_name],
                                request_format='row_name')
            print("output shape", output[out_name].shape)
            assert output[out_name].shape == (1, 1000), ERROR_SHAPE

        input_data = input_data_downloader_v3_331[:4, :, :, :]
        print("Starting inference using pnasnet_large model")
        out_name = 'final_layer/predictions'
        rest_url = 'http://localhost:{}/v1/models/pnasnet_large:predict'. \
            format(ports["rest_port"])
        for x in range(0, 10):
            output = infer_batch_rest(input_data,
                                      input_tensor='input', rest_url=rest_url,
                                      output_tensors=[out_name],
                                      request_format='row_noname')
            print("output shape", output[out_name].shape)
            assert output[out_name].shape == (4, 1001), ERROR_SHAPE

    def test_get_model_metadata_rest(self, download_two_models,
                                     start_server_multi_model):
        """
        <b>Description</b>
        Execute inference request using REST API interface hosting multiple
        models

        <b>input data</b>
        - directory with 2 models in IR format
        - docker image

        <b>fixtures used</b>
        - model downloader
        - input data downloader
        - service launching

        <b>Expected results</b>
        - response contains proper response about model metadata for both
        models set in config file:
        model resnet_v1_50, pnasnet_large
        - both served models handles appropriate input formats

        """

        _, ports = start_server_multi_model
        print("Downloaded model files:", download_two_models)
=======

        model_name = 'resnet_gs'
        rest_url = 'http://localhost:5561/v1/models/{}:predict'.format(
            model_name)
        output = infer_rest(img, input_tensor=in_name, rest_url=rest_url,
                            output_tensors=[out_name],
                            request_format='column_noname')
        print("output shape", output[out_name].shape)
        assert output[out_name].shape == (1, 1000), ERROR_SHAPE

        model_name = 'resnet_s3'
        rest_url = 'http://localhost:5561/v1/models/{}:predict'.format(
            model_name)
        output = infer_rest(img, input_tensor=in_name, rest_url=rest_url,
                            output_tensors=[out_name],
                            request_format='row_name')
        print("output shape", output[out_name].shape)
        assert output[out_name].shape == (1, 1000), ERROR_SHAPE

    def test_get_model_metadata_rest(self, resnet_multiple_batch_sizes,
                                     start_server_multi_model):
        print("Downloaded model files:", resnet_multiple_batch_sizes)
>>>>>>> 02785d5b

        print("Getting info about resnet model")
        in_name = 'map/TensorArrayStack/TensorArrayGatherV3'
        out_name = 'softmax_tensor'
        model_name = 'resnet'
        expected_input_metadata = {in_name: {'dtype': 1,
                                             'shape': [1, 3, 224, 224]}}
        expected_output_metadata = {out_name: {'dtype': 1,
<<<<<<< HEAD
                                               'shape': [2, 1000]}}
        rest_url = 'http://localhost:{}/v1/models/resnet_V1_50/metadata'. \
            format(ports["rest_port"])
=======
                                               'shape': [1, 1001]}}
        rest_url = 'http://localhost:5561/v1/models/{}/metadata'.format(
            model_name)
>>>>>>> 02785d5b
        response = get_model_metadata_response_rest(rest_url)
        input_metadata, output_metadata = model_metadata_response(
            response=response)

        print(output_metadata)
        assert model_name == response.model_spec.name
        assert expected_input_metadata == input_metadata
        assert expected_output_metadata == output_metadata

<<<<<<< HEAD
        model_name = 'pnasnet_large'
        out_name = 'final_layer/predictions'
        rest_url = 'http://localhost:{}/v1/models/pnasnet_large/metadata'. \
            format(ports["rest_port"])
=======
        model_name = 'resnet_bs4'
        rest_url = 'http://localhost:5561/v1/models/{}/metadata'.format(
            model_name)
>>>>>>> 02785d5b
        response = get_model_metadata_response_rest(rest_url)
        input_metadata, output_metadata = model_metadata_response(
            response=response)

        expected_input_metadata = {in_name: {'dtype': 1,
                                             'shape': [4, 3, 224, 224]}}
        expected_output_metadata = {out_name: {'dtype': 1,
                                               'shape': [4, 1001]}}
        print(output_metadata)
        assert model_name == response.model_spec.name
        assert expected_input_metadata == input_metadata
        assert expected_output_metadata == output_metadata

    def test_get_model_status_rest(self, resnet_multiple_batch_sizes,
                                   start_server_multi_model):
        print("Downloaded model files:", resnet_multiple_batch_sizes)

<<<<<<< HEAD
        _, ports = start_server_multi_model
        print("Downloaded model files:", download_two_models)

        rest_url = 'http://localhost:{}/v1/models/resnet_V1_50'. \
            format(ports["rest_port"])
=======
        rest_url = 'http://localhost:5561/v1/models/resnet'
>>>>>>> 02785d5b
        response = get_model_status_response_rest(rest_url)
        versions_statuses = response.model_version_status
        version_status = versions_statuses[0]
        assert version_status.version == 1
        assert version_status.state == ModelVersionState.AVAILABLE
        assert version_status.status.error_code == ErrorCode.OK
        assert version_status.status.error_message == _ERROR_MESSAGE[
            ModelVersionState.AVAILABLE][ErrorCode.OK]

<<<<<<< HEAD
        rest_url = 'http://localhost:{}/v1/models/pnasnet_large/versions/1'. \
            format(ports["rest_port"])
=======
        rest_url = 'http://localhost:5561/v1/models/resnet_bs4/versions/1'
>>>>>>> 02785d5b
        response = get_model_status_response_rest(rest_url)
        versions_statuses = response.model_version_status
        version_status = versions_statuses[0]
        assert version_status.version == 1
        assert version_status.state == ModelVersionState.AVAILABLE
        assert version_status.status.error_code == ErrorCode.OK
        assert version_status.status.error_message == _ERROR_MESSAGE[
            ModelVersionState.AVAILABLE][ErrorCode.OK]<|MERGE_RESOLUTION|>--- conflicted
+++ resolved
@@ -32,42 +32,15 @@
     def test_run_inference(self, resnet_multiple_batch_sizes,
                            start_server_multi_model,
                            create_grpc_channel):
-<<<<<<< HEAD
-        """
-        <b>Description</b>
-        Execute inference request using gRPC interface hosting multiple models
-
-        <b>input data</b>
-        - directory with 2 models in IR format
-        - docker image
-        - input data in numpy format
-
-        <b>fixtures used</b>
-        - model downloader
-        - input data downloader
-        - service launching
-
-        <b>Expected results</b>
-        - response contains proper numpy shape for both models set in config
-        file: model resnet_v1_50, pnasnet_large
-        - both served models handles appropriate input formats
-
-        """
-
-        _, ports = start_server_multi_model
-        print("Downloaded model files:", download_two_models)
+
+        _, ports = start_server_multi_model
+        print("Downloaded model files:", resnet_multiple_batch_sizes)
 
         # Connect to grpc service
         stub = create_grpc_channel('localhost:{}'.format(ports["grpc_port"]),
                                    PREDICTION_SERVICE)
-=======
-        print("Downloaded model files:", resnet_multiple_batch_sizes)
-
-        # Connect to grpc service
-        stub = create_grpc_channel('localhost:9001', PREDICTION_SERVICE)
-        in_name = 'map/TensorArrayStack/TensorArrayGatherV3'
-        out_name = 'softmax_tensor'
->>>>>>> 02785d5b
+        in_name = 'map/TensorArrayStack/TensorArrayGatherV3'
+        out_name = 'softmax_tensor'
 
         img = np.ones((1, 3, 224, 224))
         print("Starting inference using resnet model")
@@ -124,43 +97,16 @@
     def test_get_model_metadata(self, resnet_multiple_batch_sizes,
                                 start_server_multi_model,
                                 create_grpc_channel):
-<<<<<<< HEAD
-        """
-        <b>Description</b>
-        Execute inference request using gRPC interface hosting multiple models
-
-        <b>input data</b>
-        - directory with 2 models in IR format
-        - docker image
-
-        <b>fixtures used</b>
-        - model downloader
-        - input data downloader
-        - service launching
-
-        <b>Expected results</b>
-        - response contains proper response about model metadata for both
-        models set in config file:
-        model resnet_v1_50, pnasnet_large
-        - both served models handles appropriate input formats
-
-        """
-
-        _, ports = start_server_multi_model
-        print("Downloaded model files:", download_two_models)
+
+        _, ports = start_server_multi_model
+        print("Downloaded model files:", resnet_multiple_batch_sizes)
 
         # Connect to grpc service
         stub = create_grpc_channel('localhost:{}'.format(ports["grpc_port"]),
                                    PREDICTION_SERVICE)
-
-=======
-        print("Downloaded model files:", resnet_multiple_batch_sizes)
-
-        # Connect to grpc service
-        stub = create_grpc_channel('localhost:9001', PREDICTION_SERVICE)
-        out_name = 'softmax_tensor'
-        in_name = 'map/TensorArrayStack/TensorArrayGatherV3'
->>>>>>> 02785d5b
+        out_name = 'softmax_tensor'
+        in_name = 'map/TensorArrayStack/TensorArrayGatherV3'
+
         print("Getting info about resnet model")
         model_name = 'resnet'
 
@@ -196,20 +142,13 @@
     def test_get_model_status(self, resnet_multiple_batch_sizes,
                               start_server_multi_model,
                               create_grpc_channel):
-<<<<<<< HEAD
-
-        _, ports = start_server_multi_model
-        print("Downloaded model files:", download_two_models)
+
+        _, ports = start_server_multi_model
+        print("Downloaded model files:", resnet_multiple_batch_sizes)
 
         stub = create_grpc_channel('localhost:{}'.format(ports["grpc_port"]),
                                    MODEL_SERVICE)
         request = get_model_status(model_name='resnet_V1_50', version=1)
-=======
-        print("Downloaded model files:", resnet_multiple_batch_sizes)
-
-        stub = create_grpc_channel('localhost:9001', MODEL_SERVICE)
-        request = get_model_status(model_name='resnet', version=1)
->>>>>>> 02785d5b
         response = stub.GetModelStatus(request, 10)
         versions_statuses = response.model_version_status
         version_status = versions_statuses[0]
@@ -231,30 +170,18 @@
 
     def test_run_inference_rest(self, resnet_multiple_batch_sizes,
                                 start_server_multi_model):
-        print("Downloaded model files:", resnet_multiple_batch_sizes)
-
-<<<<<<< HEAD
-        <b>Expected results</b>
-        - response contains proper numpy shape for both models set in config
-        file: model resnet_v1_50, pnasnet_large
-        - both served models handles appropriate input formats
-
-        """
-
-        _, ports = start_server_multi_model
-        print("Downloaded model files:", download_two_models)
-
-        input_data = input_data_downloader_v1_224[:2, :, :, :]
-=======
+
+        _, ports = start_server_multi_model
+        print("Downloaded model files:", resnet_multiple_batch_sizes)
+
         img = np.ones((1, 3, 224, 224))
->>>>>>> 02785d5b
         print("Starting inference using resnet model")
         in_name = 'map/TensorArrayStack/TensorArrayGatherV3'
         out_name = 'softmax_tensor'
 
         model_name = 'resnet'
-        rest_url = 'http://localhost:5561/v1/models/{}:predict'.format(
-            model_name)
+        rest_url = 'http://localhost:{}/v1/models/{}:predict'.format(
+            ports["rest_port"], model_name)
         output = infer_rest(img, input_tensor=in_name, rest_url=rest_url,
                             output_tensors=[out_name],
                             request_format='column_name')
@@ -263,8 +190,8 @@
 
         imgs = np.ones((4, 3, 224, 224))
         model_name = 'resnet_bs4'
-        rest_url = 'http://localhost:5561/v1/models/{}:predict'.format(
-            model_name)
+        rest_url = 'http://localhost:{}/v1/models/{}:predict'.format(
+            ports["rest_port"], model_name)
         output = infer_rest(imgs, input_tensor=in_name, rest_url=rest_url,
                             output_tensors=[out_name],
                             request_format='row_noname')
@@ -273,8 +200,8 @@
 
         imgs = np.ones((8, 3, 224, 224))
         model_name = 'resnet_bs8'
-        rest_url = 'http://localhost:5561/v1/models/{}:predict'.format(
-            model_name)
+        rest_url = 'http://localhost:{}/v1/models/{}:predict'.format(
+            ports["rest_port"], model_name)
         output = infer_rest(imgs, input_tensor=in_name, rest_url=rest_url,
                             output_tensors=[out_name],
                             request_format='row_noname')
@@ -283,84 +210,10 @@
 
         in_name = 'input'
         out_name = 'resnet_v1_50/predictions/Reshape_1'
-<<<<<<< HEAD
-        rest_url = 'http://localhost:{}/v1/models/resnet_V1_50:predict'.\
-            format(ports["rest_port"])
-        for x in range(0, 10):
-            output = infer_batch_rest(input_data,
-                                      input_tensor='input', rest_url=rest_url,
-                                      output_tensors=[out_name],
-                                      request_format='column_name')
-            print("output shape", output[out_name].shape)
-            assert output[out_name].shape == (2, 1000), ERROR_SHAPE
-
-        imgs_v1_224 = np.array(input_data_downloader_v1_224)
-        out_name = 'resnet_v1_50/predictions/Reshape_1'
-        rest_url = 'http://localhost:{}/v1/models/resnet_gs:predict'. \
-            format(ports["rest_port"])
-        for x in range(0, 10):
-            output = infer_rest(imgs_v1_224, slice_number=x,
-                                input_tensor='input', rest_url=rest_url,
-                                output_tensors=[out_name],
-                                request_format='column_noname')
-            print("output shape", output[out_name].shape)
-            assert output[out_name].shape == (1, 1000), ERROR_SHAPE
-
-        out_name = 'resnet_v1_50/predictions/Reshape_1'
-        rest_url = 'http://localhost:{}/v1/models/resnet_s3:predict'. \
-            format(ports["rest_port"])
-        for x in range(0, 10):
-            output = infer_rest(imgs_v1_224, slice_number=x,
-                                input_tensor='input', rest_url=rest_url,
-                                output_tensors=[out_name],
-                                request_format='row_name')
-            print("output shape", output[out_name].shape)
-            assert output[out_name].shape == (1, 1000), ERROR_SHAPE
-
-        input_data = input_data_downloader_v3_331[:4, :, :, :]
-        print("Starting inference using pnasnet_large model")
-        out_name = 'final_layer/predictions'
-        rest_url = 'http://localhost:{}/v1/models/pnasnet_large:predict'. \
-            format(ports["rest_port"])
-        for x in range(0, 10):
-            output = infer_batch_rest(input_data,
-                                      input_tensor='input', rest_url=rest_url,
-                                      output_tensors=[out_name],
-                                      request_format='row_noname')
-            print("output shape", output[out_name].shape)
-            assert output[out_name].shape == (4, 1001), ERROR_SHAPE
-
-    def test_get_model_metadata_rest(self, download_two_models,
-                                     start_server_multi_model):
-        """
-        <b>Description</b>
-        Execute inference request using REST API interface hosting multiple
-        models
-
-        <b>input data</b>
-        - directory with 2 models in IR format
-        - docker image
-
-        <b>fixtures used</b>
-        - model downloader
-        - input data downloader
-        - service launching
-
-        <b>Expected results</b>
-        - response contains proper response about model metadata for both
-        models set in config file:
-        model resnet_v1_50, pnasnet_large
-        - both served models handles appropriate input formats
-
-        """
-
-        _, ports = start_server_multi_model
-        print("Downloaded model files:", download_two_models)
-=======
 
         model_name = 'resnet_gs'
-        rest_url = 'http://localhost:5561/v1/models/{}:predict'.format(
-            model_name)
+        rest_url = 'http://localhost:{}/v1/models/{}:predict'.format(
+            ports["rest_port"], model_name)
         output = infer_rest(img, input_tensor=in_name, rest_url=rest_url,
                             output_tensors=[out_name],
                             request_format='column_noname')
@@ -368,8 +221,8 @@
         assert output[out_name].shape == (1, 1000), ERROR_SHAPE
 
         model_name = 'resnet_s3'
-        rest_url = 'http://localhost:5561/v1/models/{}:predict'.format(
-            model_name)
+        rest_url = 'http://localhost:{}/v1/models/{}:predict'.format(
+            ports["rest_port"], model_name)
         output = infer_rest(img, input_tensor=in_name, rest_url=rest_url,
                             output_tensors=[out_name],
                             request_format='row_name')
@@ -378,8 +231,9 @@
 
     def test_get_model_metadata_rest(self, resnet_multiple_batch_sizes,
                                      start_server_multi_model):
-        print("Downloaded model files:", resnet_multiple_batch_sizes)
->>>>>>> 02785d5b
+
+        _, ports = start_server_multi_model
+        print("Downloaded model files:", resnet_multiple_batch_sizes)
 
         print("Getting info about resnet model")
         in_name = 'map/TensorArrayStack/TensorArrayGatherV3'
@@ -388,15 +242,9 @@
         expected_input_metadata = {in_name: {'dtype': 1,
                                              'shape': [1, 3, 224, 224]}}
         expected_output_metadata = {out_name: {'dtype': 1,
-<<<<<<< HEAD
-                                               'shape': [2, 1000]}}
-        rest_url = 'http://localhost:{}/v1/models/resnet_V1_50/metadata'. \
-            format(ports["rest_port"])
-=======
                                                'shape': [1, 1001]}}
-        rest_url = 'http://localhost:5561/v1/models/{}/metadata'.format(
-            model_name)
->>>>>>> 02785d5b
+        rest_url = 'http://localhost:{}/v1/models/{}/metadata'.format(
+            ports["rest_port"], model_name)
         response = get_model_metadata_response_rest(rest_url)
         input_metadata, output_metadata = model_metadata_response(
             response=response)
@@ -406,16 +254,9 @@
         assert expected_input_metadata == input_metadata
         assert expected_output_metadata == output_metadata
 
-<<<<<<< HEAD
-        model_name = 'pnasnet_large'
-        out_name = 'final_layer/predictions'
-        rest_url = 'http://localhost:{}/v1/models/pnasnet_large/metadata'. \
-            format(ports["rest_port"])
-=======
         model_name = 'resnet_bs4'
-        rest_url = 'http://localhost:5561/v1/models/{}/metadata'.format(
-            model_name)
->>>>>>> 02785d5b
+        rest_url = 'http://localhost:{}/v1/models/{}/metadata'.format(
+            ports["rest_port"], model_name)
         response = get_model_metadata_response_rest(rest_url)
         input_metadata, output_metadata = model_metadata_response(
             response=response)
@@ -431,17 +272,12 @@
 
     def test_get_model_status_rest(self, resnet_multiple_batch_sizes,
                                    start_server_multi_model):
-        print("Downloaded model files:", resnet_multiple_batch_sizes)
-
-<<<<<<< HEAD
-        _, ports = start_server_multi_model
-        print("Downloaded model files:", download_two_models)
-
-        rest_url = 'http://localhost:{}/v1/models/resnet_V1_50'. \
-            format(ports["rest_port"])
-=======
-        rest_url = 'http://localhost:5561/v1/models/resnet'
->>>>>>> 02785d5b
+
+        _, ports = start_server_multi_model
+        print("Downloaded model files:", resnet_multiple_batch_sizes)
+
+        rest_url = 'http://localhost:{}/v1/models/resnet'.format(
+                   ports["rest_port"])
         response = get_model_status_response_rest(rest_url)
         versions_statuses = response.model_version_status
         version_status = versions_statuses[0]
@@ -451,12 +287,8 @@
         assert version_status.status.error_message == _ERROR_MESSAGE[
             ModelVersionState.AVAILABLE][ErrorCode.OK]
 
-<<<<<<< HEAD
-        rest_url = 'http://localhost:{}/v1/models/pnasnet_large/versions/1'. \
-            format(ports["rest_port"])
-=======
-        rest_url = 'http://localhost:5561/v1/models/resnet_bs4/versions/1'
->>>>>>> 02785d5b
+        rest_url = 'http://localhost:{}/v1/models/resnet_bs4/versions/1'.\
+                   format(ports["rest_port"])
         response = get_model_status_response_rest(rest_url)
         versions_statuses = response.model_version_status
         version_status = versions_statuses[0]
