#
# Copyright (c) 2018-2019 Intel Corporation
#
# Licensed under the Apache License, Version 2.0 (the "License");
# you may not use this file except in compliance with the License.
# You may obtain a copy of the License at
#
#      http://www.apache.org/licenses/LICENSE-2.0
#
# Unless required by applicable law or agreed to in writing, software
# distributed under the License is distributed on an "AS IS" BASIS,
# WITHOUT WARRANTIES OR CONDITIONS OF ANY KIND, either express or implied.
# See the License for the specific language governing permissions and
# limitations under the License.
#

import sys

import numpy as np
from constants import MODEL_SERVICE, PREDICTION_SERVICE, ERROR_SHAPE
from utils.grpc import infer, get_model_metadata, model_metadata_response, \
    get_model_status

sys.path.append(".")
from ie_serving.models.models_utils import ModelVersionState, ErrorCode, \
    _ERROR_MESSAGE  # noqa


class TestSingleModelInferenceS3():

<<<<<<< HEAD
    def test_run_inference(self, start_server_single_model_from_s3,
=======
    def test_run_inference(self, start_server_single_model_from_minio,
>>>>>>> 1ae76c60
                           create_grpc_channel):
        """
        <b>Description</b>
        Submit request to gRPC interface serving a single resnet model

        <b>input data</b>
        - directory with the model in IR format
        - docker image with ie-serving-py service
        - input data in numpy format

        <b>fixtures used</b>
        - model downloader
        - input data downloader
        - service launching

        <b>Expected results</b>
        - response contains proper numpy shape

        """

        # Connect to grpc service
<<<<<<< HEAD
        _, ports = start_server_single_model_from_s3
        stub = create_grpc_channel('localhost:{}'.format(ports["grpc_port"]),
                                   PREDICTION_SERVICE)

        imgs_v1_224 = np.ones((1, 3, 224, 224))
        out_name = 'resnet_v1_50/predictions/Reshape_1'
        output = infer(imgs_v1_224, input_tensor='input', grpc_stub=stub,
=======
        stub = create_grpc_channel('localhost:9099', PREDICTION_SERVICE)
        in_tensor = 'map/TensorArrayStack/TensorArrayGatherV3'

        imgs_v1_224 = np.ones((1, 3, 224, 224))
        out_name = 'softmax_tensor'
        output = infer(imgs_v1_224, input_tensor=in_tensor, grpc_stub=stub,
>>>>>>> 1ae76c60
                       model_spec_name='resnet',
                       model_spec_version=None,
                       output_tensors=[out_name])
        print("output shape", output[out_name].shape)
        assert output[out_name].shape == (1, 1001), ERROR_SHAPE

    def test_get_model_metadata(self, start_server_single_model_from_minio,
                                create_grpc_channel):

<<<<<<< HEAD
        _, ports = start_server_single_model_from_s3
        stub = create_grpc_channel('localhost:{}'.format(ports["grpc_port"]),
                                   PREDICTION_SERVICE)
=======
        stub = create_grpc_channel('localhost:9099', PREDICTION_SERVICE)
>>>>>>> 1ae76c60

        model_name = 'resnet'
        out_name = 'softmax_tensor'
        in_tensor = 'map/TensorArrayStack/TensorArrayGatherV3'

        expected_input_metadata = {in_tensor: {'dtype': 1,
                                               'shape': [1, 3, 224, 224]}}
        expected_output_metadata = {out_name: {'dtype': 1,
                                               'shape': [1, 1001]}}
        request = get_model_metadata(model_name='resnet')
        response = stub.GetModelMetadata(request, 10)
        input_metadata, output_metadata = model_metadata_response(
            response=response)
        print(output_metadata)
        assert model_name == response.model_spec.name
        assert expected_input_metadata == input_metadata
        assert expected_output_metadata == output_metadata

    def test_get_model_status(self, start_server_single_model_from_minio,
                              create_grpc_channel):

<<<<<<< HEAD
        _, ports = start_server_single_model_from_s3
        stub = create_grpc_channel('localhost:{}'.format(ports["grpc_port"]),
                                   MODEL_SERVICE)
=======
        stub = create_grpc_channel('localhost:9099', MODEL_SERVICE)
>>>>>>> 1ae76c60
        request = get_model_status(model_name='resnet')
        response = stub.GetModelStatus(request, 10)
        versions_statuses = response.model_version_status
        version_status = versions_statuses[0]
        assert version_status.version == 1
        assert version_status.state == ModelVersionState.AVAILABLE
        assert version_status.status.error_code == ErrorCode.OK
        assert version_status.status.error_message == _ERROR_MESSAGE[
            ModelVersionState.AVAILABLE][ErrorCode.OK]<|MERGE_RESOLUTION|>--- conflicted
+++ resolved
@@ -28,11 +28,7 @@
 
 class TestSingleModelInferenceS3():
 
-<<<<<<< HEAD
-    def test_run_inference(self, start_server_single_model_from_s3,
-=======
     def test_run_inference(self, start_server_single_model_from_minio,
->>>>>>> 1ae76c60
                            create_grpc_channel):
         """
         <b>Description</b>
@@ -54,22 +50,14 @@
         """
 
         # Connect to grpc service
-<<<<<<< HEAD
-        _, ports = start_server_single_model_from_s3
+        _, ports = start_server_single_model_from_minio
         stub = create_grpc_channel('localhost:{}'.format(ports["grpc_port"]),
                                    PREDICTION_SERVICE)
-
-        imgs_v1_224 = np.ones((1, 3, 224, 224))
-        out_name = 'resnet_v1_50/predictions/Reshape_1'
-        output = infer(imgs_v1_224, input_tensor='input', grpc_stub=stub,
-=======
-        stub = create_grpc_channel('localhost:9099', PREDICTION_SERVICE)
         in_tensor = 'map/TensorArrayStack/TensorArrayGatherV3'
 
         imgs_v1_224 = np.ones((1, 3, 224, 224))
         out_name = 'softmax_tensor'
-        output = infer(imgs_v1_224, input_tensor=in_tensor, grpc_stub=stub,
->>>>>>> 1ae76c60
+        output = infer(imgs_v1_224, input_tensor='input', grpc_stub=stub,
                        model_spec_name='resnet',
                        model_spec_version=None,
                        output_tensors=[out_name])
@@ -79,13 +67,9 @@
     def test_get_model_metadata(self, start_server_single_model_from_minio,
                                 create_grpc_channel):
 
-<<<<<<< HEAD
-        _, ports = start_server_single_model_from_s3
+        _, ports = start_server_single_model_from_minio
         stub = create_grpc_channel('localhost:{}'.format(ports["grpc_port"]),
                                    PREDICTION_SERVICE)
-=======
-        stub = create_grpc_channel('localhost:9099', PREDICTION_SERVICE)
->>>>>>> 1ae76c60
 
         model_name = 'resnet'
         out_name = 'softmax_tensor'
@@ -107,13 +91,9 @@
     def test_get_model_status(self, start_server_single_model_from_minio,
                               create_grpc_channel):
 
-<<<<<<< HEAD
-        _, ports = start_server_single_model_from_s3
+        _, ports = start_server_single_model_from_minio
         stub = create_grpc_channel('localhost:{}'.format(ports["grpc_port"]),
                                    MODEL_SERVICE)
-=======
-        stub = create_grpc_channel('localhost:9099', MODEL_SERVICE)
->>>>>>> 1ae76c60
         request = get_model_status(model_name='resnet')
         response = stub.GetModelStatus(request, 10)
         versions_statuses = response.model_version_status
