--- conflicted
+++ resolved
@@ -103,8 +103,6 @@
                     ],
                 })
 
-<<<<<<< HEAD
-=======
 COMMON_STATIC_TEST_COPTS = select({
                 "//conditions:default": [
                     "-Wall",
@@ -120,7 +118,6 @@
                     ],
                 })
 
->>>>>>> f38d2531
 COMMON_STATIC_LIBS_COPTS_VISIBLE = select({
                 "//conditions:default": [
                     "-Wall",
@@ -146,10 +143,6 @@
                 "//src:windows" : [
                     "",
                     ],
-<<<<<<< HEAD
-                }) 
-
-=======
                 })
 COPTS_PYTHON = select({
     "//conditions:default": ["-DPYTHON_DISABLE=1"],
@@ -159,7 +152,6 @@
     "//conditions:default": ["-DMEDIAPIPE_DISABLE=1"],
     "//:not_disable_mediapipe" : ["-DMEDIAPIPE_DISABLE=0"],
 })
->>>>>>> f38d2531
 COMMON_FUZZER_COPTS = [
     "-fsanitize=address",
     "-fprofile-generate",
