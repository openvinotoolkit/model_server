# OpenVINO Model Server example deployment in Kubernetes

## Overview
OpenVINO Model server can be quite easily deployed in Kubernetes which can let scale the inference service horizontally
and ensures high availability.

Below are described simple examples which are using NFS and GCS (Google Cloud Storage) as the storage for the models.

## NFS server deployment

There are many possible ways to arrange NFS storage for kubernetes pods. In this example it used a procedure described on 
https://github.com/kubernetes/examples/tree/master/staging/volumes/nfs

It can be applied in AWS, Azure and Google cloud environment. It assumes creating a `persistentvolume` in a form of 
GCE PD or AWS EBS or Azure Disk which is attached to nfs-server pod as a `persistentvolumeclaim`. 

While the nfs-server deployment and service are successfully created a new persistent volume can be created based on NFS
resources which can be applied in all OpenVINO model server pods to serve the IR models. 

```bash
# On GCE (create GCE PD PVC):
$ kubectl create -f examples/staging/volumes/nfs/provisioner/nfs-server-gce-pv.yaml
# On Azure (create Azure Disk PVC):
$ kubectl create -f examples/staging/volumes/nfs/provisioner/nfs-server-azure-pv.yaml
# Common steps after creating either GCE PD or Azure Disk PVC:
$ kubectl create -f examples/staging/volumes/nfs/nfs-server-rc.yaml
$ kubectl create -f examples/staging/volumes/nfs/nfs-server-service.yaml
# get the cluster IP of the server using the following command
$ kubectl describe services nfs-server
# use the NFS server IP to update nfs-pv.yaml and execute the following
$ kubectl create -f examples/staging/volumes/nfs/nfs-pv.yaml
$ kubectl create -f examples/staging/volumes/nfs/nfs-pvc.yaml
```

While those steps are completed there should be present `persistentvolumenclaims` like below:
```bash
kubectl get persistentvolumeclaim
NAME                       STATUS    VOLUME                                     CAPACITY   ACCESS MODES   STORAGECLASS   AGE
nfs                        Bound     nfs                                        1Mi        RWX                           23h
nfs-pv-provisioning-demo   Bound     pvc-6de794af-b012-11e8-8916-42010a9c0142   200Gi      RWO            standard       1d
```

With that the `nfs` claim can be applied for other pods in the kubernetes cluster.


## Populating NFS storage with the models
In case the inference models are present on a pod in the cluster they could be populated to the nfs storage by just
mounting it and copying with a structure of folders described on 
[docker_container.md#preparing-the-models](../docs/docker_container.md#preparing-the-models) 

While you have the models available on your laptop just use the command like below:
```bash
kubectl cp /tmp/test_models/saved_models/ [nfs pod name]:/exports/
```

## Deploying OpenVINO Model server with NFS storage

You need to build the OpenVINO Model Server image like described on 
[docker_container.md#building-the-image](../docs/docker_container.md#building-the-image) and push it to a docker 
registry which is accessible in the kuberntes cluster. It could be for example GCR or dockerhub.

Edit a file `openvino_model_server_rc.yaml` and enter the docker image name which was built and pushed earlier.
You should also adjust the command arguments for the OpenVINO Model Server (ie_serving service) according to the
populated models and required configuration. Refer to the documentation on
 [docker_container.md](../docs/docker_container.md) 
 
Now you are ready to deploy the inference service:

```bash
kubectl apply -f openvino_model_server_rc.yaml
kubectl apply -f openvino_model_server_service.yaml
```

A successful attempt should result with a result like below:
```bash
kubectl get pods
NAME                 READY     STATUS    RESTARTS   AGE
nfs-openvino-j9zkr   1/1       Running   0          6s
nfs-openvino-vrngf   1/1       Running   0          6s
nfs-openvino-z2tpk   1/1       Running   0          6h
nfs-server-65t9l     1/1       Running   0          1h

kubectl logs nfs-openvino-j9zkr
2018-09-05 08:11:51,657 - ie_serving.models.model - INFO - Server start loading model: resnet
2018-09-05 08:11:51,661 - ie_serving.models.model - INFO - Creating inference engine object for version: 1
2018-09-05 08:11:52,156 - ie_serving.models.ir_engine - INFO - Matched keys for model: {'outputs': {'resnet_v1_50/predictions/Reshape_1': 'resnet_v1_50/predictions/Reshape_1'}, 'inputs': {'input': 'input'}}
2018-09-05 08:11:52,161 - ie_serving.models.model - INFO - Creating inference engine object for version: 2
2018-09-05 08:11:52,649 - ie_serving.models.ir_engine - INFO - Matched keys for model: {'outputs': {'resnet_v2_50/predictions/Reshape_1': 'resnet_v2_50/predictions/Reshape_1'}, 'inputs': {'input': 'input'}}
2018-09-05 08:11:52,654 - ie_serving.models.model - INFO - List of available versions for resnet model: [1, 2]
2018-09-05 08:11:52,655 - ie_serving.models.model - INFO - Default version for resnet model is 2
2018-09-05 08:11:52,662 - ie_serving.server.start - INFO - Server listens on port 80 and will be serving models: ['resnet']
```

## Deploying OpenVINO Model server with GCS storage

Deployment process with GCS storage is quite similar to the previous one. The same folders structure should be created
in google storage with subfolders representing model versions. Below are example deployment steps which rely on a K8S
secret `gcp-credentials` including key.json file content with GCP authorization key.

```bash
kubectl apply -f openvino_model_server_gs_rc.yaml
kubectl apply -f openvino_model_server_service.yaml
```

Note that in GKE kubernetes cluster the credentials related tags can be dropped as the pods can be authorized natively
using GKE cluster nodes authorization features as long as the models bucket is in the same GCP project with the cluster.

Learn [more about GCP authentication](https://cloud.google.com/docs/authentication/production).


<<<<<<< HEAD
## Deploying OpenVINO Model server with S3 storage

Deployment process with S3 storage requires the same directories structure 
as in previous cases. Example deployment steps are almost identical to those 
from previous cases:

```bash
kubectl apply -f openvino_model_server_s3_rc.yaml
kubectl apply -f openvino_model_server_service.yaml
```


=======
>>>>>>> ea416e31
## Testing

When your OpenVINO Model Server is up and running you can start using it. A simple test would be by submitting 
an inference requests using the [exampl client](../example_client)

```bash
python grpc_serving_client.py --grpc_address [external IP address assigned to the service] --grpc_port 80 --model_name resnet --transpose_input True --images_numpy_path 10_imgs.npy --output_name resnet_v1_50/predictions/Reshape_1
Start processing:
	Model name: resnet
	Iterations: 10
	Images numpy path: 10_imgs.npy
	Images in shape: (10, 224, 224, 3)

Top 1: redbone. Processing time: 76.31 ms; speed 13.10 fps
Top 1: redbone. Processing time: 71.17 ms; speed 14.05 fps
Top 1: marmot. Processing time: 74.24 ms; speed 13.47 fps
Top 1: redbone. Processing time: 70.76 ms; speed 14.13 fps
Top 1: marmot. Processing time: 68.66 ms; speed 14.56 fps
Top 1: ice cream, icecream. Processing time: 83.61 ms; speed 11.96 fps
Top 1: redbone. Processing time: 76.49 ms; speed 13.07 fps
Top 1: redbone. Processing time: 67.03 ms; speed 14.92 fps
Top 1: French loaf. Processing time: 67.34 ms; speed 14.85 fps
Top 1: brass, memorial tablet, plaque. Processing time: 68.64 ms; speed 14.57 fps
```<|MERGE_RESOLUTION|>--- conflicted
+++ resolved
@@ -4,7 +4,7 @@
 OpenVINO Model server can be quite easily deployed in Kubernetes which can let scale the inference service horizontally
 and ensures high availability.
 
-Below are described simple examples which are using NFS and GCS (Google Cloud Storage) as the storage for the models.
+Below are described simple examples which are using NFS and GCS (Google Cloud Storage) and S3 as the storage for the models.
 
 ## NFS server deployment
 
@@ -108,7 +108,6 @@
 Learn [more about GCP authentication](https://cloud.google.com/docs/authentication/production).
 
 
-<<<<<<< HEAD
 ## Deploying OpenVINO Model server with S3 storage
 
 Deployment process with S3 storage requires the same directories structure 
@@ -121,8 +120,6 @@
 ```
 
 
-=======
->>>>>>> ea416e31
 ## Testing
 
 When your OpenVINO Model Server is up and running you can start using it. A simple test would be by submitting 
