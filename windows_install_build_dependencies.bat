--- conflicted
+++ resolved
@@ -208,11 +208,7 @@
     rmdir /S /Q %BAZEL_SHORT_PATH%\openvino
 )
 if "%OV_SOURCE_BRANCH%"=="" (
-<<<<<<< HEAD
     set "OV_SOURCE_BRANCH=releases/2025/4"
-=======
-    set "OV_SOURCE_BRANCH=e4d09f992ad71dc8b8978fb9b8905ffd8f75ffe0"
->>>>>>> 0bef1296
 )
 if "%OV_SOURCE_ORG%"=="" (
     set "OV_SOURCE_ORG=openvinotoolkit"
