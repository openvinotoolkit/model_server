--- conflicted
+++ resolved
@@ -229,12 +229,6 @@
 IF /I NOT EXIST %BAZEL_SHORT_PATH%\openvino_src (
     git clone https://github.com/%OV_SOURCE_ORG%/openvino %BAZEL_SHORT_PATH%\openvino_src
 )
-<<<<<<< HEAD
-:: Remove genai headers to be replaced by the ones from openvino_genai repository
-::rmdir /S /Q %BAZEL_SHORT_PATH%\%genai_dir%\runtime\include\openvino\genai
-echo [INFO] GenAi installed: %BAZEL_SHORT_PATH%\%genai_dir%
-=======
->>>>>>> 14cb4693
 
 set "BACK_CWD=%cd%"
 cd %BAZEL_SHORT_PATH%\openvino_src
