#!/bin/bash
#
# Copyright 2022 Intel Corporation
#
# Licensed under the Apache License, Version 2.0 (the "License");
# you may not use this file except in compliance with the License.
# You may obtain a copy of the License at
#
#     http://www.apache.org/licenses/LICENSE-2.0
#
# Unless required by applicable law or agreed to in writing, software
# distributed under the License is distributed on an "AS IS" BASIS,
# WITHOUT WARRANTIES OR CONDITIONS OF ANY KIND, either express or implied.
# See the License for the specific language governing permissions and
# limitations under the License.
#
CPPCLEAN_RESULTS_FILE_SRC="cppclean_src"
CPPCLEAN_RESULTS_FILE_TEST="cppclean_test"
cppclean ./src/ 2>&1 | grep -v "unable to find" | grep -v test > ${CPPCLEAN_RESULTS_FILE_SRC};
cppclean ./src/ 2>&1 | grep -v "unable to find" | grep test > ${CPPCLEAN_RESULTS_FILE_TEST};
NO_WARNINGS=$(wc -l ${CPPCLEAN_RESULTS_FILE_SRC} | awk '{print $1}')
NO_WARNINGS_TEST=$(wc -l ${CPPCLEAN_RESULTS_FILE_TEST} | awk '{print $1}')
NO_WARNINGS_FORWARD=$(grep "use a forward declaration instead" ${CPPCLEAN_RESULTS_FILE_SRC} | wc -l)
NO_WARNINGS_DIRECT=$(grep "not found in any directly #included header" ${CPPCLEAN_RESULTS_FILE_SRC} | wc -l)
NO_WARNINGS_NOTUSED=$(grep " not used$" ${CPPCLEAN_RESULTS_FILE_SRC} | wc -l)
echo "Number of warnings:" ${NO_WARNINGS}
echo "Number of warnings in tests:" ${NO_WARNINGS_TEST}
echo "Number of warnings about not using forward delares:" ${NO_WARNINGS_FORWARD}
echo "Number of warnings about not direct includes:" ${NO_WARNINGS_DIRECT}
echo "Number of warnings about not used: " ${NO_WARNINGS_NOTUSED}

trap "cat ${CPPCLEAN_RESULTS_FILE_SRC}" err exit
if [ ${NO_WARNINGS_FORWARD} -gt 7 ]; then
    echo "Failed due to not using forward declarations where possible: ${NO_WARNINGS_FORWARD}";
    exit 1;
fi
if [ ${NO_WARNINGS_DIRECT} -gt 1 ]; then
    echo "Failed probably due to not using static keyword with functions definitions: ${NO_WARNINGS_DIRECT}";
    exit 1;
fi
<<<<<<< HEAD
if [ ${NO_WARNINGS_NOTUSED} -gt 2 ]; then
    echo "Failed probably due to unnecessary forward includes: ${NO_WARNINGS_NOTUSED}";
    exit 1;
fi
if [ ${NO_WARNINGS} -gt  265 ]; then
=======
if [ ${NO_WARNINGS_NOTUSED} -gt 7 ]; then
    echo "Failed probably due to unnecessary forward includes: ${NO_WARNINGS_NOTUSED}";
    exit 1;
fi
if [ ${NO_WARNINGS} -gt  157 ]; then
>>>>>>> dcf0a7ab
    echo "Failed due to higher than allowed number of issues in code: ${NO_WARNINGS}"
    exit 1
fi
if [ ${NO_WARNINGS_TEST} -gt  76 ]; then
    echo "Failed due to higher than allowed number of issues in test code: ${NO_WARNINGS_TEST}"
    cat ${CPPCLEAN_RESULTS_FILE_TEST}
    exit 1
fi
exit 0<|MERGE_RESOLUTION|>--- conflicted
+++ resolved
@@ -38,23 +38,15 @@
     echo "Failed probably due to not using static keyword with functions definitions: ${NO_WARNINGS_DIRECT}";
     exit 1;
 fi
-<<<<<<< HEAD
-if [ ${NO_WARNINGS_NOTUSED} -gt 2 ]; then
-    echo "Failed probably due to unnecessary forward includes: ${NO_WARNINGS_NOTUSED}";
-    exit 1;
-fi
-if [ ${NO_WARNINGS} -gt  265 ]; then
-=======
 if [ ${NO_WARNINGS_NOTUSED} -gt 7 ]; then
     echo "Failed probably due to unnecessary forward includes: ${NO_WARNINGS_NOTUSED}";
     exit 1;
 fi
-if [ ${NO_WARNINGS} -gt  157 ]; then
->>>>>>> dcf0a7ab
+if [ ${NO_WARNINGS} -gt  150 ]; then
     echo "Failed due to higher than allowed number of issues in code: ${NO_WARNINGS}"
     exit 1
 fi
-if [ ${NO_WARNINGS_TEST} -gt  76 ]; then
+if [ ${NO_WARNINGS_TEST} -gt  69 ]; then
     echo "Failed due to higher than allowed number of issues in test code: ${NO_WARNINGS_TEST}"
     cat ${CPPCLEAN_RESULTS_FILE_TEST}
     exit 1
