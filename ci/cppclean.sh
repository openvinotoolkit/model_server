--- conflicted
+++ resolved
@@ -54,11 +54,7 @@
 if [ ${NO_WARNINGS_TEST_NOTUSED} -gt 0 ]; then
     errors+="Failed probably due to unnecessary forward includes: ${NO_WARNINGS_TEST_NOTUSED}"$'\n'
 fi
-<<<<<<< HEAD
-if [ ${NO_WARNINGS} -gt  188 ]; then
-=======
 if [ ${NO_WARNINGS} -gt  189 ]; then
->>>>>>> ba431982
     errors+="Failed due to higher than allowed number of issues in code: ${NO_WARNINGS}"$'\n'
 fi
 if [ ${NO_WARNINGS_TEST} -gt  52 ]; then
