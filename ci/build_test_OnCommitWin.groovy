--- conflicted
+++ resolved
@@ -9,38 +9,6 @@
         stage ("Build and test windows") {
             steps {
                 script {
-<<<<<<< HEAD
-                    def status = bat(returnStatus: true, script: 'build_windows.bat ' + env.JOB_BASE_NAME)
-                    status = bat(returnStatus: true, script: 'grep -A 4 bazel-bin/src/ovms.exe build.log | grep "Build completed successfully"')
-                    if (status != 0) {
-                            error "Error: Windows build failed ${status}. Check build.log for details."
-                    } else {
-                        echo "Build successful."
-                    }
-                }
-                }
-            }
-        stage("Check tests windows") {
-            steps {
-                script {
-                    def status = bat(returnStatus: true, script: 'grep -A 4 bazel-bin/src/ovms_test.exe build_test.log | grep "Build completed successfully"')
-                    if (status != 0) {
-                            error "Error: Windows build test failed ${status}. Check build_test.log for details."
-                    } else {
-                        echo "Build test successful."
-                    }
-                }
-                script {
-                    def status = bat(returnStatus: true, script: 'grep "       OK " test.log')
-                    if (status != 0) {
-                            error "Error: Windows run test failed ${status}. Expecting passed tests and no passed tests detected. Check test.log for details."
-                    }
-
-                    status = bat(returnStatus: true, script: 'grep "  FAILED  " test.log')
-                    if (status == 0) {
-                            def failed = bat(returnStatus: false, returnStdout: true, script: 'grep "  FAILED  " test.log | wc -l')
-                            error "Error: Windows run test failed ${status}. ${failed} failed tests . Check test.log for details."
-=======
                     def windows = load 'ci/loadWin.groovy'
                     if (windows != null) {
                         try {
@@ -50,7 +18,6 @@
                         } finally {
                           windows.archive_artifacts()
                         }
->>>>>>> f0579aa8
                     } else {
                         error "Cannot load ci/loadWin.groovy file."
                     }
