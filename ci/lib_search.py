--- conflicted
+++ resolved
@@ -119,13 +119,10 @@
         'tf.patch',
         'tf_graph_info_multilinecomment.patch',
         'tftext.patch',
-<<<<<<< HEAD
         'upb_platform_fix.patch',
         'upb_warning_turn_off.patch',
-=======
         'partial_2.18.patch',
         'tf_2.18_logging.patch',
->>>>>>> 4cb02176
         'vehicle_images.txt',
         'bazel_rules_apple.patch',
         "pom.xml",
