# Copyright (c) 2020-2022 Intel Corporation
#
# Licensed under the Apache License, Version 2.0 (the "License");
# you may not use this file except in compliance with the License.
# You may obtain a copy of the License at
#
#      http://www.apache.org/licenses/LICENSE-2.0
#
# Unless required by applicable law or agreed to in writing, software
# distributed under the License is distributed on an "AS IS" BASIS,
# WITHOUT WARRANTIES OR CONDITIONS OF ANY KIND, either express or implied.
# See the License for the specific language governing permissions and
# limitations under the License.
#

import os
import sys
import re

COPYRIGHT = re.compile(r'(C|c)opyright (\((c|C)\) )?(20(0|1|2)([0-9])-)?(20(0|1|2)([0-9]),)*20(0|1|2)([0-9])(,)? ([a-z]|[A-Z]|[0-9]| )*')
FORBIDDEN_FUNCTIONS = re.compile(r'setjmp\(|longjmp\(|getwd\(|strlen\(|wcslen\(|gets\(|strcpy\(|wcscpy\(|strcat\(|wcscat\(|sprintf\(|vsprintf\(|asctime\(')


def check_header(fd):
    detected = False
    try:
        for line in fd:
            if COPYRIGHT.findall(line):
                detected = True
                break
    except:
        print("ERROR: Cannot parse file:" + str(fd))
    return detected

def check_function(fd):
    # Add space separated exceptions for given file in the dictionary
    fix_applied = {"./src/test/ensemble_flow_custom_node_tests.cpp":"size_t strLen = std::strlen(str);size_t prefixLen = std::strlen(prefix);",}

    detected = False
    try:
        for line in fd:
            found = FORBIDDEN_FUNCTIONS.findall(line)
            if found:
                if line.trim() in fix_applied[fd.name]:
                    #It's ok fix and check was applied and verified
                    continue
                detected = True
                print("ERROR: Forbidden function detected in:" + str(fd.name))
                print("Line start:" + str(line) + "End")
                print("Function:" + str(found))
                break
    except:
        print("ERROR: Cannot parse file:" + str(fd))
    return detected


def check_dir(start_dir):
    no_header = []
    exclude_files = [
        '.user.bazelrc',
        '.bandit',
        '.bin',
        '.dockerignore',
        '.git',
        '.groovy',
        '.jpeg',
        '.jpg',
        '.json',
        '.md',
        '.npy',
        '.pdf',
        '.png',
        '.proto',
        '.pytest_cache',
        '.svg',
        '.tar.gz',
        '.venv',
        '.wav',
        '.log',
        '.xml',
        'Doxyfile',
        'LICENSE',
        'REST_age_gender.ipynb',
        '__pycache__',
        'abseil_gcc_8.5_constant_expression.patch',
        'azure_sdk.patch',
        'cb.patch',
        'bazel-',
        'check_coverage.bat',
        'cleanup_jenkins.bat',
        'genhtml',
        'clang-format',
        'client_requirements.txt',
        'cppclean_src',
        'cppclean_test',
        'docx',
        'dummy.xml',
        'forbidden_functions.txt',
        'gif',
        'index.html',
        'input_images.txt',
        'third_party/python/BUILD',
        'libevent/BUILD',
        'listen.patch',
        'metrics_output.out',
        'missing_headers.txt',
        'net_http.patch',
        'partial.patch',
        'ovms_drogon_trantor.patch',
        'gorilla.patch',
        'opencv_cmake_flags.txt',
        'ovms-c/dist',
        'requirements.txt',
        'requirements_win.txt',
        'resnet_images.txt',
        "resnet_labels.txt",
        'rest_sdk_v2.10.16.patch',
        'tf.patch',
        'tf_graph_info_multilinecomment.patch',
        'tftext.patch',
        'upb_platform_fix.patch',
        'upb_warning_turn_off.patch',
        'partial_2.18.patch',
        'tf_2.18_logging.patch',
        'tf_nsync_chrono.patch',
        'vehicle_images.txt',
        'bazel_rules_apple.patch',
        "go.sum",
        "mwaitpkg.patch",
        'saved_model.pb',
        'tflite',
        "yarn.lock",
        "BUILD.bazel",
        "package.json",
        "graph.pbtxt",
        "graph_gpu.pbtxt",
        "holistic_tracking.pbtxt",
        "ssdlite_object_detection_labelmap.txt",
        "build_dependencies.sh",
        "iris_tracking.pbtxt",
        "graph_two_inputs_model.pbtxt",
        "aipc.txt",
        "internal_tests",
        "pugixml_v1.13_flags.patch",
        "rag_demo.ipynb",
        ".bazelversion",
        "lib_files.txt",
        "lib_files_python.txt",
        "lib_custom_nodes_files",
        "spelling-whitelist.txt",
        "results.txt",
        "windows_bdba.bat",
        "windows_sign.bat",
<<<<<<< HEAD
        "config.yaml",
=======
        "kserve-openvino.yaml",
>>>>>>> df9c4b35
        ]

    exclude_directories = ['/dist/', 'release_files/thirdparty-licenses', 'extras/chat_template_examples']

    for (d_path, _, file_set) in os.walk(start_dir):
        for f_name in file_set:
            skip = False
            for excluded in exclude_directories:
                if excluded in d_path:
                    skip = True
                    print('Warning - Skipping directory - ' + d_path + ' for file - ' + f_name)
                    break
            if skip:
                continue

            fpath = os.path.join(d_path, f_name)

            if not [test for test in exclude_files if test in fpath]:
                with open(fpath, 'r') as fd:
                    header_detected = check_header(fd)
                    if not header_detected:
                        no_header.append(fpath)
    return no_header

def check_func(start_dir):
    not_ok = []

    exclude_files = [
        '.bin',
        '.git',
        '.groovy',
        '.jpeg',
        '.jpg',
        '.json' ,
        '.npy',
        '.png',
        '.pytest_cache',
        '.svg',
        '.tar.gz',
        '.venv',
        '.vscode',
        '.xml',
        '.jinja'
        'Doxyfile',
        'REST_age_gender.ipynb',
        '__pycache__',
        'abseil_gcc_8.5_constant_expression.patch',
        'azure_sdk.patch',
        'bazel-',
        'boost.LICENSE.txt',
        'c-ares.LICENSE.txt',
        'check_coverage.bat',
        'genhtml',
        'clang-format',
        'client_requirements.txt',
        'docx',
        'forbidden_functions.txt',
        'input_images.txt',
        'third_party/python/BUILD',
        'libevent/BUILD',
        'libuuid.LICENSE.txt',
        'license.txt',
        'listen.patch',
        'md',
        'metrics_output.out',
        'missing_headers.txt',
        'missing_headers.txt',
        'net_http.patch',
        'partial.patch',
        'ovms_drogon_trantor.patch',
        'openvino.LICENSE.txt',
        'ovms-c/dist',
        'requirements.txt',
        'requirements_win.txt',
        'rest_sdk_v2.10.16.patch',
        'tf.patch',
        'tf_graph_info_multilinecomment.patch',
        'tftext.patch',
        'partial_2.18.patch',
        'tf_2.18_logging.patch',
        'tf_nsync_chrono.patch',
        'zlib.LICENSE.txt',
        'bazel_rules_apple.patch',
        'yarn.lock',
        'BUILD.bazel',
        'package.json',
        'graph.pbtxt',
        'graph_gpu.pbtxt',
        "build_dependencies.sh",
        "iris_tracking.pbtxt",
        "internal_tests",
        'cleanup_jenkins.bat',
        ".bazelversion",
        "windows_bdba.bat",
        "windows_sign.bat",
    ]

    exclude_directories = ['/dist/']

    for (d_path, _, file_set) in os.walk(start_dir):
        for f_name in file_set:

            skip = False
            for excluded in exclude_directories:
                if excluded in d_path:
                    skip = True
                    print('Warning - Skipping directory - ' + d_path + ' for file - ' + f_name)
                    break

            if skip:
                continue

            fpath = os.path.join(d_path, f_name)

            if not [test for test in exclude_files if test in fpath]:
                with open(fpath, 'r') as fd:
                    detected = check_function(fd)
                    if detected:
                        not_ok.append(fpath)
    return not_ok

def main():
    if len(sys.argv) < 2:
        print('Provide start dir!')
    else:
        start_dir = sys.argv[1]
        print('Provided start dir:' + start_dir)


    if len(sys.argv) > 2 and sys.argv[2] == 'functions':
        print("Check for forbidden functions")
        forbidden_func = check_func(start_dir)

        if len(forbidden_func) == 0:
            print('Success: All files checked for forbidden functions')
        else:
            print('#########################')
            print('## Forbidden functions detected:')
            for forbid_func in forbidden_func:
                print(f'{forbid_func}')


    else:
        print("Check for missing headers")
        no_header_set = check_dir(start_dir)

        if len(no_header_set) == 0:
            print('Success: All files have headers')
        else:
            print('#########################')
            print('## No header files detected:')
            for no_header in no_header_set:
                print(f'{no_header}')


if __name__ == '__main__':
    main()<|MERGE_RESOLUTION|>--- conflicted
+++ resolved
@@ -151,11 +151,8 @@
         "results.txt",
         "windows_bdba.bat",
         "windows_sign.bat",
-<<<<<<< HEAD
         "config.yaml",
-=======
         "kserve-openvino.yaml",
->>>>>>> df9c4b35
         ]
 
     exclude_directories = ['/dist/', 'release_files/thirdparty-licenses', 'extras/chat_template_examples']
