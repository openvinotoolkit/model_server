--- conflicted
+++ resolved
@@ -130,11 +130,8 @@
         "build_dependencies.sh",
         "iris_tracking.pbtxt",
         "graph_two_inputs_model.pbtxt",
-<<<<<<< HEAD
         "test.log"
-=======
         "aipc.txt"
->>>>>>> 60234af8
         ]
 
     exclude_directories = ['/dist/', 'release_files/thirdparty-licenses']
