--- conflicted
+++ resolved
@@ -57,18 +57,13 @@
     }
 }
 
-<<<<<<< HEAD
 def get_short_bazel_path() {
     if (env.JOB_BASE_NAME.contains("release"))
         return "rel"
     else
-        return env.JOB_BASE_NAME
-}
-
-def install_dependencies() {
-    println "Install dependencies on node: NODE_NAME = ${env.NODE_NAME}"
-    def status = bat(returnStatus: true, script: 'windows_install_build_dependencies.bat ' + get_short_bazel_path() + ' ' + env.OVMS_CLEAN_EXPUNGE)
-=======
+        return env.JOB_BASE_NAME.toUpperCase()
+}
+
 def deleteOldDirectories() {
     command = 'forfiles /P c:\\ /D -14 | grep -oE "(PR-[0-9]*)"'
     status = bat(returnStatus: true, script: command)
@@ -102,10 +97,10 @@
         }
     }
 }
+
 def install_dependencies() {
     println "Install dependencies on node: NODE_NAME = ${env.NODE_NAME}"
-    def status = bat(returnStatus: true, script: 'windows_install_build_dependencies.bat ' + env.JOB_BASE_NAME.toUpperCase() + ' ' + env.OVMS_CLEAN_EXPUNGE)
->>>>>>> 97cd5abc
+    def status = bat(returnStatus: true, script: 'windows_install_build_dependencies.bat ' + get_short_bazel_path() + ' ' + env.OVMS_CLEAN_EXPUNGE)
     if (status != 0) {
         error "Error: Windows install dependencies failed: ${status}. Check pipeline.log for details."
     } else {
@@ -114,31 +109,18 @@
 }
 
 def clean() {
-<<<<<<< HEAD
     def output1 = bat(returnStdout: true, script: 'windows_clean_build.bat ' + get_short_bazel_path() + ' ' + env.OVMS_CLEAN_EXPUNGE)
 }
 
 def build(){
     def status = bat(returnStatus: true, script: 'windows_build.bat ' + get_short_bazel_path() + " //src:ovms_test")
-=======
-    def output1 = bat(returnStdout: true, script: 'windows_clean_build.bat ' + env.JOB_BASE_NAME.toUpperCase() + ' ' + env.OVMS_CLEAN_EXPUNGE)
-}
-
-def build(){
-    def status = bat(returnStatus: true, script: 'windows_build.bat ' + env.JOB_BASE_NAME.toUpperCase() + " //src:ovms_test")
->>>>>>> 97cd5abc
     status = bat(returnStatus: true, script: 'grep "Build completed successfully" win_build.log"')
     if (status != 0) {
         error "Error: Windows build failed ${status}. Check win_build.log for details."
     } else {
         echo "Build successful."
     }
-<<<<<<< HEAD
     def status_pkg = bat(returnStatus: true, script: 'windows_create_package.bat ' + get_short_bazel_path())
-=======
-
-    def status_pkg = bat(returnStatus: true, script: 'windows_create_package.bat ' + env.JOB_BASE_NAME.toUpperCase())
->>>>>>> 97cd5abc
     if (status_pkg != 0) {
         error "Error: Windows package failed ${status_pkg}."
     } else {
@@ -147,11 +129,7 @@
 }
 
 def unit_test(){
-<<<<<<< HEAD
     status = bat(returnStatus: true, script: 'windows_test.bat ' + get_short_bazel_path())
-=======
-    status = bat(returnStatus: true, script: 'windows_test.bat ' + env.JOB_BASE_NAME.toUpperCase())
->>>>>>> 97cd5abc
     if (status != 0) {
         error "Error: Windows build test failed ${status}. Check win_build_test.log for details."
     } else {
