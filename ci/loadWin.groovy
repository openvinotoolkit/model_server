--- conflicted
+++ resolved
@@ -76,24 +76,15 @@
     def output1 = bat(returnStdout: true, script: 'windows_clean_build.bat ' + get_short_bazel_path() + ' ' + env.OVMS_CLEAN_EXPUNGE)
 }
 
-<<<<<<< HEAD
-def build_and_test(){
-    def status = bat(returnStatus: true, script: 'windows_build.bat ' + get_short_bazel_path())
-    status = bat(returnStatus: true, script: 'grep -A 4 bazel-bin/src/ovms.exe win_build.log | grep "Build completed successfully"')
-=======
 def build(){
-    def status = bat(returnStatus: true, script: 'windows_build.bat ' + env.JOB_BASE_NAME + " //src:ovms_test")
+    def status = bat(returnStatus: true, script: 'windows_build.bat ' + get_short_bazel_path() + " //src:ovms_test")
     status = bat(returnStatus: true, script: 'grep "Build completed successfully" win_build.log"')
->>>>>>> 56e256b9
     if (status != 0) {
         error "Error: Windows build failed ${status}. Check win_build.log for details."
     } else {
         echo "Build successful."
     }
-<<<<<<< HEAD
-    status = bat(returnStatus: true, script: 'windows_test.bat ' + get_short_bazel_path())
-=======
-    def status_pkg = bat(returnStatus: true, script: 'windows_create_package.bat ' + env.JOB_BASE_NAME)
+    def status_pkg = bat(returnStatus: true, script: 'windows_create_package.bat ' + get_short_bazel_path())
     if (status_pkg != 0) {
         error "Error: Windows package failed ${status_pkg}."
     } else {
@@ -102,8 +93,7 @@
 }
 
 def unit_test(){
-    status = bat(returnStatus: true, script: 'windows_test.bat ' + env.JOB_BASE_NAME)
->>>>>>> 56e256b9
+    status = bat(returnStatus: true, script: 'windows_test.bat ' + get_short_bazel_path())
     if (status != 0) {
         error "Error: Windows build test failed ${status}. Check win_build_test.log for details."
     } else {
@@ -115,15 +105,6 @@
     } else {
         echo "Build successful."
     }
-<<<<<<< HEAD
-    def status_pkg = bat(returnStatus: true, script: 'windows_create_package.bat ' + get_short_bazel_path())
-    if (status_pkg != 0) {
-        error "Error: Windows package failed ${status_pkg}."
-    } else {
-        echo "Windows package created successfully."
-    }
-=======
->>>>>>> 56e256b9
 }
 
 def check_tests(){
