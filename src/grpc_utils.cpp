--- conflicted
+++ resolved
@@ -16,28 +16,20 @@
 
 #include "grpc_utils.hpp"
 
-<<<<<<< HEAD
-#include <map>
-=======
 #ifdef _WIN32
 #include <map>
 #endif
->>>>>>> ba431982
 #include <string>
 
 #include "status.hpp"
 
 namespace ovms {
 const grpc::Status grpc(const Status& status) {
-<<<<<<< HEAD
-    static const std::map<const StatusCode, grpc::StatusCode> grpcStatusMap = {
-=======
 #ifdef __linux__
     static const std::unordered_map<const StatusCode, grpc::StatusCode> grpcStatusMap = {
 #elif _WIN32
     static const std::map<const StatusCode, grpc::StatusCode> grpcStatusMap = {
 #endif
->>>>>>> ba431982
         {StatusCode::OK, grpc::StatusCode::OK},
         // INTERNAL_ERRORS
         // Should never occur - ModelInstance::validate takes care of that
