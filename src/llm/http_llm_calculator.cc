--- conflicted
+++ resolved
@@ -413,12 +413,12 @@
         output = locals["output"].cast<std::string>();
         return true;
     } catch (const pybind11::error_already_set& e) {
-        LOG(INFO) << "Error occured when applying chat template: " << e.what();
+        LOG(INFO) << "Error occurred when applying chat template: " << e.what();
         // TODO: Don't include traceback in response
         output = e.what();
     } catch (...) {
-        LOG(INFO) << "Unexpected error occured when applying chat template";
-        output = "Unexpected error occured when applying chat template";
+        LOG(INFO) << "Unexpected error occurred when applying chat template";
+        output = "Unexpected error occurred when applying chat template";
     }
     return false;
 }
@@ -520,23 +520,21 @@
             auto status = this->request->parse();
             if (status != absl::OkStatus())
                 return status;
-            RET_CHECK(this->request->getMessages().size() >= 1);
-            RET_CHECK(this->request->getMessages()[0].count("content") >= 1);
-
-            std::string templateApplyOutput = "";
-            if (!applyChatTemplate(this->nodeResources->textProcessor, this->nodeResources->modelsPath, payload.body, templateApplyOutput)) {
-                return absl::Status(absl::StatusCode::kInvalidArgument, templateApplyOutput);
-            }
+            
+            std::string finalPrompt = "";
+
             // LOG(INFO) << "Input prompt:" << templateApplyOutput;
 
             std::string prompt;
             if (endpoint == CHAT_COMPLETIONS) {
                 RET_CHECK(this->request->getMessages().size() >= 1);
                 RET_CHECK(this->request->getMessages()[0].count("content") >= 1);
-                prompt = this->request->getMessages()[0]["content"];
+                if (!applyChatTemplate(this->nodeResources->textProcessor, this->nodeResources->modelsPath, payload.body, finalPrompt)) {
+                    return absl::Status(absl::StatusCode::kInvalidArgument, finalPrompt);
+            }
             } else if (endpoint == COMPLETIONS) {
                 RET_CHECK(this->request->getPrompt() != "");
-                prompt = this->request->getPrompt();
+                finalPrompt = this->request->getPrompt();
             } else {
                 RET_CHECK(false);
             }
@@ -544,7 +542,7 @@
                 OVMS_PROFILE_SCOPE("pipeline->add_request()");
                 this->generationHandle = nodeResources->cbPipe->add_request(
                     currentRequestId++, /*to be removed from API?*/
-                    templateApplyOutput,
+                    finalPrompt,
                     this->request->createGenerationConfig());
             }
             nodeResources->notifyExecutorThread();
@@ -590,21 +588,7 @@
             // Streaming scenario
             // Each iteration is single execution of Process() method
 
-<<<<<<< HEAD
-            // Last iteration
-            if (this->generationHandle->get_status() == GenerationStatus::FINISHED) {
-                OVMS_PROFILE_SCOPE("Generation of last streaming response");
-                std::string response = packIntoServerSideEventMessage(serializeStreamingChunk("", true, this->request->getEndpoint()));
-                response += packIntoServerSideEventMessage("[DONE]");
-                LOG(INFO) << "Partial response (generation finished): " << response;
-                // Produce last message, but do not produce loopback packets anymore so this is last Process() call
-                cc->Outputs().Tag(OUTPUT_TAG_NAME).Add(new OutputDataType{response}, timestamp);
-            } else {
-=======
-            // For in progress generation we follow GenerationHandle::read_all logic.
-            // We read next tokens as long as generation is in running state or we still have unread tokens to pull.
             if (this->generationHandle->get_status() == GenerationStatus::RUNNING || this->generationHandle->can_read()) {
->>>>>>> a8b9086e
                 // Subsequent iteration
                 OVMS_PROFILE_SCOPE("Generation of subsequent streaming response");
                 GenerationOutputs generationOutputs = this->generationHandle->read();
@@ -622,15 +606,13 @@
                 }
                 // Continue the loop
                 cc->Outputs().Tag(LOOPBACK_TAG_NAME).Add(new bool{true}, timestamp);
+
             } else {
-                // Last generation where we do not read any more tokens, but only finish the stream.
-                // This happens when we gracefully finish (reach max_tokens or EOS token), but also when
-                // generation runs out of memory or for some other reason is aborted by the pipeline.
                 OVMS_PROFILE_SCOPE("Generation of last streaming response");
-                std::string response = packIntoServerSideEventMessage(serializeStreamingChunk("", true));
+                std::string response = packIntoServerSideEventMessage(serializeStreamingChunk("", true, this->request->getEndpoint()));
                 response += packIntoServerSideEventMessage("[DONE]");
                 LOG(INFO) << "Partial response (generation finished): " << response;
-                // Produce last message, but do not producce loopback packets anymore so this is last Process() call
+                // Produce last message, but do not produce loopback packets anymore so this is last Process() call
                 cc->Outputs().Tag(OUTPUT_TAG_NAME).Add(new OutputDataType{response}, timestamp);
             }
         }
