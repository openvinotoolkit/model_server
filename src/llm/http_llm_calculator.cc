--- conflicted
+++ resolved
@@ -491,93 +491,6 @@
         if (cc->Inputs().Tag(INPUT_TAG_NAME).IsEmpty() && cc->Inputs().Tag(LOOPBACK_TAG_NAME).IsEmpty()) {
             return absl::OkStatus();
         }
-<<<<<<< HEAD
-        // First iteration of Process()
-        if (!cc->Inputs().Tag(INPUT_TAG_NAME).IsEmpty()) {
-            OVMS_PROFILE_SCOPE("Deserialization of first request");
-            // Check if we did not receive the payload twice
-            RET_CHECK(this->request == nullptr);
-            RET_CHECK(this->generationHandle == nullptr);
-            RET_CHECK(this->streamer == nullptr);
-
-            // Register resource creation time
-            this->created = std::chrono::system_clock::now();
-
-            InputDataType payload = cc->Inputs().Tag(INPUT_TAG_NAME).Get<InputDataType>();
-            LOG(INFO) << "Request body: " << payload.body;
-            LOG(INFO) << "Request uri: " << payload.uri;
-            Endpoint endpoint;
-            if (payload.uri == "/v3/chat/completions") {
-                endpoint = Endpoint::CHAT_COMPLETIONS;
-            } else if (payload.uri == "/v3/completions") {
-                endpoint = Endpoint::COMPLETIONS;
-            } else {
-                return absl::InvalidArgumentError("Wrong endpoint. Allowed endpoints: /v3/chat/completions, /v3/completions");
-            }
-            this->request = std::make_shared<OpenAIChatCompletionsRequest>(*payload.parsedJson, endpoint);
-
-            // TODO: Support chat scenario once atobisze adds that to CB library
-            auto status = this->request->parse();
-            if (status != absl::OkStatus())
-                return status;
-
-            std::string finalPrompt = "";
-
-            switch (endpoint) {
-            case Endpoint::CHAT_COMPLETIONS: {
-                if (this->request->getMessages().size() <= 0) {
-                    return absl::Status(absl::StatusCode::kInvalidArgument, "There are no messages to apply for chat");
-                }
-                if (!applyChatTemplate(this->nodeResources->textProcessor, this->nodeResources->modelsPath, payload.body, finalPrompt)) {
-                    return absl::Status(absl::StatusCode::kInvalidArgument, finalPrompt);
-                }
-                break;
-            }
-            case Endpoint::COMPLETIONS: {
-                if (!this->request->getPrompt().has_value() || !this->request->getPrompt().value().size()) {
-                    return absl::Status(absl::StatusCode::kInvalidArgument, "Prompt is missing");
-                }
-                finalPrompt = this->request->getPrompt().value();
-            }
-            }
-
-            {
-                OVMS_PROFILE_SCOPE("pipeline->add_request()");
-                this->generationHandle = nodeResources->cbPipe->add_request(
-                    currentRequestId++, /*to be removed from API?*/
-                    finalPrompt,
-                    this->request->createGenerationConfig());
-            }
-            nodeResources->notifyExecutorThread();
-            this->streamer = std::make_shared<TextStreamer>(
-                nodeResources->cbPipe->get_tokenizer());
-        }
-
-        RET_CHECK(this->generationHandle != nullptr);
-        RET_CHECK(this->request != nullptr);
-        RET_CHECK(this->streamer != nullptr);
-
-        // Unary scenario
-        if (!this->request->isStream()) {
-            OVMS_PROFILE_SCOPE("Unary generation cycle");
-            std::vector<GenerationOutput> generationOutput = this->generationHandle->read_all();
-
-            RET_CHECK(generationOutput.size() >= 1);
-            // legacy
-            if (generationOutput.size() == 1) {
-                std::vector<int64_t> tokens = generationOutput[0].generated_token_ids;
-                std::shared_ptr<Tokenizer> tokenizer = nodeResources->cbPipe->get_tokenizer();
-                std::string completion = tokenizer->decode(tokens);
-
-                std::string response = serializeUnaryResponse(tokenizer->decode(tokens), this->request->getEndpoint());
-                LOG(INFO) << "Complete unary response: " << response;
-                cc->Outputs().Tag(OUTPUT_TAG_NAME).Add(new OutputDataType{response}, timestamp);
-            } else {
-                // Beam search only supported for unary
-                std::vector<std::string> completions;
-                for (GenerationOutput& out : generationOutput) {
-                    std::vector<int64_t> tokens = out.generated_token_ids;
-=======
         try {
             // First iteration of Process()
             if (!cc->Inputs().Tag(INPUT_TAG_NAME).IsEmpty()) {
@@ -592,27 +505,50 @@
 
                 InputDataType payload = cc->Inputs().Tag(INPUT_TAG_NAME).Get<InputDataType>();
                 LOG(INFO) << "Request body: " << payload.body;
-
-                this->request = std::make_shared<OpenAIChatCompletionsRequest>(*payload.parsedJson);
+                LOG(INFO) << "Request uri: " << payload.uri;
+                Endpoint endpoint;
+                if (payload.uri == "/v3/chat/completions") {
+                    endpoint = Endpoint::CHAT_COMPLETIONS;
+                } else if (payload.uri == "/v3/completions") {
+                    endpoint = Endpoint::COMPLETIONS;
+                } else {
+                    return absl::InvalidArgumentError("Wrong endpoint. Allowed endpoints: /v3/chat/completions, /v3/completions");
+                }
+                this->request = std::make_shared<OpenAIChatCompletionsRequest>(*payload.parsedJson, endpoint);
 
                 // TODO: Support chat scenario once atobisze adds that to CB library
                 auto status = this->request->parse();
                 if (status != absl::OkStatus())
                     return status;
-                RET_CHECK(this->request->getMessages().size() >= 1);
-                RET_CHECK(this->request->getMessages()[0].count("content") >= 1);
-
-                std::string templateApplyOutput = "";
-                if (!applyChatTemplate(this->nodeResources->textProcessor, this->nodeResources->modelsPath, payload.body, templateApplyOutput)) {
-                    return absl::Status(absl::StatusCode::kInvalidArgument, templateApplyOutput);
+
+                std::string finalPrompt = "";
+
+                // LOG(INFO) << "Input prompt:" << templateApplyOutput;
+
+                std::string prompt;
+                switch (endpoint) {
+                case Endpoint::CHAT_COMPLETIONS: {
+                    if (this->request->getMessages().size() <= 0) {
+                        return absl::Status(absl::StatusCode::kInvalidArgument, "There are no messages to apply for chat");
+                    }
+                    if (!applyChatTemplate(this->nodeResources->textProcessor, this->nodeResources->modelsPath, payload.body, finalPrompt)) {
+                        return absl::Status(absl::StatusCode::kInvalidArgument, finalPrompt);
+                    }
+                    break;
                 }
-                // LOG(INFO) << "Input prompt:" << templateApplyOutput;
+                case Endpoint::COMPLETIONS: {
+                    if (!this->request->getPrompt().has_value() || !this->request->getPrompt().value().size()) {
+                        return absl::Status(absl::StatusCode::kInvalidArgument, "Prompt is missing");
+                    }
+                    finalPrompt = this->request->getPrompt().value();
+                }
+                }
 
                 {
                     OVMS_PROFILE_SCOPE("pipeline->add_request()");
                     this->generationHandle = nodeResources->cbPipe->add_request(
                         currentRequestId++, /*to be removed from API?*/
-                        templateApplyOutput,
+                        finalPrompt,
                         this->request->createGenerationConfig());
                 }
                 nodeResources->notifyExecutorThread();
@@ -633,48 +569,10 @@
                 // legacy
                 if (generationOutput.size() == 1) {
                     std::vector<int64_t> tokens = generationOutput[0].generated_token_ids;
->>>>>>> b014b005
                     std::shared_ptr<Tokenizer> tokenizer = nodeResources->cbPipe->get_tokenizer();
                     std::string completion = tokenizer->decode(tokens);
 
-<<<<<<< HEAD
-                std::string response = serializeUnaryResponse(completions, this->request->getEndpoint());
-                LOG(INFO) << "Complete unary response: " << response;
-                cc->Outputs().Tag(OUTPUT_TAG_NAME).Add(new OutputDataType{response}, timestamp);
-            }
-        } else {
-            OVMS_PROFILE_SCOPE("Stream generation cycle");
-            // Streaming scenario
-            // Each iteration is single execution of Process() method
-
-            if (this->generationHandle->get_status() == GenerationStatus::RUNNING || this->generationHandle->can_read()) {
-                // Subsequent iteration
-                OVMS_PROFILE_SCOPE("Generation of subsequent streaming response");
-                GenerationOutputs generationOutputs = this->generationHandle->read();
-                RET_CHECK(generationOutputs.size() == 1);  // TODO: Support multiple generations
-                RET_CHECK(generationOutputs.begin()->second.generated_token_ids.size() == 1);
-
-                // TODO(dkalinow): Move this logic to CB library
-                int64_t token = generationOutputs.begin()->second.generated_token_ids[0];
-                auto chunk = this->streamer->put(token);
-                if (chunk.has_value()) {
-                    std::string response = packIntoServerSideEventMessage(
-                        serializeStreamingChunk(chunk.value(), false, this->request->getEndpoint()));
-                    LOG(INFO) << "Partial response (continue): " << response;
-                    cc->Outputs().Tag(OUTPUT_TAG_NAME).Add(new OutputDataType{response}, timestamp);
-                }
-                // Continue the loop
-                cc->Outputs().Tag(LOOPBACK_TAG_NAME).Add(new bool{true}, timestamp);
-
-            } else {
-                OVMS_PROFILE_SCOPE("Generation of last streaming response");
-                std::string response = packIntoServerSideEventMessage(serializeStreamingChunk("", true, this->request->getEndpoint()));
-                response += packIntoServerSideEventMessage("[DONE]");
-                LOG(INFO) << "Partial response (generation finished): " << response;
-                // Produce last message, but do not produce loopback packets anymore so this is last Process() call
-                cc->Outputs().Tag(OUTPUT_TAG_NAME).Add(new OutputDataType{response}, timestamp);
-=======
-                    std::string response = serializeUnaryResponse(tokenizer->decode(tokens));
+                    std::string response = serializeUnaryResponse(tokenizer->decode(tokens), this->request->getEndpoint());
                     LOG(INFO) << "Complete unary response: " << response;
                     cc->Outputs().Tag(OUTPUT_TAG_NAME).Add(new OutputDataType{response}, timestamp);
                 } else {
@@ -687,7 +585,7 @@
                         completions.emplace_back(completion);
                     }
 
-                    std::string response = serializeUnaryResponse(completions);
+                    std::string response = serializeUnaryResponse(completions, this->request->getEndpoint());
                     LOG(INFO) << "Complete unary response: " << response;
                     cc->Outputs().Tag(OUTPUT_TAG_NAME).Add(new OutputDataType{response}, timestamp);
                 }
@@ -696,8 +594,6 @@
                 // Streaming scenario
                 // Each iteration is single execution of Process() method
 
-                // For in progress generation we follow GenerationHandle::read_all logic.
-                // We read next tokens as long as generation is in running state or we still have unread tokens to pull.
                 if (this->generationHandle->get_status() == GenerationStatus::RUNNING || this->generationHandle->can_read()) {
                     // Subsequent iteration
                     OVMS_PROFILE_SCOPE("Generation of subsequent streaming response");
@@ -710,24 +606,21 @@
                     auto chunk = this->streamer->put(token);
                     if (chunk.has_value()) {
                         std::string response = packIntoServerSideEventMessage(
-                            serializeStreamingChunk(chunk.value(), false));
+                            serializeStreamingChunk(chunk.value(), false, this->request->getEndpoint()));
                         LOG(INFO) << "Partial response (continue): " << response;
                         cc->Outputs().Tag(OUTPUT_TAG_NAME).Add(new OutputDataType{response}, timestamp);
                     }
                     // Continue the loop
                     cc->Outputs().Tag(LOOPBACK_TAG_NAME).Add(new bool{true}, timestamp);
+
                 } else {
-                    // Last generation where we do not read any more tokens, but only finish the stream.
-                    // This happens when we gracefully finish (reach max_tokens or EOS token), but also when
-                    // generation runs out of memory or for some other reason is aborted by the pipeline.
                     OVMS_PROFILE_SCOPE("Generation of last streaming response");
-                    std::string response = packIntoServerSideEventMessage(serializeStreamingChunk("", true));
+                    std::string response = packIntoServerSideEventMessage(serializeStreamingChunk("", true, this->request->getEndpoint()));
                     response += packIntoServerSideEventMessage("[DONE]");
                     LOG(INFO) << "Partial response (generation finished): " << response;
-                    // Produce last message, but do not producce loopback packets anymore so this is last Process() call
+                    // Produce last message, but do not produce loopback packets anymore so this is last Process() call
                     cc->Outputs().Tag(OUTPUT_TAG_NAME).Add(new OutputDataType{response}, timestamp);
                 }
->>>>>>> b014b005
             }
         } catch (ov::AssertFailure& e) {
             return absl::InvalidArgumentError(e.what());
