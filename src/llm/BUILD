--- conflicted
+++ resolved
@@ -1,185 +1,182 @@
-#
-# Copyright (c) 2024 Intel Corporation
-#
-# Licensed under the Apache License, Version 2.0 (the "License");
-# you may not use this file except in compliance with the License.
-# You may obtain a copy of the License at
-#
-#      http://www.apache.org/licenses/LICENSE-2.0
-#
-# Unless required by applicable law or agreed to in writing, software
-# distributed under the License is distributed on an "AS IS" BASIS,
-# WITHOUT WARRANTIES OR CONDITIONS OF ANY KIND, either express or implied.
-# See the License for the specific language governing permissions and
-# limitations under the License.
-#
-
-load("@mediapipe//mediapipe/framework/port:build_config.bzl", "mediapipe_cc_proto_library", "mediapipe_proto_library")
-load("//:common_settings.bzl",
-     "COMMON_STATIC_LIBS_COPTS", "COMMON_STATIC_LIBS_LINKOPTS", "COMMON_FUZZER_COPTS", "COMMON_FUZZER_LINKOPTS", "COMMON_LOCAL_DEFINES", "PYBIND_DEPS", "COPTS_PYTHON")
-
-COPTS_ADJUSTED = COMMON_STATIC_LIBS_COPTS + COPTS_PYTHON + select({
-        "//conditions:default": [],
-        "//:fuzzer_build" : COMMON_FUZZER_COPTS,
-})
-
-LINKOPTS_ADJUSTED = COMMON_STATIC_LIBS_LINKOPTS + select({
-    "//conditions:default": [],
-    "//:fuzzer_build" : COMMON_FUZZER_LINKOPTS,
-})
-
-cc_library(
-    name = "llm_engine",
-    srcs = [],
-    deps =  ["@llm_engine//:llm_engine"],
-    visibility = ["//visibility:public"],
-    copts = COPTS_ADJUSTED,
-    linkopts = LINKOPTS_ADJUSTED,
-    alwayslink = 1,
-)
-
-cc_library(
-    name = "llmcalculator",
-    srcs = ["http_llm_calculator.cc"],
-    deps = [
-        "//third_party:openvino",
-        "@mediapipe//mediapipe/framework:calculator_framework",
-        "@com_github_tencent_rapidjson//:rapidjson",
-        "//src/kfserving_api:kfserving_api_cpp",
-        "//src:libovmsprofiler",
-        ":genai_servables",
-        "//src:httppayload"
-    ]+ select({
-        "//conditions:default": ["//third_party:genai", ":llm_engine"],
-        "//:not_genai_bin" : [":llm_engine"],
-    }),
-    visibility = ["//visibility:public"],
-    local_defines = COMMON_LOCAL_DEFINES,
-    copts = COPTS_ADJUSTED,
-    linkopts = LINKOPTS_ADJUSTED,
-    alwayslink = 1,
-)
-
-mediapipe_proto_library(
-    name = "llmcalculator_proto", # llmcalculator_cc_proto - just mediapipe stuff with mediapipe_proto_library adding nonvisible target
-    srcs = ["llm_calculator.proto"],
-    visibility = ["//visibility:private"],
-    deps = [
-        "@mediapipe//mediapipe/framework:calculator_options_proto",
-        "@mediapipe//mediapipe/framework:calculator_proto",
-    ],
-)
-
-cc_library(
-    name = "openai_completions_api_handler",
-    hdrs = ["apis/openai_completions.hpp"],
-    srcs = ["apis/openai_completions.cpp"],
-    deps = [
-        "@com_github_tencent_rapidjson//:rapidjson",
-        "@mediapipe//mediapipe/framework:calculator_framework", # required for absl status
-        "//src:libovmsprofiler",
-        "//third_party:curl",
-<<<<<<< HEAD
-        "//src:libimage_conversion",
-=======
-        "//src:libovmsfilesystem",
-        "@stb//:image",
-        ":response_parsers",
->>>>>>> a7552d12
-    ] + select({
-        "//conditions:default": ["//third_party:genai", ":llm_engine"],
-        "//:not_genai_bin" : [":llm_engine"],
-    }),
-    visibility = ["//visibility:public"],
-    copts = COPTS_ADJUSTED,
-    linkopts = LINKOPTS_ADJUSTED,
-    alwayslink = 1,
-)
-
-cc_library(
-    name = "response_parsers",
-    hdrs = ["response_parsers/base_response_parser.hpp", 
-            "response_parsers/hermes3_response_parser.hpp",
-            "response_parsers/llama3_response_parser.hpp",
-            "response_parsers/qwen3_response_parser.hpp",
-            "response_parsers/response_parser.hpp",
-            "response_parsers/utils.hpp"],
-    deps = select({
-        "//conditions:default": ["//third_party:genai", ":llm_engine"],
-        "//:not_genai_bin" : [":llm_engine"],
-    }),
-    visibility = ["//visibility:public"],
-    copts = COPTS_ADJUSTED,
-    linkopts = LINKOPTS_ADJUSTED,
-    alwayslink = 1,
-)
-
-cc_library(
-    name = "genai_servables",
-    hdrs = ["servable.hpp", 
-            "servable_initializer.hpp", 
-            "language_model/continuous_batching/servable.hpp",
-            "language_model/continuous_batching/llm_executor.hpp",
-            "language_model/continuous_batching/servable_initializer.hpp",
-            "visual_language_model/continuous_batching/servable.hpp",
-            "language_model/legacy/servable.hpp",
-            "language_model/legacy/servable_initializer.hpp",
-            "language_model/legacy/legacy_executor.hpp",
-            "visual_language_model/legacy/servable.hpp",
-            "visual_language_model/legacy/servable_initializer.hpp",
-            "visual_language_model/legacy/legacy_executor.hpp",
-            "text_utils.hpp"],
-    srcs = ["servable.cpp",
-            "servable_initializer.cpp",
-            "language_model/continuous_batching/servable.cpp",
-            "language_model/continuous_batching/servable_initializer.cpp",
-            "visual_language_model/continuous_batching/servable.cpp",
-            "language_model/legacy/servable.cpp",
-            "language_model/legacy/servable_initializer.cpp",
-            "language_model/legacy/legacy_executor.cpp",
-            "visual_language_model/legacy/servable.cpp",
-            "visual_language_model/legacy/servable_initializer.cpp",
-            "visual_language_model/legacy/legacy_executor.cpp"],
-    deps = [
-        "//third_party:openvino",
-        "@mediapipe//mediapipe/framework:calculator_framework",
-        "@com_github_tencent_rapidjson//:rapidjson",
-        "//src:libmodelconfigjsonparser",
-        "//src:libovmslogging",
-        "//src:libovmsstatus",
-        "//src:libovmsmediapipe_utils",
-        "//src:libovmsprofiler",
-        "//src:libovmsfilesystem",
-        "llmcalculator_cc_proto",
-        ":openai_completions_api_handler",
-        "//src:httppayload",
-        "//src:libhttpclientconnection",
-    ] + select({
-        "//conditions:default": ["//third_party:genai", ":llm_engine"],
-        "//:not_genai_bin" : [":llm_engine"],
-    }) + select({
-        "//:disable_python": [],
-        "//:not_disable_python" : [":py_jinja_template_processor"],
-    }),
-    visibility = ["//visibility:public"],
-    local_defines = COMMON_LOCAL_DEFINES,
-    copts = COPTS_ADJUSTED,
-    linkopts = LINKOPTS_ADJUSTED,
-    alwayslink = 1,
-)
-
-cc_library(
-    name = "py_jinja_template_processor",
-    hdrs = ["py_jinja_template_processor.hpp"],
-    srcs = ["py_jinja_template_processor.cpp"],
-    deps = ["@mediapipe//mediapipe/framework:calculator_framework",
-            "//third_party:openvino",
-            "//src:libovmslogging",
-            "//src/python:utils",
-    ] + PYBIND_DEPS,
-    visibility = ["//visibility:public"],
-    copts = COPTS_ADJUSTED,
-    linkopts = LINKOPTS_ADJUSTED,
-    alwayslink = 1,
-)
-
+#
+# Copyright (c) 2024 Intel Corporation
+#
+# Licensed under the Apache License, Version 2.0 (the "License");
+# you may not use this file except in compliance with the License.
+# You may obtain a copy of the License at
+#
+#      http://www.apache.org/licenses/LICENSE-2.0
+#
+# Unless required by applicable law or agreed to in writing, software
+# distributed under the License is distributed on an "AS IS" BASIS,
+# WITHOUT WARRANTIES OR CONDITIONS OF ANY KIND, either express or implied.
+# See the License for the specific language governing permissions and
+# limitations under the License.
+#
+
+load("@mediapipe//mediapipe/framework/port:build_config.bzl", "mediapipe_cc_proto_library", "mediapipe_proto_library")
+load("//:common_settings.bzl",
+     "COMMON_STATIC_LIBS_COPTS", "COMMON_STATIC_LIBS_LINKOPTS", "COMMON_FUZZER_COPTS", "COMMON_FUZZER_LINKOPTS", "COMMON_LOCAL_DEFINES", "PYBIND_DEPS", "COPTS_PYTHON")
+
+COPTS_ADJUSTED = COMMON_STATIC_LIBS_COPTS + COPTS_PYTHON + select({
+        "//conditions:default": [],
+        "//:fuzzer_build" : COMMON_FUZZER_COPTS,
+})
+
+LINKOPTS_ADJUSTED = COMMON_STATIC_LIBS_LINKOPTS + select({
+    "//conditions:default": [],
+    "//:fuzzer_build" : COMMON_FUZZER_LINKOPTS,
+})
+
+cc_library(
+    name = "llm_engine",
+    srcs = [],
+    deps =  ["@llm_engine//:llm_engine"],
+    visibility = ["//visibility:public"],
+    copts = COPTS_ADJUSTED,
+    linkopts = LINKOPTS_ADJUSTED,
+    alwayslink = 1,
+)
+
+cc_library(
+    name = "llmcalculator",
+    srcs = ["http_llm_calculator.cc"],
+    deps = [
+        "//third_party:openvino",
+        "@mediapipe//mediapipe/framework:calculator_framework",
+        "@com_github_tencent_rapidjson//:rapidjson",
+        "//src/kfserving_api:kfserving_api_cpp",
+        "//src:libovmsprofiler",
+        ":genai_servables",
+        "//src:httppayload"
+    ]+ select({
+        "//conditions:default": ["//third_party:genai", ":llm_engine"],
+        "//:not_genai_bin" : [":llm_engine"],
+    }),
+    visibility = ["//visibility:public"],
+    local_defines = COMMON_LOCAL_DEFINES,
+    copts = COPTS_ADJUSTED,
+    linkopts = LINKOPTS_ADJUSTED,
+    alwayslink = 1,
+)
+
+mediapipe_proto_library(
+    name = "llmcalculator_proto", # llmcalculator_cc_proto - just mediapipe stuff with mediapipe_proto_library adding nonvisible target
+    srcs = ["llm_calculator.proto"],
+    visibility = ["//visibility:private"],
+    deps = [
+        "@mediapipe//mediapipe/framework:calculator_options_proto",
+        "@mediapipe//mediapipe/framework:calculator_proto",
+    ],
+)
+
+cc_library(
+    name = "openai_completions_api_handler",
+    hdrs = ["apis/openai_completions.hpp"],
+    srcs = ["apis/openai_completions.cpp"],
+    deps = [
+        "@com_github_tencent_rapidjson//:rapidjson",
+        "@mediapipe//mediapipe/framework:calculator_framework", # required for absl status
+        "//src:libovmsprofiler",
+        "//third_party:curl",
+        "//src:libimage_conversion",
+        "//src:libovmsfilesystem",
+        "@stb//:image",
+        ":response_parsers",
+    ] + select({
+        "//conditions:default": ["//third_party:genai", ":llm_engine"],
+        "//:not_genai_bin" : [":llm_engine"],
+    }),
+    visibility = ["//visibility:public"],
+    copts = COPTS_ADJUSTED,
+    linkopts = LINKOPTS_ADJUSTED,
+    alwayslink = 1,
+)
+
+cc_library(
+    name = "response_parsers",
+    hdrs = ["response_parsers/base_response_parser.hpp", 
+            "response_parsers/hermes3_response_parser.hpp",
+            "response_parsers/llama3_response_parser.hpp",
+            "response_parsers/qwen3_response_parser.hpp",
+            "response_parsers/response_parser.hpp",
+            "response_parsers/utils.hpp"],
+    deps = select({
+        "//conditions:default": ["//third_party:genai", ":llm_engine"],
+        "//:not_genai_bin" : [":llm_engine"],
+    }),
+    visibility = ["//visibility:public"],
+    copts = COPTS_ADJUSTED,
+    linkopts = LINKOPTS_ADJUSTED,
+    alwayslink = 1,
+)
+
+cc_library(
+    name = "genai_servables",
+    hdrs = ["servable.hpp", 
+            "servable_initializer.hpp", 
+            "language_model/continuous_batching/servable.hpp",
+            "language_model/continuous_batching/llm_executor.hpp",
+            "language_model/continuous_batching/servable_initializer.hpp",
+            "visual_language_model/continuous_batching/servable.hpp",
+            "language_model/legacy/servable.hpp",
+            "language_model/legacy/servable_initializer.hpp",
+            "language_model/legacy/legacy_executor.hpp",
+            "visual_language_model/legacy/servable.hpp",
+            "visual_language_model/legacy/servable_initializer.hpp",
+            "visual_language_model/legacy/legacy_executor.hpp",
+            "text_utils.hpp"],
+    srcs = ["servable.cpp",
+            "servable_initializer.cpp",
+            "language_model/continuous_batching/servable.cpp",
+            "language_model/continuous_batching/servable_initializer.cpp",
+            "visual_language_model/continuous_batching/servable.cpp",
+            "language_model/legacy/servable.cpp",
+            "language_model/legacy/servable_initializer.cpp",
+            "language_model/legacy/legacy_executor.cpp",
+            "visual_language_model/legacy/servable.cpp",
+            "visual_language_model/legacy/servable_initializer.cpp",
+            "visual_language_model/legacy/legacy_executor.cpp"],
+    deps = [
+        "//third_party:openvino",
+        "@mediapipe//mediapipe/framework:calculator_framework",
+        "@com_github_tencent_rapidjson//:rapidjson",
+        "//src:libmodelconfigjsonparser",
+        "//src:libovmslogging",
+        "//src:libovmsstatus",
+        "//src:libovmsmediapipe_utils",
+        "//src:libovmsprofiler",
+        "//src:libovmsfilesystem",
+        "llmcalculator_cc_proto",
+        ":openai_completions_api_handler",
+        "//src:httppayload",
+        "//src:libhttpclientconnection",
+    ] + select({
+        "//conditions:default": ["//third_party:genai", ":llm_engine"],
+        "//:not_genai_bin" : [":llm_engine"],
+    }) + select({
+        "//:disable_python": [],
+        "//:not_disable_python" : [":py_jinja_template_processor"],
+    }),
+    visibility = ["//visibility:public"],
+    local_defines = COMMON_LOCAL_DEFINES,
+    copts = COPTS_ADJUSTED,
+    linkopts = LINKOPTS_ADJUSTED,
+    alwayslink = 1,
+)
+
+cc_library(
+    name = "py_jinja_template_processor",
+    hdrs = ["py_jinja_template_processor.hpp"],
+    srcs = ["py_jinja_template_processor.cpp"],
+    deps = ["@mediapipe//mediapipe/framework:calculator_framework",
+            "//third_party:openvino",
+            "//src:libovmslogging",
+            "//src/python:utils",
+    ] + PYBIND_DEPS,
+    visibility = ["//visibility:public"],
+    copts = COPTS_ADJUSTED,
+    linkopts = LINKOPTS_ADJUSTED,
+    alwayslink = 1,
+)
+