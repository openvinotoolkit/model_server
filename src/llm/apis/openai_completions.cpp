//*****************************************************************************
// Copyright 2024 Intel Corporation
//
// Licensed under the Apache License, Version 2.0 (the "License");
// you may not use this file except in compliance with the License.
// You may obtain a copy of the License at
//
//     http://www.apache.org/licenses/LICENSE-2.0
//
// Unless required by applicable law or agreed to in writing, software
// distributed under the License is distributed on an "AS IS" BASIS,
// WITHOUT WARRANTIES OR CONDITIONS OF ANY KIND, either express or implied.
// See the License for the specific language governing permissions and
// limitations under the License.
//*****************************************************************************

#include "openai_completions.hpp"

#include <cmath>
#pragma warning(push)
#pragma warning(disable : 6313)
#include <rapidjson/stringbuffer.h>
#include <rapidjson/writer.h>
#pragma warning(pop)

#include "../../logging.hpp"
#include "../../profiler.hpp"
#pragma warning(push)
#pragma warning(disable : 6001 4324 6385 6386)
#include "absl/strings/escaping.h"
#include "absl/strings/str_cat.h"
#pragma warning(pop)

#include <curl/curl.h>
#include <regex>
#include "../../image_conversion.hpp"  // TODO: Rename to stbi_conversions?

using namespace rapidjson;

namespace ovms {

constexpr size_t DEFAULT_MAX_STOP_WORDS = 16;  // same as deep-seek

absl::Status OpenAIChatCompletionsHandler::parseCompletionsPart() {
    // prompt: string
    auto it = doc.FindMember("prompt");
    if (it != doc.MemberEnd()) {
        if (!it->value.IsString()) {
            return absl::InvalidArgumentError("prompt is not a string");
        } else {
            request.prompt = it->value.GetString();
        }
    }
    if (!request.prompt.has_value() || !request.prompt.value().size()) {
        return absl::Status(absl::StatusCode::kInvalidArgument, "prompt is missing");
    }
    // logprobs: int; 1 value allowed
    it = doc.FindMember("logprobs");
    if (it != doc.MemberEnd()) {
        if (it->value.IsNull()) {
            request.logprobs = 0;
        } else if (!it->value.IsInt()) {
            return absl::InvalidArgumentError("logprobs accepts integer values");
        } else if (it->value.GetInt() != 1) {
            return absl::InvalidArgumentError("accepted logprobs value is currently 1 only");
        } else {
            request.logprobs = it->value.GetInt();
        }
    }
    if (request.logprobs && request.stream) {
        return absl::InvalidArgumentError("logprobs are not supported in streaming mode.");
    }

    // echo: bool; optional - defaults to false
    it = doc.FindMember("echo");
    if (it != doc.MemberEnd() && !it->value.IsNull()) {
        if (!it->value.IsBool())
            return absl::InvalidArgumentError("echo accepts values true or false");
        request.echo = it->value.GetBool();
    }
    // specific part of max_tokens validation due to echo dependency
    if (request.maxTokens == 0) {
        if (!request.echo)
            return absl::InvalidArgumentError("max_tokens value should be greater than 0 unless echo is set");
    }

    return absl::OkStatus();
}

<<<<<<< HEAD
=======
ov::Tensor loadImageStbi(unsigned char* image, const int x, const int y, const int desiredChannels) {
    if (!image) {
        std::stringstream errorMessage;
        errorMessage << stbi_failure_reason();
        throw std::runtime_error{errorMessage.str()};
    }
    struct SharedImageAllocator {
        unsigned char* image;
        int channels, height, width;
        void* allocate(size_t bytes, size_t) const {
            if (image && channels * height * width == bytes) {
                return image;
            }
            throw std::runtime_error{"Unexpected number of bytes was requested to allocate."};
        }
        void deallocate(void*, size_t bytes, size_t) {
            if (channels * height * width != bytes) {
                throw std::runtime_error{"Unexpected number of bytes was requested to deallocate."};
            }
            if (image != nullptr) {
                stbi_image_free(image);
                image = nullptr;
            }
        }
        bool is_equal(const SharedImageAllocator& other) const noexcept { return this == &other; }
    };
    return ov::Tensor(
        ov::element::u8,
        ov::Shape{1, size_t(y), size_t(x), size_t(desiredChannels)},
        SharedImageAllocator{image, desiredChannels, y, x});
}

>>>>>>> 70ac463e
static size_t appendChunkCallback(void* downloadedChunk, size_t size, size_t nmemb,
    void* image) {
    size_t realsize = size * nmemb;
    auto& mem = *static_cast<std::string*>(image);
    mem.append(static_cast<char*>(downloadedChunk), realsize);
    return realsize;
}
#define CURL_SETOPT(setopt)   \
    if (status == CURLE_OK) { \
        status = setopt;      \
    }

static absl::Status downloadImage(const char* url, std::string& image, const int64_t& sizeLimit) {
    CURL* curl_handle = curl_easy_init();
    auto status = curl_easy_setopt(curl_handle, CURLOPT_URL, url);
    CURL_SETOPT(curl_easy_setopt(curl_handle, CURLOPT_WRITEFUNCTION, appendChunkCallback))
    CURL_SETOPT(curl_easy_setopt(curl_handle, CURLOPT_WRITEDATA, &image))
    CURL_SETOPT(curl_easy_setopt(curl_handle, CURLOPT_SSL_OPTIONS, CURLSSLOPT_NATIVE_CA))
    CURL_SETOPT(curl_easy_setopt(curl_handle, CURLOPT_FOLLOWLOCATION, 1L))
    CURL_SETOPT(curl_easy_setopt(curl_handle, CURLOPT_MAXFILESIZE, sizeLimit))

    if (status != CURLE_OK) {
        SPDLOG_LOGGER_ERROR(llm_calculator_logger, "Setting curl opts failed: {}", curl_easy_strerror(status));
        return absl::InvalidArgumentError("Image downloading failed");
    }

    status = curl_easy_perform(curl_handle);
    if (status != CURLE_OK) {
        SPDLOG_LOGGER_ERROR(llm_calculator_logger, "Downloading image failed: {}", curl_easy_strerror(status));
        return absl::InvalidArgumentError("Image downloading failed");
    } else {
        SPDLOG_LOGGER_DEBUG(llm_calculator_logger, "Downloading image succeeded, {} bytes retrieved", decoded.size());
    }
    curl_easy_cleanup(curl_handle);
    return absl::OkStatus();
}

ov::Tensor loadImageStbiFromMemory(const std::string& imageBytes) {
    int x = 0, y = 0, channelsInFile = 0;
    constexpr int desiredChannels = 3;
    unsigned char* image = stbi_load_from_memory(
        (const unsigned char*)imageBytes.data(), imageBytes.size(),
        &x, &y, &channelsInFile, desiredChannels);
    return loadImageStbi(image, x, y, desiredChannels);
}

ov::Tensor loadImageStbiFromFile(char const* filename) {
    int x = 0, y = 0, channelsInFile = 0;
    constexpr int desiredChannels = 3;
    unsigned char* image = stbi_load(
        filename,
        &x, &y, &channelsInFile, desiredChannels);
    return loadImageStbi(image, x, y, desiredChannels);
}

absl::Status OpenAIChatCompletionsHandler::parseMessages(std::optional<std::string> allowedLocalMediaPath) {
    auto it = doc.FindMember("messages");
    if (it == doc.MemberEnd())
        return absl::InvalidArgumentError("Messages missing in request");
    if (!it->value.IsArray())
        return absl::InvalidArgumentError("Messages are not an array");
    if (it->value.GetArray().Size() == 0)
        return absl::InvalidArgumentError("Messages array cannot be empty");
    bool jsonChanged = false;
    for (size_t i = 0; i < it->value.GetArray().Size(); i++) {
        auto& obj = it->value.GetArray()[i];
        if (!obj.IsObject())
            return absl::InvalidArgumentError("Message is not a JSON object");
        // Add new message to chat history
        request.chatHistory.push_back({});
        for (auto member = obj.MemberBegin(); member != obj.MemberEnd(); member++) {
            if (!member->name.IsString())
                return absl::InvalidArgumentError("Invalid message structure");
            if (member->value.IsString() && (member->name.GetString() == std::string("role") || member->name.GetString() == std::string("content"))) {
                // Add new field to the last message in history
                // tools handing to be done later
                request.chatHistory.back().insert({member->name.GetString(), member->value.GetString()});
                continue;
            } else {
                if (member->name.GetString() == std::string("content") && member->value.IsArray()) {
                    // Adjust content field format when it is passed as an array of objects (typically with images)
                    if (member->value.GetArray().Size() == 0) {
                        return absl::InvalidArgumentError("Invalid message structure - content array is empty");
                    }
                    jsonChanged = true;
                    Value contentText(rapidjson::kStringType);
                    contentText.SetString("", doc.GetAllocator());
                    for (auto& v : member->value.GetArray()) {
                        if (!v.IsObject()) {
                            return absl::InvalidArgumentError("Invalid message structure - content array should contain objects");
                        }
                        auto entry = v.GetObject();
                        if (!entry.HasMember("type") || !entry["type"].IsString()) {
                            return absl::InvalidArgumentError("Invalid message structure - content object type missing");
                        }
                        auto entryType = entry["type"].GetString();
                        if (entryType == std::string("text")) {
                            if (!entry.HasMember("text") || !entry["text"].IsString()) {
                                return absl::InvalidArgumentError("Invalid message structure - content text missing");
                            }
                            contentText = entry["text"];
                            continue;
                        } else if (entryType == std::string("image_url")) {
                            if (!entry.HasMember("image_url") || !entry["image_url"].IsObject()) {
                                return absl::InvalidArgumentError("Invalid message structure - content image_url missing");
                            }
                            auto imageUrl = entry["image_url"].GetObject();
                            if (!imageUrl.HasMember("url") || !imageUrl["url"].IsString()) {
                                return absl::InvalidArgumentError("Invalid message structure - image_url does not have url field");
                            }
                            std::string url = imageUrl["url"].GetString();
                            std::string pattern = "base64,";
                            std::size_t pos = url.find(pattern);
                            std::string decoded;
                            ov::Tensor tensor;
                            if (pos != std::string::npos) {
                                SPDLOG_LOGGER_TRACE(llm_calculator_logger, "Loading image from base64 string");
                                size_t offset = pos + pattern.length();
                                if (!absl::Base64Unescape(std::string_view(url.data() + offset, url.size() - offset), &decoded)) {
                                    return absl::InvalidArgumentError("Invalid base64 string in request");
                                }
                                try {
                                    tensor = loadImageStbiFromMemory(decoded);
                                } catch (std::runtime_error& e) {
                                    std::stringstream ss;
                                    ss << "Image parsing failed: " << e.what();
                                    SPDLOG_LOGGER_ERROR(llm_calculator_logger, ss.str());
                                    return absl::InvalidArgumentError(ss.str());
                                }
                            } else if (std::regex_match(url.c_str(), std::regex("^(http|https|ftp|sftp|)://(.*)"))) {
                                SPDLOG_LOGGER_TRACE(llm_calculator_logger, "Loading image using curl");
                                int64_t sizeLimit = 20000000;  // restrict single image size to 20MB
                                auto status = downloadImage(url.c_str(), decoded, sizeLimit);
                                if (status != absl::OkStatus()) {
                                    return status;
                                }
                                curl_global_cleanup();
                                try {
                                    tensor = loadImageStbiFromMemory(decoded);
                                } catch (std::runtime_error& e) {
                                    std::stringstream ss;
                                    ss << "Image parsing failed: " << e.what();
                                    SPDLOG_LOGGER_ERROR(llm_calculator_logger, ss.str());
                                    return absl::InvalidArgumentError("Image parsing failed");
                                }

                            } else {
                                if (!allowedLocalMediaPath.has_value()) {
                                    return absl::InvalidArgumentError("Loading images from local filesystem is disabled.");
                                }
                                SPDLOG_LOGGER_TRACE(llm_calculator_logger, "Loading image from local filesystem");
                                const auto firstMissmatch = std::mismatch(url.begin(), url.end(), allowedLocalMediaPath.value().begin(), allowedLocalMediaPath.value().end());
                                if (firstMissmatch.second != allowedLocalMediaPath.value().end()) {
                                    return absl::InvalidArgumentError("Given filepath is not subpath of allowed_local_media_path");
                                }
                                try {
                                    tensor = loadImageStbiFromFile(url.c_str());
                                } catch (std::runtime_error& e) {
                                    std::stringstream ss;
                                    ss << "Image file " << url.c_str() << " parsing failed: " << e.what();
                                    SPDLOG_LOGGER_ERROR(llm_calculator_logger, ss.str());
                                    return absl::InvalidArgumentError(ss.str());
                                }
                            }
                            request.imageHistory.push_back({i, tensor});
                        } else {
                            return absl::InvalidArgumentError("Unsupported content type");
                        }
                    }
                    // Pulling out text from nested structure to the "content" field for text and replace whole "content" value for image data
                    // with empty string, since images are stored separately in request.images
                    member->value = contentText;
                    // Add new field to the last message in history if content is text
                    if (member->value.IsString()) {
                        request.chatHistory.back().insert({member->name.GetString(), member->value.GetString()});
                    }
                }
            }
        }
        const auto& lastMessage = request.chatHistory.back();
        if (lastMessage.find("content") == lastMessage.end() || lastMessage.find("role") == lastMessage.end()) {
            return absl::InvalidArgumentError("Every message must have both 'content' and 'role' fields");
        }
    }
    if (jsonChanged) {
        StringBuffer buffer;
        Writer<StringBuffer> writer(buffer);
        doc.Accept(writer);
        request.processedJson = buffer.GetString();
    }
    return absl::OkStatus();
}

absl::Status OpenAIChatCompletionsHandler::parseTools() {
    auto tool_choice_it = doc.FindMember("tool_choice");
    std::string tool_choice{"auto"};
    if (tool_choice_it != doc.MemberEnd()) {
        if (tool_choice_it->value.IsString()) {
            tool_choice = tool_choice_it->value.GetString();
            if (tool_choice != "none" && tool_choice != "auto")
                return absl::InvalidArgumentError("tool_choice should be either 'none' or 'auto'");
        } else if (tool_choice_it->value.IsObject()) {
            auto tool_choice_functionIt = tool_choice_it->value.GetObject().FindMember("function");
            if (tool_choice_functionIt != tool_choice_it->value.GetObject().MemberEnd() && tool_choice_functionIt->value.IsObject()) {
                auto nameIt = tool_choice_functionIt->value.GetObject().FindMember("name");
                if (nameIt != tool_choice_functionIt->value.GetObject().MemberEnd() && nameIt->value.IsString()) {
                    tool_choice = nameIt->value.GetString();
                } else {
                    return absl::InvalidArgumentError("tool_choice.function.name is not a valid string");
                }
            } else {
                return absl::InvalidArgumentError("tool_choice.function is not a valid JSON object");
            }
        } else {
            return absl::InvalidArgumentError("tool_choice is not a valid JSON object or string");
        }
    }

    bool jsonChanged = false;
    if (tool_choice == "auto")  // for now, with auto choice we don't need to do anything
        return absl::OkStatus();
    if (tool_choice == "none") {
        // remove tools from the request
        doc.RemoveMember("tools");
        jsonChanged = true;
    }
    auto it = doc.FindMember("tools");
    if (it != doc.MemberEnd()) {
        if (!it->value.IsArray())
            return absl::InvalidArgumentError("Tools are not an array");
        for (size_t i = 0; i < it->value.GetArray().Size();) {
            auto& obj = it->value.GetArray()[i];
            if (!obj.IsObject())
                return absl::InvalidArgumentError("Tool is not a JSON object");
            auto functionIt = obj.FindMember("function");
            if (functionIt != obj.MemberEnd() && functionIt->value.IsObject()) {
                auto nameIt = functionIt->value.GetObject().FindMember("name");
                if (nameIt != functionIt->value.GetObject().MemberEnd() && nameIt->value.IsString()) {
                    std::string functionName = nameIt->value.GetString();
                    if (tool_choice != functionName) {
                        it->value.Erase(&obj);
                        jsonChanged = true;
                    } else {
                        i++;
                    }
                } else {
                    return absl::InvalidArgumentError("Function object does not contain a valid name field");
                }
            } else {
                return absl::InvalidArgumentError("Function is not a valid JSON object");
            }
            // Add new tool to tools list - TBD
        }
    }
    if (jsonChanged) {
        StringBuffer buffer;
        Writer<StringBuffer> writer(buffer);
        doc.Accept(writer);
        request.processedJson = buffer.GetString();
    }
    return absl::OkStatus();
}

const std::string& OpenAIChatCompletionsHandler::getProcessedJson() const {
    return request.processedJson;
}
const ImageHistory& OpenAIChatCompletionsHandler::getImageHistory() const {
    return request.imageHistory;
}

ov::genai::ChatHistory& OpenAIChatCompletionsHandler::getChatHistory() {
    return request.chatHistory;
}

std::optional<int> OpenAIChatCompletionsHandler::getMaxTokens() const {
    return request.maxTokens;
}

absl::Status OpenAIChatCompletionsHandler::parseChatCompletionsPart(std::optional<uint32_t> maxTokensLimit, std::optional<std::string> allowedLocalMediaPath) {
    // messages: [{role: content}, {role: content}, ...]; required
    auto status = parseMessages(allowedLocalMediaPath);
    if (status != absl::OkStatus()) {
        return status;
    }
    status = parseTools();
    if (status != absl::OkStatus()) {
        return status;
    }
    // logprobs: bool; optional - defaults to false
    auto it = doc.FindMember("logprobs");
    if (it != doc.MemberEnd() && !it->value.IsNull()) {
        if (!it->value.IsBool())
            return absl::InvalidArgumentError("logprobs accepts values true or false");
        request.logprobschat = it->value.GetBool();
    }
    if (request.logprobschat && request.stream) {
        return absl::InvalidArgumentError("logprobs are not supported in streaming mode.");
    }
    // max_completion_tokens: uint; optional
    it = doc.FindMember("max_completion_tokens");
    if (it != doc.MemberEnd() && !it->value.IsNull()) {
        if (!it->value.IsUint()) {
            if (it->value.IsUint64())
                return absl::InvalidArgumentError("max_completion_tokens value can't be greater than 4294967295");
            return absl::InvalidArgumentError("max_completion_tokens is not an unsigned integer");
        }
        if (maxTokensLimit.has_value() && it->value.GetUint() > maxTokensLimit.value())
            return absl::InvalidArgumentError(absl::StrCat("max_completion_tokens exceeds limit provided in graph config: ", maxTokensLimit.value()));
        request.maxTokens = it->value.GetUint();
    }
    // specific part of max_tokens validation due to echo dependency
    if (request.maxTokens == 0) {
        return absl::InvalidArgumentError("max_tokens value should be greater than 0");
    }

    return absl::OkStatus();
}

absl::Status OpenAIChatCompletionsHandler::parseCommonPart(std::optional<uint32_t> maxTokensLimit, uint32_t bestOfLimit, std::optional<uint32_t> maxModelLength) {
    OVMS_PROFILE_FUNCTION();
    // stream: bool; optional
    if (!doc.IsObject())
        return absl::InvalidArgumentError("Received json is not an object");
    auto it = doc.FindMember("stream");
    if (it != doc.MemberEnd() && !it->value.IsNull()) {
        if (!it->value.IsBool())
            return absl::InvalidArgumentError("Stream is not bool");
        request.stream = it->value.GetBool();
    }

    it = doc.FindMember("stream_options");
    if (it != doc.MemberEnd() && !it->value.IsNull()) {
        if (!request.stream)
            return absl::InvalidArgumentError("stream_options provided, but stream not set to true");
        if (!it->value.IsObject())
            return absl::InvalidArgumentError("stream_options is not an object");
        auto streamOptionsObj = it->value.GetObject();

        size_t streamOptionsFound = 0;
        it = streamOptionsObj.FindMember("include_usage");
        if (it != streamOptionsObj.MemberEnd()) {
            if (!it->value.IsBool())
                return absl::InvalidArgumentError("stream_options.include_usage is not a boolean");
            request.streamOptions.includeUsage = it->value.GetBool();
            streamOptionsFound++;
        }

        if (streamOptionsObj.MemberCount() > streamOptionsFound) {
            return absl::InvalidArgumentError("Found unexpected stream options. Properties accepted in stream_options: include_usage");
        }
    }

    // model: string; required
    it = doc.FindMember("model");
    if (it != doc.MemberEnd()) {
        if (!it->value.IsString())
            return absl::InvalidArgumentError("model is not a string");
        request.model = it->value.GetString();
    } else {
        return absl::InvalidArgumentError("model missing in request");
    }

    // ignore_eos: bool; optional - defaults to false
    // Extension, unsupported by OpenAI API, however supported by vLLM and CB lib
    it = doc.FindMember("ignore_eos");
    if (it != doc.MemberEnd() && !it->value.IsNull()) {
        if (!it->value.IsBool())
            return absl::InvalidArgumentError("ignore_eos accepts values true or false");
        request.ignoreEOS = it->value.GetBool();
    }

    // max_tokens: uint; optional
    // Common part checked here, specific parts are checked in parseCompletionsPart and parseChatCompletionsPart
    // TODO: Deprecated - this will need to be removed in the future
    it = doc.FindMember("max_tokens");
    if (it != doc.MemberEnd()) {
        if (!it->value.IsUint()) {
            if (it->value.IsUint64())
                return absl::InvalidArgumentError("max_tokens value can't be greater than 4294967295");
            return absl::InvalidArgumentError("max_tokens is not an unsigned integer");
        }
        if (maxTokensLimit.has_value() && !(it->value.GetUint() < maxTokensLimit.value()))
            return absl::InvalidArgumentError(absl::StrCat("max_tokens exceeds limit provided in graph config: ", maxTokensLimit.value()));
        request.maxTokens = it->value.GetUint();
    } else {
        if (maxTokensLimit.has_value()) {
            request.maxTokens = maxTokensLimit.value();
        }
    }

    // frequency_penalty: float; optional - defaults to 0
    it = doc.FindMember("frequency_penalty");
    if (it != doc.MemberEnd() && !it->value.IsNull()) {
        if (!it->value.IsDouble() && !it->value.IsInt())
            return absl::InvalidArgumentError("frequency_penalty is not a valid number");
        request.frequencyPenalty = it->value.GetDouble();
        if (request.frequencyPenalty < -2.0f || request.frequencyPenalty > 2.0f)
            return absl::InvalidArgumentError("frequency_penalty out of range(-2.0, 2.0)");
    }

    // presence_penalty: float; optional - defaults to 0
    it = doc.FindMember("presence_penalty");
    if (it != doc.MemberEnd() && !it->value.IsNull()) {
        if (!it->value.IsDouble() && !it->value.IsInt())
            return absl::InvalidArgumentError("presence_penalty is not a valid number");
        request.presencePenalty = it->value.GetDouble();
        if (request.presencePenalty < -2.0f || request.presencePenalty > 2.0f)
            return absl::InvalidArgumentError("presence_penalty out of range(-2.0, 2.0)");
    }

    // repetition_penalty: float; optional - defaults to 1.0
    // Extension, unsupported by OpenAI API, however supported by vLLM and CB lib
    it = doc.FindMember("repetition_penalty");
    if (it != doc.MemberEnd() && !it->value.IsNull()) {
        if (!it->value.IsDouble() && !it->value.IsInt())
            return absl::InvalidArgumentError("repetition_penalty is not a valid number");
        request.repetitionPenalty = it->value.GetDouble();
    }

    // length_penalty: float; optional - defaults to 1.0
    // Extension, unsupported by OpenAI API however supported by vLLM and CB lib
    it = doc.FindMember("length_penalty");
    if (it != doc.MemberEnd() && !it->value.IsNull()) {
        if (!it->value.IsDouble() && !it->value.IsInt())
            return absl::InvalidArgumentError("length_penalty is not a valid number");
        request.lengthPenalty = it->value.GetDouble();
    }

    // temperature: float; optional - defaults to 1.0
    it = doc.FindMember("temperature");
    if (it != doc.MemberEnd() && !it->value.IsNull()) {
        if (!it->value.IsDouble() && !it->value.IsInt())
            return absl::InvalidArgumentError("temperature is not a valid number");
        request.temperature = it->value.GetDouble();
        if (request.temperature < 0.0f || request.temperature > 2.0f)
            return absl::InvalidArgumentError("temperature out of range(0.0, 2.0)");
    }

    // top_p: float; optional - defaults to 1
    it = doc.FindMember("top_p");
    if (it != doc.MemberEnd() && !it->value.IsNull()) {
        if (!it->value.IsDouble() && !it->value.IsInt())
            return absl::InvalidArgumentError("top_p is not a valid number");
        request.topP = it->value.GetDouble();
        if (request.topP < 0.0f || request.topP > 1.0f)
            return absl::InvalidArgumentError("top_p out of range(0.0, 1.0)");
    }

    // top_k: int; optional - defaults to 0
    // Extension, unsupported by OpenAI API, however supported by vLLM and CB lib
    it = doc.FindMember("top_k");
    if (it != doc.MemberEnd() && !it->value.IsNull()) {
        if (!it->value.IsInt())
            return absl::InvalidArgumentError("top_k is not an integer");
        request.topK = it->value.GetInt();
    }

    // seed: int; optional - defaults to 0 (not set)
    it = doc.FindMember("seed");
    if (it != doc.MemberEnd() && !it->value.IsNull()) {
        if (!it->value.IsUint())
            return absl::InvalidArgumentError("seed is not an unsigned integer");
        request.seed = it->value.GetUint();
    }

    // stop: string or array; optional - defaults to null (not set)
    it = doc.FindMember("stop");
    if (it != doc.MemberEnd() && !it->value.IsNull()) {
        if (it->value.IsString()) {
            request.stop = std::set<std::string>{it->value.GetString()};
        } else if (it->value.IsArray()) {
            auto stopArray = it->value.GetArray();
            if (stopArray.Size() > DEFAULT_MAX_STOP_WORDS) {
                std::stringstream ss;
                ss << "stop array must have no more than " << DEFAULT_MAX_STOP_WORDS << " strings";
                return absl::InvalidArgumentError(ss.str());
            }
            if (!stopArray.Empty()) {
                request.stop = std::set<std::string>{};
                for (size_t i = 0; i < stopArray.Size(); i++) {
                    const auto& element = stopArray[i];
                    if (!element.IsString())
                        return absl::InvalidArgumentError("stop array contains non string element");
                    request.stop->insert(element.GetString());
                }
            }
        } else {
            return absl::InvalidArgumentError("stop is not a string or array of strings");
        }
    }

    // include_stop_str_in_output: bool; optional - defaults to false
    // Extension, unsupported by OpenAI API, however supported by vLLM and CB lib

    // If stream is true, then include stop string in output by default
    if (request.stream) {
        request.includeStopStrInOutput = true;
    }

    it = doc.FindMember("include_stop_str_in_output");
    if (it != doc.MemberEnd() && !it->value.IsNull()) {
        if (!it->value.IsBool())
            return absl::InvalidArgumentError("include_stop_str_in_output accepts values true or false");
        if (!it->value.GetBool() && request.stream)
            return absl::InvalidArgumentError("include_stop_str_in_output cannot be set to false if streaming is used");
        request.includeStopStrInOutput = it->value.GetBool();
    }

    // best_of: int; optional - defaults to 1
    // Extension, unsupported by OpenAI API, however supported by vLLM, supported in CB lib by mapping to group_size param
    it = doc.FindMember("best_of");
    if (it != doc.MemberEnd() && !it->value.IsNull()) {
        if (!it->value.IsUint())
            return absl::InvalidArgumentError("best_of is not an unsigned integer");
        if (it->value.GetUint() == 0)
            return absl::InvalidArgumentError("best_of value should be greater than 0");
        if (!(it->value.GetUint() < bestOfLimit))
            return absl::InvalidArgumentError(absl::StrCat("best_of exceeds limit provided in graph config: ", bestOfLimit));
        if (request.stream)
            return absl::InvalidArgumentError("best_of cannot be used in streaming mode");
        request.bestOf = it->value.GetUint();
    }

    // n: int; optional - defaults to 1
    // Supported by OpenAI API and vLLM, supported in CB lib by mapping to num_return_sequences param
    it = doc.FindMember("n");
    if (it != doc.MemberEnd() && !it->value.IsNull()) {
        if (!it->value.IsUint())
            return absl::InvalidArgumentError("n is not an unsigned integer");
        if (it->value.GetUint() == 0)
            return absl::InvalidArgumentError("n value should be greater than 0");
        size_t bestOf = request.bestOf.has_value() ? request.bestOf.value() : 1;  // 1 is default best_of value
        if (bestOf < it->value.GetUint()) {
            return absl::InvalidArgumentError("n value cannot be greater than best_of");
        }
        request.numReturnSequences = it->value.GetUint();
    }

    // Assisted decoding specific parameters

    auto numAssistantTokensIt = doc.FindMember("num_assistant_tokens");
    auto assistantConfidenceThresholdIt = doc.FindMember("assistant_confidence_threshold");
    auto maxNgramSizeIt = doc.FindMember("max_ngram_size");

    bool numAssistantTokensItHasValue = (numAssistantTokensIt != doc.MemberEnd() && !numAssistantTokensIt->value.IsNull());
    bool assistantConfidenceThresholdItHasValue = (assistantConfidenceThresholdIt != doc.MemberEnd() && !assistantConfidenceThresholdIt->value.IsNull());
    bool maxNgramSizeItHasValue = (maxNgramSizeIt != doc.MemberEnd() && !maxNgramSizeIt->value.IsNull());

    if (numAssistantTokensItHasValue) {
        request.numAssistantTokens = numAssistantTokensIt->value.GetUint();
    }
    if (assistantConfidenceThresholdItHasValue) {
        request.assistantConfidenceThreshold = assistantConfidenceThresholdIt->value.GetDouble();
    }
    if (maxNgramSizeItHasValue) {
        request.maxNgramSize = maxNgramSizeIt->value.GetUint();
    }
    request.maxModelLength = maxModelLength;

    // logit_bias TODO
    // top_logprobs TODO
    // response_format TODO
    // tools TODO
    // tool_choice TODO
    // user TODO
    // function_call TODO (deprecated)
    // functions TODO (deprecated)
    return absl::OkStatus();
}

std::optional<std::string> OpenAIChatCompletionsHandler::getPrompt() const { return request.prompt; }
std::optional<int> OpenAIChatCompletionsHandler::getNumReturnSequences() const { return request.numReturnSequences; }
StreamOptions OpenAIChatCompletionsHandler::getStreamOptions() const { return request.streamOptions; }

bool OpenAIChatCompletionsHandler::isStream() const { return request.stream; }
std::string OpenAIChatCompletionsHandler::getModel() const { return request.model; }

void OpenAIChatCompletionsHandler::setPromptTokensUsage(size_t promptTokens) {
    usage.promptTokens = promptTokens;
}

void OpenAIChatCompletionsHandler::incrementProcessedTokens(size_t numTokens) {
    processedTokens += numTokens;
    if (!request.echo || processedTokens > usage.promptTokens)
        usage.completionTokens += numTokens;
}

ov::genai::GenerationConfig OpenAIChatCompletionsHandler::createGenerationConfig() const {
    return request.createGenerationConfig();
}

absl::Status OpenAIChatCompletionsHandler::parseRequest(std::optional<uint32_t> maxTokensLimit, uint32_t bestOfLimit, std::optional<uint32_t> maxModelLength, std::optional<std::string> allowedLocalMediaPath) {
    absl::Status status = parseCommonPart(maxTokensLimit, bestOfLimit, maxModelLength);

    if (status != absl::OkStatus())
        return status;

    if (endpoint == Endpoint::COMPLETIONS)
        status = parseCompletionsPart();
    else
        status = parseChatCompletionsPart(maxTokensLimit, allowedLocalMediaPath);

    return status;
}

std::string OpenAIChatCompletionsHandler::serializeUnaryResponse(const std::vector<ov::genai::GenerationOutput>& generationOutputs) {
    OVMS_PROFILE_FUNCTION();
    StringBuffer buffer;
    Writer<StringBuffer> writer(buffer);

    writer.StartObject();  // {

    // choices: array of size N, where N is related to n request parameter
    writer.String("choices");
    writer.StartArray();  // [
    int index = 0;
    usage.completionTokens = 0;
    for (const ov::genai::GenerationOutput& generationOutput : generationOutputs) {
        SPDLOG_LOGGER_TRACE(llm_calculator_logger, "Generated tokens: {}", generationOutput.generated_ids);
        usage.completionTokens += generationOutput.generated_ids.size();
        if (request.echo)
            usage.completionTokens -= usage.promptTokens;
        std::string completeResponse = tokenizer.decode(generationOutput.generated_ids);
        SPDLOG_LOGGER_DEBUG(llm_calculator_logger, "Decoded response: {}", completeResponse);
        writer.StartObject();  // {
        // finish_reason: string;
        // "stop" => natural stop point due to stopping criteria
        // "length" => due to reaching max_tokens parameter
        writer.String("finish_reason");
        switch (generationOutput.finish_reason) {
        case ov::genai::GenerationFinishReason::STOP:
            writer.String("stop");
            break;
        case ov::genai::GenerationFinishReason::LENGTH:
            writer.String("length");
            break;
        default:
            writer.Null();
        }
        // index: integer; Choice index, only n=1 supported anyway
        writer.String("index");
        writer.Int(index++);
        // logprobs: object/null; Log probability information for the choice. TODO
        writer.String("logprobs");
        if (this->request.logprobschat || this->request.logprobs) {
            if (endpoint == Endpoint::CHAT_COMPLETIONS) {
                writer.StartObject();  // {
                writer.String("content");
                writer.StartArray();  // [

                for (int i = 0; i < generationOutput.generated_ids.size(); i++) {
                    writer.StartObject();  // {

                    std::string token = tokenizer.decode(std::vector<int64_t>({generationOutput.generated_ids[i]}));
                    writer.String("token");
                    writer.String(token.c_str());

                    float logprob = generationOutput.generated_log_probs[i];
                    writer.String("logprob");
                    writeLogprob(writer, logprob);
                    writer.String("bytes");
                    writer.StartArray();  // [
                    // Assuming tokenizer returned UTF-8 encoded string
                    const unsigned char* tokenBytes = reinterpret_cast<const unsigned char*>(token.c_str());
                    for (int j = 0; tokenBytes[j] != 0; j++)
                        writer.Int(tokenBytes[j]);
                    writer.EndArray();  // ]

                    // top_logprobs are currently hardcoded to return empty array to comply with the API
                    // for full support significant changes on GenAI side are required
                    writer.String("top_logprobs");
                    writer.StartArray();  // [
                                          /*                  
                    Commented out due to supported only top_logprobs 1
                    writer.StartObject();  // {

                    writer.String("token");
                    writer.String(token.c_str());

                    writer.String("logprob");
                    writeLogprob(writer, logprob);
                    writer.String("bytes");
                    writer.StartArray();  // [
                    for (int j = 0; tokenBytes[j] != 0; j++)
                        writer.Int(tokenBytes[j]);
                    writer.EndArray();  // ]

                    writer.EndObject();  // } */
                    writer.EndArray();    // ]

                    writer.EndObject();  // }
                }
                writer.EndArray();   // ]
                writer.EndObject();  // }
            }
            if (endpoint == Endpoint::COMPLETIONS) {
                writer.StartObject();  // {
                writer.String("tokens");
                writer.StartArray();  // [
                for (int i = 0; i < generationOutput.generated_ids.size(); i++) {
                    std::string token = tokenizer.decode(std::vector<int64_t>({generationOutput.generated_ids[i]}));
                    writer.String(token.c_str());
                }
                writer.EndArray();  // ]

                writer.String("token_logprobs");
                writer.StartArray();  // [
                for (int i = 0; i < generationOutput.generated_ids.size(); i++) {
                    float logprob = generationOutput.generated_log_probs[i];
                    writeLogprob(writer, logprob);
                }
                writer.EndArray();  // ]

                writer.String("top_logprobs");
                writer.StartArray();  // [
                for (int i = 0; i < generationOutput.generated_ids.size(); i++) {
                    writer.StartObject();  // {
                    std::string token = tokenizer.decode(std::vector<int64_t>({generationOutput.generated_ids[i]}));
                    writer.String(token.c_str());
                    float logprob = generationOutput.generated_log_probs[i];
                    writeLogprob(writer, logprob);
                    writer.EndObject();  // }
                }
                writer.EndArray();  // ]

                writer.String("text_offset");
                writer.StartArray();  // [
                for (int i = 0; i < generationOutput.generated_ids.size(); i++) {
                    if (i == 0) {
                        writer.Int(0);
                    } else {
                        std::string text_before_token = tokenizer.decode(std::vector<int64_t>({generationOutput.generated_ids.begin(), generationOutput.generated_ids.begin() + i}));
                        writer.Uint(text_before_token.size());
                    }
                }
                writer.EndArray();   // ]
                writer.EndObject();  // }
            }
        } else {
            writer.Null();
        }
        // message: object
        if (endpoint == Endpoint::CHAT_COMPLETIONS) {
            writer.String("message");
            writer.StartObject();  // {
            // content: string; Actual content of the text produced
            writer.String("content");
            writer.String(completeResponse.c_str());
            // role: string; Role of the text producer
            // Will make sense once we have chat templates? TODO(atobisze)
            writer.String("role");
            writer.String("assistant");  // TODO - hardcoded
            // TODO: tools_call
            // TODO: function_call (deprecated)
            writer.EndObject();  // }
        } else if (endpoint == Endpoint::COMPLETIONS) {
            writer.String("text");
            writer.String(completeResponse.c_str());
        }

        writer.EndObject();  // }
    }
    writer.EndArray();  // ]

    // created: integer; Unix timestamp (in seconds) when the MP graph was created.
    writer.String("created");
    writer.Int(std::chrono::duration_cast<std::chrono::seconds>(created.time_since_epoch()).count());

    // model: string; copied from the request
    writer.String("model");
    writer.String(request.model.c_str());

    // object: string; defined that the type is unary rather than streamed chunk
    if (endpoint == Endpoint::CHAT_COMPLETIONS) {
        writer.String("object");
        writer.String("chat.completion");
    } else if (endpoint == Endpoint::COMPLETIONS) {
        writer.String("object");
        writer.String("text_completion");
    }

    writer.String("usage");
    writer.StartObject();  // {
    writer.String("prompt_tokens");
    writer.Int(usage.promptTokens);
    writer.String("completion_tokens");
    writer.Int(usage.completionTokens);
    writer.String("total_tokens");
    writer.Int(usage.calculateTotalTokens());
    writer.EndObject();  // }

    // TODO
    // id: string; A unique identifier for the chat completion.

    // TODO
    // system_fingerprint: string; This fingerprint represents the backend configuration that the model runs with.
    // Can be used in conjunction with the seed request parameter to understand when backend changes have been made that might impact determinism.

    writer.EndObject();  // }
    return buffer.GetString();
}

std::string OpenAIChatCompletionsHandler::serializeUnaryResponse(const ov::genai::EncodedResults& results) {  // TODO separate common part with function implemented above
    OVMS_PROFILE_FUNCTION();
    StringBuffer buffer;
    Writer<StringBuffer> writer(buffer);

    writer.StartObject();  // {

    // choices: array of size N, where N is related to n request parameter
    writer.String("choices");
    writer.StartArray();  // [
    int index = 0;
    usage.completionTokens = 0;
    for (int i = 0; i < results.tokens.size(); i++) {
        const std::vector<int64_t>& tokens = results.tokens[i];
        SPDLOG_LOGGER_TRACE(llm_calculator_logger, "Generated tokens: {}", tokens);
        usage.completionTokens += tokens.size();
        if (request.echo)
            usage.completionTokens -= usage.promptTokens;
        std::string completeResponse = tokenizer.decode(tokens);
        SPDLOG_LOGGER_DEBUG(llm_calculator_logger, "Decoded response: {}", completeResponse);
        writer.StartObject();  // {
        writer.String("finish_reason");
        writer.String("stop");
        // index: integer; Choice index, only n=1 supported anyway
        writer.String("index");
        writer.Int(index++);
        // logprobs: object/null; Log probability information for the choice. TODO
        // message: object
        if (endpoint == Endpoint::CHAT_COMPLETIONS) {
            writer.String("message");
            writer.StartObject();  // {
            // content: string; Actual content of the text produced
            writer.String("content");
            writer.String(completeResponse.c_str());
            // role: string; Role of the text producer
            // Will make sense once we have chat templates? TODO(atobisze)
            writer.String("role");
            writer.String("assistant");  // TODO - hardcoded
            // TODO: tools_call
            // TODO: function_call (deprecated)
            writer.EndObject();  // }
        } else if (endpoint == Endpoint::COMPLETIONS) {
            writer.String("text");
            writer.String(completeResponse.c_str());
        }

        writer.EndObject();  // }
    }
    writer.EndArray();  // ]

    // created: integer; Unix timestamp (in seconds) when the MP graph was created.
    writer.String("created");
    writer.Int(std::chrono::duration_cast<std::chrono::seconds>(created.time_since_epoch()).count());

    // model: string; copied from the request
    writer.String("model");
    writer.String(request.model.c_str());

    // object: string; defined that the type is unary rather than streamed chunk
    if (endpoint == Endpoint::CHAT_COMPLETIONS) {
        writer.String("object");
        writer.String("chat.completion");
    } else if (endpoint == Endpoint::COMPLETIONS) {
        writer.String("object");
        writer.String("text_completion");
    }

    writer.String("usage");
    writer.StartObject();  // {
    writer.String("prompt_tokens");
    writer.Int(usage.promptTokens);
    writer.String("completion_tokens");
    writer.Int(usage.completionTokens);
    writer.String("total_tokens");
    writer.Int(usage.calculateTotalTokens());
    writer.EndObject();  // }

    // TODO
    // id: string; A unique identifier for the chat completion.

    // TODO
    // system_fingerprint: string; This fingerprint represents the backend configuration that the model runs with.
    // Can be used in conjunction with the seed request parameter to understand when backend changes have been made that might impact determinism.

    writer.EndObject();  // }
    return buffer.GetString();
}

std::string OpenAIChatCompletionsHandler::serializeUnaryResponse(const ov::genai::VLMDecodedResults& results, size_t completionTokens) {  // TODO separate common part with function implemented above
    OVMS_PROFILE_FUNCTION();
    StringBuffer buffer;
    Writer<StringBuffer> writer(buffer);

    writer.StartObject();  // {

    // choices: array of size N, where N is related to n request parameter
    writer.String("choices");
    writer.StartArray();  // [
    int index = 0;
    usage.completionTokens = completionTokens;
    for (int i = 0; i < results.texts.size(); i++) {
        const std::string& texts = results.texts[i];
        SPDLOG_LOGGER_TRACE(llm_calculator_logger, "Generated tokens: {}", tokens);
        writer.StartObject();  // {
        writer.String("finish_reason");
        writer.String("stop");
        // index: integer; Choice index, only n=1 supported anyway
        writer.String("index");
        writer.Int(index++);
        // logprobs: object/null; Log probability information for the choice. TODO
        // message: object
        if (endpoint == Endpoint::CHAT_COMPLETIONS) {
            writer.String("message");
            writer.StartObject();  // {
            // content: string; Actual content of the text produced
            writer.String("content");
            writer.String(texts.c_str());
            // role: string; Role of the text producer
            // Will make sense once we have chat templates? TODO(atobisze)
            writer.String("role");
            writer.String("assistant");  // TODO - hardcoded
            // TODO: tools_call
            // TODO: function_call (deprecated)
            writer.EndObject();  // }
        } else if (endpoint == Endpoint::COMPLETIONS) {
            writer.String("text");
            writer.String(texts.c_str());
        }

        writer.EndObject();  // }
    }
    writer.EndArray();  // ]

    // created: integer; Unix timestamp (in seconds) when the MP graph was created.
    writer.String("created");
    writer.Int(std::chrono::duration_cast<std::chrono::seconds>(created.time_since_epoch()).count());

    // model: string; copied from the request
    writer.String("model");
    writer.String(request.model.c_str());

    // object: string; defined that the type is unary rather than streamed chunk
    if (endpoint == Endpoint::CHAT_COMPLETIONS) {
        writer.String("object");
        writer.String("chat.completion");
    } else if (endpoint == Endpoint::COMPLETIONS) {
        writer.String("object");
        writer.String("text_completion");
    }

    writer.String("usage");
    writer.StartObject();  // {
    writer.String("prompt_tokens");
    writer.Int(usage.promptTokens);
    writer.String("completion_tokens");
    writer.Int(usage.completionTokens);
    writer.String("total_tokens");
    writer.Int(usage.calculateTotalTokens());
    writer.EndObject();  // }

    // TODO
    // id: string; A unique identifier for the chat completion.

    // TODO
    // system_fingerprint: string; This fingerprint represents the backend configuration that the model runs with.
    // Can be used in conjunction with the seed request parameter to understand when backend changes have been made that might impact determinism.

    writer.EndObject();  // }
    return buffer.GetString();
}

std::string OpenAIChatCompletionsHandler::serializeStreamingChunk(const std::string& chunkResponse, ov::genai::GenerationFinishReason finishReason) {
    OVMS_PROFILE_FUNCTION();
    StringBuffer buffer;
    Writer<StringBuffer> writer(buffer);
    writer.StartObject();  // {

    // choices: array of size N, where N is related to n request parameter
    writer.String("choices");
    writer.StartArray();   // [
    writer.StartObject();  // {
    // finish_reason: string or null; "stop"/"length"/"content_filter"/"tool_calls"/"function_call"(deprecated)/null
    // "stop" => natural stop point due to stopping criteria
    // "length" => due to reaching max_tokens parameter
    // "content_filter" => when produced restricted output (not supported)
    // "tool_calls" => generation stopped and waiting for tool output (not supported)
    // "function_call" => deprecated
    // null - natural scenario when the generation has not completed yet
    writer.String("finish_reason");
    switch (finishReason) {
    case ov::genai::GenerationFinishReason::STOP:
        writer.String("stop");
        break;
    case ov::genai::GenerationFinishReason::LENGTH:
        writer.String("length");
        break;
    default:
        writer.Null();
    }
    // index: integer; Choice index, only n=1 supported anyway
    writer.String("index");
    writer.Int(0);
    // logprobs: object/null; Log probability information for the choice. TODO
    writer.String("logprobs");
    writer.Null();
    if (endpoint == Endpoint::CHAT_COMPLETIONS) {
        writer.String("delta");
        writer.StartObject();  // {
        writer.String("content");
        // writer.String("role");
        // writer.String("assistant");
        // role: string; Role of the text producer
        writer.String(chunkResponse.c_str());
        writer.EndObject();  // }
    } else if (endpoint == Endpoint::COMPLETIONS) {
        writer.String("text");
        writer.String(chunkResponse.c_str());
    }
    // TODO: tools_call
    // TODO: function_call (deprecated)
    writer.EndObject();  // }
    writer.EndArray();   // ]

    // created: integer; Unix timestamp (in seconds) when the MP graph was created.
    writer.String("created");
    writer.Int(std::chrono::duration_cast<std::chrono::seconds>(created.time_since_epoch()).count());

    // model: string; copied from the request
    writer.String("model");
    writer.String(request.model.c_str());

    // object: string; defined that the type streamed chunk rather than complete response
    if (endpoint == Endpoint::CHAT_COMPLETIONS) {
        writer.String("object");
        writer.String("chat.completion.chunk");
    } else if (endpoint == Endpoint::COMPLETIONS) {
        writer.String("object");
        writer.String("text_completion.chunk");
    }

    if (request.streamOptions.includeUsage) {
        writer.String("usage");
        writer.Null();
    }

    // TODO
    // id: string; A unique identifier for the chat completion. Each chunk has the same ID.

    // TODO
    // system_fingerprint: string; This fingerprint represents the backend configuration that the model runs with.
    // Can be used in conjunction with the seed request parameter to understand when backend changes have been made that might impact determinism.

    writer.EndObject();  // }
    return buffer.GetString();
}

std::string OpenAIChatCompletionsHandler::serializeStreamingUsageChunk() {
    OVMS_PROFILE_FUNCTION();
    StringBuffer buffer;
    Writer<StringBuffer> writer(buffer);

    writer.StartObject();  // {

    writer.String("choices");
    writer.StartArray();  // [
    writer.EndArray();    // ]

    // created: integer; Unix timestamp (in seconds) when the MP graph was created.
    writer.String("created");
    writer.Int(std::chrono::duration_cast<std::chrono::seconds>(created.time_since_epoch()).count());

    // model: string; copied from the request
    writer.String("model");
    writer.String(request.model.c_str());

    // object: string; defined that the type streamed chunk rather than complete response
    if (endpoint == Endpoint::CHAT_COMPLETIONS) {
        writer.String("object");
        writer.String("chat.completion.chunk");
    } else if (endpoint == Endpoint::COMPLETIONS) {
        writer.String("object");
        writer.String("text_completion.chunk");
    }

    writer.String("usage");
    writer.StartObject();  // {
    writer.String("prompt_tokens");
    writer.Int(usage.promptTokens);
    writer.String("completion_tokens");
    writer.Int(usage.completionTokens);
    writer.String("total_tokens");
    writer.Int(usage.calculateTotalTokens());
    writer.EndObject();  // }

    writer.EndObject();  // }
    return buffer.GetString();
}

void OpenAIChatCompletionsHandler::writeLogprob(Writer<StringBuffer>& writer, float logprob) {
    // genai returns logaritm of probability per token which should be in the range of -inf-0
    // other values could be potentially invalid and should be treated as such
    if (logprob <= 0.0)
        writer.Double(logprob);
    else
        writer.Null();
}
}  // namespace ovms<|MERGE_RESOLUTION|>--- conflicted
+++ resolved
@@ -87,41 +87,6 @@
     return absl::OkStatus();
 }
 
-<<<<<<< HEAD
-=======
-ov::Tensor loadImageStbi(unsigned char* image, const int x, const int y, const int desiredChannels) {
-    if (!image) {
-        std::stringstream errorMessage;
-        errorMessage << stbi_failure_reason();
-        throw std::runtime_error{errorMessage.str()};
-    }
-    struct SharedImageAllocator {
-        unsigned char* image;
-        int channels, height, width;
-        void* allocate(size_t bytes, size_t) const {
-            if (image && channels * height * width == bytes) {
-                return image;
-            }
-            throw std::runtime_error{"Unexpected number of bytes was requested to allocate."};
-        }
-        void deallocate(void*, size_t bytes, size_t) {
-            if (channels * height * width != bytes) {
-                throw std::runtime_error{"Unexpected number of bytes was requested to deallocate."};
-            }
-            if (image != nullptr) {
-                stbi_image_free(image);
-                image = nullptr;
-            }
-        }
-        bool is_equal(const SharedImageAllocator& other) const noexcept { return this == &other; }
-    };
-    return ov::Tensor(
-        ov::element::u8,
-        ov::Shape{1, size_t(y), size_t(x), size_t(desiredChannels)},
-        SharedImageAllocator{image, desiredChannels, y, x});
-}
-
->>>>>>> 70ac463e
 static size_t appendChunkCallback(void* downloadedChunk, size_t size, size_t nmemb,
     void* image) {
     size_t realsize = size * nmemb;
@@ -159,23 +124,23 @@
     return absl::OkStatus();
 }
 
-ov::Tensor loadImageStbiFromMemory(const std::string& imageBytes) {
-    int x = 0, y = 0, channelsInFile = 0;
-    constexpr int desiredChannels = 3;
-    unsigned char* image = stbi_load_from_memory(
-        (const unsigned char*)imageBytes.data(), imageBytes.size(),
-        &x, &y, &channelsInFile, desiredChannels);
-    return loadImageStbi(image, x, y, desiredChannels);
-}
-
-ov::Tensor loadImageStbiFromFile(char const* filename) {
-    int x = 0, y = 0, channelsInFile = 0;
-    constexpr int desiredChannels = 3;
-    unsigned char* image = stbi_load(
-        filename,
-        &x, &y, &channelsInFile, desiredChannels);
-    return loadImageStbi(image, x, y, desiredChannels);
-}
+// ov::Tensor loadImageStbiFromMemory(const std::string& imageBytes) {
+//     int x = 0, y = 0, channelsInFile = 0;
+//     constexpr int desiredChannels = 3;
+//     unsigned char* image = stbi_load_from_memory(
+//         (const unsigned char*)imageBytes.data(), imageBytes.size(),
+//         &x, &y, &channelsInFile, desiredChannels);
+//     return loadImageStbi(image, x, y, desiredChannels);
+// }
+
+// ov::Tensor loadImageStbiFromFile(char const* filename) {
+//     int x = 0, y = 0, channelsInFile = 0;
+//     constexpr int desiredChannels = 3;
+//     unsigned char* image = stbi_load(
+//         filename,
+//         &x, &y, &channelsInFile, desiredChannels);
+//     return loadImageStbi(image, x, y, desiredChannels);
+// }
 
 absl::Status OpenAIChatCompletionsHandler::parseMessages(std::optional<std::string> allowedLocalMediaPath) {
     auto it = doc.FindMember("messages");
