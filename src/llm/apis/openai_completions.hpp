//*****************************************************************************
// Copyright 2024 Intel Corporation
//
// Licensed under the Apache License, Version 2.0 (the "License");
// you may not use this file except in compliance with the License.
// You may obtain a copy of the License at
//
//     http://www.apache.org/licenses/LICENSE-2.0
//
// Unless required by applicable law or agreed to in writing, software
// distributed under the License is distributed on an "AS IS" BASIS,
// WITHOUT WARRANTIES OR CONDITIONS OF ANY KIND, either express or implied.
// See the License for the specific language governing permissions and
// limitations under the License.
//*****************************************************************************
#pragma once

#include <limits>
#include <optional>
#include <set>
#include <sstream>
#include <string>
#include <unordered_map>
#include <utility>
#include <vector>

#include <openvino/genai/generation_config.hpp>
#include <openvino/genai/generation_handle.hpp>
#include <openvino/genai/llm_pipeline.hpp>
#include <openvino/genai/tokenizer.hpp>
#include <openvino/genai/visual_language/pipeline.hpp>
#include <openvino/runtime/tensor.hpp>
#pragma warning(push)
#pragma warning(disable : 6313)
#include <rapidjson/document.h>
#include <rapidjson/writer.h>
#pragma warning(pop)
#pragma warning(push)
#pragma warning(disable : 6001 4324 6385 6386)
#include "absl/status/status.h"
#pragma warning(pop)

using namespace rapidjson;

namespace ovms {

struct StreamOptions {
    bool includeUsage = false;
};

enum class Endpoint {
    CHAT_COMPLETIONS,
    COMPLETIONS,
};

struct CompletionUsageStatistics {
    size_t promptTokens = 0;
    size_t completionTokens = 0;

    size_t calculateTotalTokens() const {
        return promptTokens + completionTokens;
    }
};

// Type that holds vector of pairs where first element is chat turn index and second is image tensor
// this way we store information about which image is associated with which chat turn
using ImageHistory = std::vector<std::pair<size_t, ov::Tensor>>;

// Class that maps OpenAI request content and provides methods to create GenerationConfig from it.
struct OpenAIChatCompletionsRequest {
    ov::genai::ChatHistory chatHistory;
    std::string processedJson;
    ImageHistory imageHistory;
    std::optional<std::string> prompt{std::nullopt};
    bool stream{false};
    StreamOptions streamOptions;
    std::string model;
    std::optional<int> maxTokens{std::nullopt};
    bool logprobs{false};
    int logprobschat{0};
    bool echo{false};
    std::optional<bool> ignoreEOS{std::nullopt};
    std::optional<std::set<std::string>> stop{std::nullopt};
    std::optional<bool> includeStopStrInOutput{std::nullopt};
    std::optional<int> numReturnSequences{std::nullopt};  // effective for beam search and multinomial decoding
    // Multinomial decoding specific
    std::optional<float> temperature{std::nullopt};
    std::optional<float> topP{std::nullopt};
    std::optional<int> topK{std::nullopt};
    std::optional<int> seed{std::nullopt};
    std::optional<float> frequencyPenalty{std::nullopt};
    std::optional<float> presencePenalty{std::nullopt};
    std::optional<float> repetitionPenalty{std::nullopt};
    // Beam search specific
    std::optional<int> bestOf{std::nullopt};
    std::optional<float> lengthPenalty{std::nullopt};

    // Assisted decoding specific (only with speculative decoding or prompt lookup pipeline)
    std::optional<int> numAssistantTokens{std::nullopt};
    std::optional<float> assistantConfidenceThreshold{std::nullopt};
    std::optional<int> maxNgramSize{std::nullopt};

    std::optional<uint32_t> maxModelLength;

    OpenAIChatCompletionsRequest() = default;
    ~OpenAIChatCompletionsRequest() = default;

    ov::genai::GenerationConfig createGenerationConfig() const {
        ov::genai::GenerationConfig config;
        // Generic
        config.apply_chat_template = false;  // template is applied on the serving side
        if (maxTokens.has_value())
            config.max_new_tokens = maxTokens.value();
        if (maxModelLength.has_value())
            config.max_length = maxModelLength.value();
        if (ignoreEOS.has_value())
            config.ignore_eos = ignoreEOS.value();

        config.echo = echo;

        // Beam search specific
        config.num_beam_groups = 1;  // OpenAI hardcoded
        config.num_beams = 1;        // OpenAI hardcoded
        config.no_repeat_ngram_size = std::numeric_limits<size_t>::max();

        if (bestOf.has_value())
            config.num_beams = bestOf.value();

        // TODO: stop_criteria = ?
        if (numReturnSequences.has_value())
            config.num_return_sequences = numReturnSequences.value();
        if (repetitionPenalty.has_value())
            config.repetition_penalty = repetitionPenalty.value();
        if (lengthPenalty.has_value())
            config.length_penalty = lengthPenalty.value();
        // TODO: no_repeat_ngram_size = ?
        // TODO: early_finish = ?

        // Multinomial sampling specific
        if (temperature.has_value())
            config.temperature = temperature.value();
        if (topK.has_value())
            config.top_k = topK.value();
        if (topP.has_value())
            config.top_p = topP.value();
        if (seed.has_value())
            config.rng_seed = seed.value();
        if (stop.has_value())
            config.stop_strings = stop.value();
        if (includeStopStrInOutput.has_value())
            config.include_stop_str_in_output = includeStopStrInOutput.value();
        if (frequencyPenalty.has_value())
            config.frequency_penalty = frequencyPenalty.value();
        if (presencePenalty.has_value())
            config.presence_penalty = presencePenalty.value();
        config.do_sample = config.temperature > 0.0f && config.num_beams == 1;

        if (logprobschat || logprobs)
            config.logprobs = 1;
        // Assisted decoding specific
        if (numAssistantTokens.has_value())
            config.num_assistant_tokens = numAssistantTokens.value();
        if (assistantConfidenceThreshold.has_value())
            config.assistant_confidence_threshold = assistantConfidenceThreshold.value();
        if (maxNgramSize.has_value())
            config.max_ngram_size = maxNgramSize.value();

        return config;
    }
};

// Class that wraps OpenAI request, holds and processes raw JSON, provides methods for serialization and keeps track of usage.
// It is used in the calculator.
class OpenAIChatCompletionsHandler {
    Document& doc;
    Endpoint endpoint;
    CompletionUsageStatistics usage;
    OpenAIChatCompletionsRequest request;
    std::chrono::time_point<std::chrono::system_clock> created;
    ov::genai::Tokenizer tokenizer;
    size_t processedTokens = 0;  // tracks overall number of tokens processed by the pipeline

    absl::Status parseCompletionsPart();
    absl::Status parseChatCompletionsPart(std::optional<uint32_t> maxTokensLimit, std::optional<std::string> allowedLocalMediaPath);
    absl::Status parseCommonPart(std::optional<uint32_t> maxTokensLimit, uint32_t bestOfLimit, std::optional<uint32_t> maxModelLength);

public:
    OpenAIChatCompletionsHandler(Document& doc, Endpoint endpoint, std::chrono::time_point<std::chrono::system_clock> creationTime,
        ov::genai::Tokenizer tokenizer) :
        doc(doc),
        endpoint(endpoint),
        created(creationTime),
        tokenizer(tokenizer) {}

    std::optional<std::string> getPrompt() const;
    std::optional<int> getNumReturnSequences() const;
    StreamOptions getStreamOptions() const;
    const std::string& getProcessedJson() const;
    // User input might be modified by the servable logic, so it is not const
    const ImageHistory& getImageHistory() const;
    ov::genai::ChatHistory& getChatHistory();
    std::optional<int> getMaxTokens() const;

    bool isStream() const;
    std::string getModel() const;

    void setPromptTokensUsage(size_t promptTokens);

    void incrementProcessedTokens(size_t numTokens = 1);

    ov::genai::GenerationConfig createGenerationConfig() const;

<<<<<<< HEAD
    absl::Status parseRequest(std::optional<uint32_t> maxTokensLimit, uint32_t bestOfLimit, std::optional<uint32_t> maxModelLength);
    absl::Status parseMessages();
    absl::Status parseTools();
=======
    absl::Status parseRequest(std::optional<uint32_t> maxTokensLimit, uint32_t bestOfLimit, std::optional<uint32_t> maxModelLength, std::optional<std::string> allowedLocalMediaPath = std::nullopt);
    absl::Status parseMessages(std::optional<std::string> allowedLocalMediaPath = std::nullopt);
>>>>>>> 9211db37

    std::string serializeUnaryResponse(const std::vector<ov::genai::GenerationOutput>& generationOutputs);
    std::string serializeUnaryResponse(const ov::genai::EncodedResults& results);
    // VLMDecodedResults does not contain tokens that we can count, so we need to pass completionTokens in order to provide correct usage statistics
    std::string serializeUnaryResponse(const ov::genai::VLMDecodedResults& results, size_t completionTokens);
    std::string serializeStreamingChunk(const std::string& chunkResponse, ov::genai::GenerationFinishReason finishReason);
    std::string serializeStreamingUsageChunk();
    static void writeLogprob(Writer<StringBuffer>& writer, float logprob);
};
}  // namespace ovms<|MERGE_RESOLUTION|>--- conflicted
+++ resolved
@@ -210,14 +210,9 @@
 
     ov::genai::GenerationConfig createGenerationConfig() const;
 
-<<<<<<< HEAD
-    absl::Status parseRequest(std::optional<uint32_t> maxTokensLimit, uint32_t bestOfLimit, std::optional<uint32_t> maxModelLength);
-    absl::Status parseMessages();
-    absl::Status parseTools();
-=======
     absl::Status parseRequest(std::optional<uint32_t> maxTokensLimit, uint32_t bestOfLimit, std::optional<uint32_t> maxModelLength, std::optional<std::string> allowedLocalMediaPath = std::nullopt);
     absl::Status parseMessages(std::optional<std::string> allowedLocalMediaPath = std::nullopt);
->>>>>>> 9211db37
+    absl::Status parseTools();
 
     std::string serializeUnaryResponse(const std::vector<ov::genai::GenerationOutput>& generationOutputs);
     std::string serializeUnaryResponse(const ov::genai::EncodedResults& results);
