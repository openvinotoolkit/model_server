//*****************************************************************************
// Copyright 2025 Intel Corporation
//
// Licensed under the Apache License, Version 2.0 (the "License");
// you may not use this file except in compliance with the License.
// You may obtain a copy of the License at
//
//     http://www.apache.org/licenses/LICENSE-2.0
//
// Unless required by applicable law or agreed to in writing, software
// distributed under the License is distributed on an "AS IS" BASIS,
// WITHOUT WARRANTIES OR CONDITIONS OF ANY KIND, either express or implied.
// See the License for the specific language governing permissions and
// limitations under the License.
//*****************************************************************************
#include <filesystem>
#include <memory>
#include <stdexcept>
#include <string>
#include <vector>

#include <spdlog/spdlog.h>

#include <fstream>

#include <rapidjson/error/en.h>
#include <rapidjson/istreamwrapper.h>

#pragma warning(push)
#pragma warning(disable : 4005 4309 6001 6385 6386 6326 6011 4005 4456 6246)
#pragma GCC diagnostic push
#pragma GCC diagnostic ignored "-Wdeprecated-declarations"
#include "mediapipe/framework/calculator_graph.h"
#pragma GCC diagnostic pop
#pragma warning(pop)

#include "../logging.hpp"
#include "../mediapipe_internal/mediapipe_utils.hpp"
#include "../status.hpp"
#include "../filesystem.hpp"
#include "language_model/continuous_batching/servable.hpp"
#include "language_model/continuous_batching/servable_initializer.hpp"
#include "language_model/legacy/servable_initializer.hpp"
#include "servable.hpp"
#include "servable_initializer.hpp"
#include "visual_language_model/continuous_batching/servable.hpp"
#include "visual_language_model/legacy/servable_initializer.hpp"

namespace ovms {

static const std::string CHAT_TEMPLATE_WARNING_MESSAGE = "Warning: Chat template has not been loaded properly. Servable will not respond to /chat/completions endpoint.";
#if (PYTHON_DISABLE == 0)
void GenAiServableInitializer::loadPyTemplateProcessor(std::shared_ptr<GenAiServableProperties> properties, const std::string& chatTemplateDirectory) {
    py::gil_scoped_acquire acquire;
    try {
        auto locals = py::dict("templates_directory"_a = chatTemplateDirectory);
        py::exec(R"(
            # Following the logic from:
            # https://github.com/huggingface/transformers/blob/25245ec26dc29bcf6102e1b4ddd0dfd02e720cf5/src/transformers/tokenization_utils_base.py#L1837
            global json
            import json
            from pathlib import Path
            global datetime
            import datetime

            global contextmanager
            from contextlib import contextmanager

            global jinja2
            import jinja2
            global ImmutableSandboxedEnvironment
            from jinja2.sandbox import ImmutableSandboxedEnvironment
            from jinja2.ext import Extension

            def raise_exception(message):
                raise jinja2.exceptions.TemplateError(message)
            
<<<<<<< HEAD
            # Appears in some of mistral chat templates
            def strftime_now(format):
                return datetime.datetime.now().strftime(format)
            
=======
            # Following the logic from:
            # https://github.com/huggingface/transformers/blob/7188e2e28c6d663284634732564143b820a03f8b/src/transformers/utils/chat_template_utils.py#L398
            class AssistantTracker(Extension):
                # This extension is used to track the indices of assistant-generated tokens in the rendered chat
                tags = {"generation"}

                def __init__(self, environment: ImmutableSandboxedEnvironment):
                    # The class is only initiated by jinja.
                    super().__init__(environment)
                    environment.extend(activate_tracker=self.activate_tracker)
                    self._rendered_blocks = None
                    self._generation_indices = None

                def parse(self, parser: jinja2.parser.Parser) -> jinja2.nodes.CallBlock:
                    lineno = next(parser.stream).lineno
                    body = parser.parse_statements(["name:endgeneration"], drop_needle=True)
                    return jinja2.nodes.CallBlock(self.call_method("_generation_support"), [], [], body).set_lineno(lineno)

                @jinja2.pass_eval_context
                def _generation_support(self, context: jinja2.nodes.EvalContext, caller: jinja2.runtime.Macro) -> str:
                    rv = caller()
                    if self.is_active():
                        # Only track generation indices if the tracker is active
                        start_index = len("".join(self._rendered_blocks))
                        end_index = start_index + len(rv)
                        self._generation_indices.append((start_index, end_index))
                    return rv

                def is_active(self) -> bool:
                    return self._rendered_blocks or self._generation_indices

                @contextmanager
                def activate_tracker(self, rendered_blocks: list[int], generation_indices: list[int]):
                    try:
                        if self.is_active():
                            raise ValueError("AssistantTracker should not be reused before closed")
                        self._rendered_blocks = rendered_blocks
                        self._generation_indices = generation_indices

                        yield
                    finally:
                        self._rendered_blocks = None
                        self._generation_indices = None


>>>>>>> 298d3899
            # Default chat template accepts only single message and outputs only it's 'content'
            # effectively turning it into a regular prompt. 
            default_chat_template = "{% if messages|length != 1 %} {{ raise_exception('This servable accepts only single message requests') }}{% endif %}{{ messages[0]['content'] }}"

            bos_token = ""
            eos_token = ""
            chat_template = default_chat_template
            tool_chat_template = None

            template = None
            tool_template = None

            # Try to read template from template.jinja file
            jinja_file = Path(templates_directory + "/template.jinja")
            template_loader = jinja2.FileSystemLoader(searchpath=templates_directory)
            jinja_env = ImmutableSandboxedEnvironment(trim_blocks=True, lstrip_blocks=True, extensions=[AssistantTracker, jinja2.ext.loopcontrols], loader=template_loader)
            jinja_env.policies["json.dumps_kwargs"]["ensure_ascii"] = False
            jinja_env.globals["raise_exception"] = raise_exception
            jinja_env.globals["strftime_now"] = strftime_now
            if jinja_file.is_file():
                template = jinja_env.get_template("template.jinja")

            # Try to read data from tokenizer_config.json
            tokenizer_config_file = Path(templates_directory + "/tokenizer_config.json")
            if tokenizer_config_file.is_file():
                f = open(templates_directory + "/tokenizer_config.json", "r", encoding="utf-8")
                data = json.load(f)
                bos_token = data.get("bos_token", "")
                bos_token = "" if bos_token is None else bos_token  # Null token conversion to empty string.
                eos_token = data.get("eos_token", "")
                eos_token = "" if eos_token is None else eos_token  # Null token conversion to empty string.

                chat_template = data.get("chat_template", default_chat_template)
                if isinstance(chat_template, list):
                    for template_entry in chat_template:
                        if isinstance(template_entry, dict):
                            if template_entry.get("name") == "default":
                                chat_template = template_entry.get("template")
                            elif template_entry.get("name") == "tool_use":
                                tool_chat_template = template_entry.get("template")
            if template is None:
                template = jinja_env.from_string(chat_template)
            if tool_chat_template is not None:
                tool_template = jinja_env.from_string(tool_chat_template)
            else:
                tool_template = template
        )",
            py::globals(), locals);

        properties->templateProcessor.bosToken = locals["bos_token"].cast<std::string>();
        properties->templateProcessor.eosToken = locals["eos_token"].cast<std::string>();
        properties->templateProcessor.chatTemplate = std::make_unique<PyObjectWrapper<py::object>>(locals["template"]);
        properties->templateProcessor.toolTemplate = std::make_unique<PyObjectWrapper<py::object>>(locals["tool_template"]);
    } catch (const pybind11::error_already_set& e) {
        SPDLOG_INFO(CHAT_TEMPLATE_WARNING_MESSAGE);
        SPDLOG_DEBUG("Chat template loading failed with error: {}", e.what());
    } catch (const pybind11::cast_error& e) {
        SPDLOG_INFO(CHAT_TEMPLATE_WARNING_MESSAGE);
        SPDLOG_DEBUG("Chat template loading failed with error: {}", e.what());
    } catch (const pybind11::key_error& e) {
        SPDLOG_INFO(CHAT_TEMPLATE_WARNING_MESSAGE);
        SPDLOG_DEBUG("Chat template loading failed with error: {}", e.what());
    } catch (...) {
        SPDLOG_INFO(CHAT_TEMPLATE_WARNING_MESSAGE);
        SPDLOG_DEBUG("Chat template loading failed with an unexpected error");
    }
}
#else
void GenAiServableInitializer::loadDefaultTemplateProcessorIfNeeded(std::shared_ptr<GenAiServableProperties> properties) {
    const std::string modelChatTemplate = properties->tokenizer.get_chat_template();
    if (modelChatTemplate.empty()) {
        SPDLOG_LOGGER_DEBUG(modelmanager_logger, "Could not load model chat template. Using default template.");
        properties->tokenizer.set_chat_template("{% if messages|length != 1 %} {{ raise_exception('This servable accepts only single message requests') }}{% endif %}{{ messages[0]['content'] }}");
    }
}
#endif

Status parseModelsPath(std::string& outPath, std::string modelsPath, std::string graphPath) {
    auto fsModelsPath = std::filesystem::path(modelsPath);
    if (fsModelsPath.is_relative()) {
        outPath = (std::filesystem::path(graphPath) / fsModelsPath).string();
    } else {
        outPath = fsModelsPath.string();
    }

    if (outPath.empty()) {
        SPDLOG_LOGGER_ERROR(modelmanager_logger, "LLM node models_path: {} is empty. ", outPath);
        return StatusCode::LLM_NODE_DIRECTORY_DOES_NOT_EXIST;
    }
    if (!std::filesystem::exists(outPath)) {
        SPDLOG_LOGGER_ERROR(modelmanager_logger, "LLM node models_path: {} does not exist. ", outPath);
        return StatusCode::LLM_NODE_DIRECTORY_DOES_NOT_EXIST;
    }
    if (!std::filesystem::is_directory(outPath)) {
        SPDLOG_LOGGER_ERROR(modelmanager_logger, "LLM node models_path: {} is not a directory. ", outPath);
        return StatusCode::LLM_NODE_DIRECTORY_DOES_NOT_EXIST;
    }

    return StatusCode::OK;
}

std::optional<uint32_t> parseMaxModelLength(std::string& modelsPath) {
    std::string configPath = FileSystem::appendSlash(modelsPath) + "config.json";
    std::optional<uint32_t> maxModelLength;
    if (std::filesystem::exists(configPath.c_str())) {
        std::ifstream ifs(configPath);
        if (!ifs.is_open()) {
            return maxModelLength;
        }
        rapidjson::Document modelConfig;
        rapidjson::IStreamWrapper isw(ifs);
        rapidjson::ParseResult parseResult = modelConfig.ParseStream(isw);
        if (parseResult.Code()) {
            return maxModelLength;
        }
        std::vector<std::string> maxLengthFields = {"max_position_embeddings", "n_positions", "seq_len", "seq_length", "n_ctx", "sliding_window"};
        for (auto field : maxLengthFields) {
            if (modelConfig.HasMember(field.c_str()) && modelConfig[field.c_str()].IsUint()) {
                maxModelLength = modelConfig[field.c_str()].GetUint();
                break;
            }
        }
    }
    return maxModelLength;
}

Status determinePipelineType(PipelineType& pipelineType, const mediapipe::LLMCalculatorOptions& nodeOptions, const std::string& graphPath) {
    // Assuming that models_path is always set
    std::string parsedModelsPath;
    auto status = parseModelsPath(parsedModelsPath, nodeOptions.models_path(), graphPath);
    if (status != StatusCode::OK) {
        return status;
    }

    std::filesystem::path parsedModelsPathFs(parsedModelsPath);
    // Existence of embeddings models indicates we are dealing with VLM pipeline
    bool isVLM = (std::filesystem::exists(parsedModelsPathFs / "openvino_text_embeddings_model.xml") &&
                  std::filesystem::exists(parsedModelsPathFs / "openvino_vision_embeddings_model.bin"));

    // If pipeline type is not explicitly defined by the user, we need to determine it based on the content of the models directory and configuration
    if (nodeOptions.pipeline_type() == mediapipe::LLMCalculatorOptions::AUTO) {
        if (nodeOptions.device() == "NPU") {
            if (isVLM) {
                pipelineType = PipelineType::VLM;
            } else {
                pipelineType = PipelineType::LM;
            }
        } else {
            if (isVLM) {
                pipelineType = PipelineType::VLM_CB;
            } else {
                pipelineType = PipelineType::LM_CB;
            }
        }
    } else {
        switch (nodeOptions.pipeline_type()) {
        case mediapipe::LLMCalculatorOptions::LM:
            pipelineType = PipelineType::LM;
            break;
        case mediapipe::LLMCalculatorOptions::VLM:
            pipelineType = PipelineType::VLM;
            break;
        case mediapipe::LLMCalculatorOptions::LM_CB:
            pipelineType = PipelineType::LM_CB;
            break;
        case mediapipe::LLMCalculatorOptions::VLM_CB:
            pipelineType = PipelineType::VLM_CB;
            break;
        default:
            SPDLOG_LOGGER_ERROR(modelmanager_logger, "LLM node options do not contain any recognized pipeline configuration.");
            return StatusCode::INTERNAL_ERROR;
        }

        if (isVLM && (pipelineType != PipelineType::VLM && pipelineType != PipelineType::VLM_CB)) {
            SPDLOG_LOGGER_ERROR(modelmanager_logger, "Models directory content indicates VLM pipeline, but pipeline type is set to non-VLM type.");
            return StatusCode::INTERNAL_ERROR;
        }

        if (!isVLM && (pipelineType == PipelineType::VLM || pipelineType == PipelineType::VLM_CB)) {
            SPDLOG_LOGGER_ERROR(modelmanager_logger, "Models directory content indicates non-VLM pipeline, but pipeline type is set to VLM type.");
            return StatusCode::INTERNAL_ERROR;
        }
    }
    return StatusCode::OK;
}

Status initializeGenAiServable(std::shared_ptr<GenAiServable>& servable, const ::mediapipe::CalculatorGraphConfig::Node& graphNodeConfig, std::string graphPath) {
    mediapipe::LLMCalculatorOptions nodeOptions;
    graphNodeConfig.node_options(0).UnpackTo(&nodeOptions);
    Status status;
    if (nodeOptions.has_models_path()) {
        // need to initialize pipelineType with some value to avoid compiler warning, determinePipelineType will set it properly
        PipelineType pipelineType{PipelineType::LM_CB};
        status = determinePipelineType(pipelineType, nodeOptions, graphPath);
        if (status != StatusCode::OK) {
            return status;
        }
        if (pipelineType == PipelineType::LM_CB) {
            SPDLOG_LOGGER_INFO(modelmanager_logger, "Initializing Language Model Continuous Batching servable");
            ContinuousBatchingServableInitializer cbServableInitializer;
            servable = std::make_shared<ContinuousBatchingServable>();
            status = cbServableInitializer.initialize(servable, nodeOptions, graphPath);
            if (status != StatusCode::OK) {
                SPDLOG_LOGGER_ERROR(modelmanager_logger, "Error during LLM node resources initialization: {}", status.string());
                return status;
            }
        } else if (pipelineType == PipelineType::VLM_CB) {
            // VLM uses CB engine, so initialization part is shared (both servables share the same properties),
            // therefore we can use CB servable initializer to initialize VLM servable
            SPDLOG_LOGGER_INFO(modelmanager_logger, "Initializing Visual Language Model Continuous Batching servable");
            ContinuousBatchingServableInitializer cbServableInitializer;
            servable = std::make_shared<VisualLanguageModelServable>();
            status = cbServableInitializer.initialize(servable, nodeOptions, graphPath);
            if (status != StatusCode::OK) {
                SPDLOG_LOGGER_ERROR(modelmanager_logger, "Error during LLM node resources initialization: {}", status.string());
                return status;
            }
        } else if (pipelineType == PipelineType::LM) {
            SPDLOG_LOGGER_INFO(modelmanager_logger, "Initializing Language Model Legacy servable");
            LegacyServableInitializer legacyServableInitializer;
            status = legacyServableInitializer.initialize(servable, nodeOptions, graphPath);
            if (status != StatusCode::OK) {
                SPDLOG_LOGGER_ERROR(modelmanager_logger, "Error during LLM node resources initialization: {}", status.string());
                return status;
            }
        } else if (pipelineType == PipelineType::VLM) {
            SPDLOG_LOGGER_INFO(modelmanager_logger, "Initializing Visual Language Model Legacy servable");
            VisualLanguageModelLegacyServableInitializer legacyServableInitializer;
            status = legacyServableInitializer.initialize(servable, nodeOptions, graphPath);
            if (status != StatusCode::OK) {
                SPDLOG_LOGGER_ERROR(modelmanager_logger, "Error during LLM node resources initialization: {}", status.string());
                return status;
            }
        } else {
            SPDLOG_LOGGER_ERROR(modelmanager_logger, "LLM node options do not contain any recognized pipeline configuration.");
            return StatusCode::INTERNAL_ERROR;
        }
    } else {
        SPDLOG_LOGGER_ERROR(modelmanager_logger, "LLM node requires models_path to be set.");
        return StatusCode::INTERNAL_ERROR;
    }
    return StatusCode::OK;
}
}  // namespace ovms<|MERGE_RESOLUTION|>--- conflicted
+++ resolved
@@ -75,12 +75,10 @@
             def raise_exception(message):
                 raise jinja2.exceptions.TemplateError(message)
             
-<<<<<<< HEAD
             # Appears in some of mistral chat templates
             def strftime_now(format):
                 return datetime.datetime.now().strftime(format)
             
-=======
             # Following the logic from:
             # https://github.com/huggingface/transformers/blob/7188e2e28c6d663284634732564143b820a03f8b/src/transformers/utils/chat_template_utils.py#L398
             class AssistantTracker(Extension):
@@ -126,7 +124,6 @@
                         self._generation_indices = None
 
 
->>>>>>> 298d3899
             # Default chat template accepts only single message and outputs only it's 'content'
             # effectively turning it into a regular prompt. 
             default_chat_template = "{% if messages|length != 1 %} {{ raise_exception('This servable accepts only single message requests') }}{% endif %}{{ messages[0]['content'] }}"
