--- conflicted
+++ resolved
@@ -339,16 +339,12 @@
             SPDLOG_LOGGER_ERROR(modelmanager_logger, "Parsing model: {} config failed", modelName);
             continue;
         }
-<<<<<<< HEAD
         if (modelsInConfigFile.find(modelConfig.getName()) != modelsInConfigFile.end()) {
             SPDLOG_LOGGER_ERROR(modelmanager_logger, "Configuration file has duplicated model names: {}. Only first will be loaded.",
                 modelConfig.getName());
             servedModelConfigs.pop_back();
             continue;
         }
-        reloadModelWithVersions(modelConfig);
-        modelsInConfigFile.emplace(modelConfig.getName());
-=======
         status = reloadModelWithVersions(modelConfig);
         modelsInConfigFile.emplace(modelName);
 
@@ -366,7 +362,6 @@
         } else {
             SPDLOG_LOGGER_DEBUG(modelmanager_logger, "Cannot reload model: {} with versions due to error: {}", modelName, status.string());
         }
->>>>>>> a80c8a33
     }
     this->servedModelConfigs = std::move(newModelConfigs);
     retireModelsRemovedFromConfigFile(modelsInConfigFile);
