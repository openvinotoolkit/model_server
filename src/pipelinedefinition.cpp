--- conflicted
+++ resolved
@@ -576,13 +576,7 @@
 }
 
 Status PipelineDefinition::validateNodes(ModelManager& manager) {
-<<<<<<< HEAD
     SPDLOG_DEBUG("Validation of pipeline definition: {} nodes started.", getName());
-    bool entryFound = false;
-    bool exitFound = false;
-    for (auto& node : nodeInfos) {
-=======
-    SPDLOG_DEBUG("Validation of pipeline definition:{} nodes started.", getName());
 
     int entryNodeCount = std::count_if(
         this->nodeInfos.begin(),
@@ -615,7 +609,6 @@
     }
 
     for (const auto& node : nodeInfos) {
->>>>>>> cd5379d7
         auto findByName = [node](const NodeInfo& nodeInfo) {
             return nodeInfo.nodeName == node.nodeName;
         };
