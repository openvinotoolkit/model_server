//*****************************************************************************
// Copyright 2020 Intel Corporation
//
// Licensed under the Apache License, Version 2.0 (the "License");
// you may not use this file except in compliance with the License.
// You may obtain a copy of the License at
//
//     http://www.apache.org/licenses/LICENSE-2.0
//
// Unless required by applicable law or agreed to in writing, software
// distributed under the License is distributed on an "AS IS" BASIS,
// WITHOUT WARRANTIES OR CONDITIONS OF ANY KIND, either express or implied.
// See the License for the specific language governing permissions and
// limitations under the License.
//*****************************************************************************
#include "pipelinedefinition.hpp"

#include <chrono>
#include <set>
#include <thread>

#include "custom_node.hpp"
#include "dl_node.hpp"
#include "entry_node.hpp"
#include "exit_node.hpp"
#include "logging.hpp"
#include "modelmanager.hpp"
#include "node_library_utils.hpp"
#include "pipeline.hpp"
#include "pipelinedefinitionunloadguard.hpp"
#include "prediction_service_utils.hpp"

namespace ovms {

Status toNodeKind(const std::string& str, NodeKind& nodeKind) {
    if (str == DL_NODE_CONFIG_TYPE) {
        nodeKind = NodeKind::DL;
        return StatusCode::OK;
    }
    if (str == CUSTOM_NODE_CONFIG_TYPE) {
        nodeKind = NodeKind::CUSTOM;
        return StatusCode::OK;
    }
    SPDLOG_LOGGER_ERROR(modelmanager_logger, "Unsupported node type: {}", str);
    return StatusCode::PIPELINE_NODE_WRONG_KIND_CONFIGURATION;
}

Status PipelineDefinition::validate(ModelManager& manager) {
    SPDLOG_LOGGER_DEBUG(modelmanager_logger, "Started validation of pipeline: {}", getName());
    ValidationResultNotifier notifier(status, loadedNotify);
    auto& models = manager.getModels();
    if (std::find_if(models.begin(), models.end(), [this](auto pair) { return this->pipelineName == pair.first; }) != models.end()) {
        SPDLOG_LOGGER_ERROR(modelmanager_logger, "Pipeline name: {} is already occupied by model.", pipelineName);
        return StatusCode::PIPELINE_NAME_OCCUPIED;
    }

    Status validationResult = validateNodes(manager);
    if (!validationResult.ok()) {
        return validationResult;
    }

    validationResult = validateForCycles();
    if (!validationResult.ok()) {
        return validationResult;
    }
    notifier.passed = true;
    SPDLOG_LOGGER_DEBUG(modelmanager_logger, "Finished validation of pipeline: {}", getName());
    return validationResult;
}

Status PipelineDefinition::reload(ModelManager& manager, const std::vector<NodeInfo>&& nodeInfos, const pipeline_connections_t&& connections) {
    // block creating new unloadGuards
    this->status.handle(ReloadEvent());
    resetSubscriptions(manager);
    while (requestsHandlesCounter > 0) {
        std::this_thread::sleep_for(std::chrono::microseconds(1));
    }

    this->nodeInfos = std::move(nodeInfos);
    this->connections = std::move(connections);
    makeSubscriptions(manager);

    return validate(manager);
}

void PipelineDefinition::retire(ModelManager& manager) {
    resetSubscriptions(manager);
    this->status.handle(RetireEvent());
    while (requestsHandlesCounter > 0) {
        std::this_thread::sleep_for(std::chrono::microseconds(1));
    }
    this->nodeInfos.clear();
    this->connections.clear();
}

Status PipelineDefinition::waitForLoaded(std::unique_ptr<PipelineDefinitionUnloadGuard>& unloadGuard, const uint waitForLoadedTimeoutMicroseconds) {
    unloadGuard = std::make_unique<PipelineDefinitionUnloadGuard>(*this);

    const uint waitLoadedTimestepMicroseconds = 100;
    const uint waitCheckpoints = waitForLoadedTimeoutMicroseconds / waitLoadedTimestepMicroseconds;
    uint waitCheckpointsCounter = waitCheckpoints;
    std::mutex cvMtx;
    std::unique_lock<std::mutex> cvLock(cvMtx);
    while (waitCheckpointsCounter-- != 0) {
        if (status.isAvailable()) {
            SPDLOG_DEBUG("Successfully waited for pipeline definition: {}", getName());
            return StatusCode::OK;
        }
        unloadGuard.reset();
        if (!status.canEndLoaded()) {
            if (status.getStateCode() != PipelineDefinitionStateCode::RETIRED) {
                SPDLOG_DEBUG("Waiting for pipeline definition: {} ended due to timeout.", getName());
                return StatusCode::PIPELINE_DEFINITION_NOT_LOADED_YET;
            } else {
                SPDLOG_DEBUG("Waiting for pipeline definition: {} ended since it failed to load.", getName());
                return StatusCode::PIPELINE_DEFINITION_NOT_LOADED_ANYMORE;
            }
        }
        SPDLOG_DEBUG("Waiting for available state for pipeline: {}, with timestep: {}us timeout: {}us check count: {}",
            getName(), waitLoadedTimestepMicroseconds, waitForLoadedTimeoutMicroseconds, waitCheckpointsCounter);
        loadedNotify.wait_for(cvLock,
            std::chrono::microseconds(waitLoadedTimestepMicroseconds),
            [this]() {
                return this->status.isAvailable() ||
                       !this->status.canEndLoaded();
            });
        unloadGuard = std::make_unique<PipelineDefinitionUnloadGuard>(*this);
    }
    if (!status.isAvailable()) {
        if (status.getStateCode() != PipelineDefinitionStateCode::RETIRED) {
            SPDLOG_DEBUG("Waiting for pipeline definition: {} ended due to timeout.", getName());
            return StatusCode::PIPELINE_DEFINITION_NOT_LOADED_YET;
        } else {
            SPDLOG_DEBUG("Waiting for pipeline definition: {} ended since it failed to load.", getName());
            return StatusCode::PIPELINE_DEFINITION_NOT_LOADED_ANYMORE;
        }
    }
    SPDLOG_DEBUG("Succesfully waited for pipeline definition: {}", getName());
    return StatusCode::OK;
}

Status PipelineDefinition::create(std::unique_ptr<Pipeline>& pipeline,
    const tensorflow::serving::PredictRequest* request,
    tensorflow::serving::PredictResponse* response,
    ModelManager& manager) {
    std::unique_ptr<PipelineDefinitionUnloadGuard> unloadGuard;
    Status status = waitForLoaded(unloadGuard);
    if (!status.ok()) {
        return status;
    }

    std::unordered_map<std::string, std::unique_ptr<Node>> nodes;
    EntryNode* entry = nullptr;
    ExitNode* exit = nullptr;

    for (const auto& info : nodeInfos) {
        SPDLOG_LOGGER_DEBUG(dag_executor_logger, "Creating pipeline: {}. Adding nodeName: {}, modelName: {}",
            getName(), info.nodeName, info.modelName);
        switch (info.kind) {
        case NodeKind::ENTRY: {
            auto node = std::make_unique<EntryNode>(request);
            entry = node.get();
            nodes.emplace(info.nodeName, std::move(node));
            break;
        }
        case NodeKind::DL:
            nodes.emplace(info.nodeName, std::make_unique<DLNode>(
                                             info.nodeName,
                                             info.modelName,
                                             info.modelVersion,
                                             manager,
                                             info.outputNameAliases,
                                             info.demultiplyCount.value_or(0),
                                             info.gatherFromNode));
            break;
        case NodeKind::CUSTOM:
            nodes.emplace(info.nodeName, std::make_unique<CustomNode>(
                                             info.nodeName,
                                             info.library,
                                             info.parameters,
                                             info.outputNameAliases,
                                             info.demultiplyCount.value_or(0),
                                             info.gatherFromNode));
            break;
        case NodeKind::EXIT: {
            auto node = std::make_unique<ExitNode>(response, info.gatherFromNode);
            exit = node.get();
            nodes.emplace(info.nodeName, std::move(node));
            break;
        }
        default:
            SPDLOG_LOGGER_ERROR(dag_executor_logger, "Requested pipeline {} contains unknown node kind", getName());
            throw std::invalid_argument("unknown node kind");
        }
    }
    for (const auto& kv : connections) {
        const auto& dependantNode = nodes.at(kv.first);
        for (const auto& pair : kv.second) {
            const auto& dependencyNode = nodes.at(pair.first);
            SPDLOG_LOGGER_DEBUG(dag_executor_logger, "Connecting pipeline: {}, from: {}, to: {}", getName(), dependencyNode->getName(), dependantNode->getName());
            Pipeline::connect(*dependencyNode, *dependantNode, pair.second);
        }
    }
    pipeline = std::make_unique<Pipeline>(*entry, *exit, pipelineName);
    for (auto& kv : nodes) {
        pipeline->push(std::move(kv.second));
    }
    return status;
}

void PipelineDefinition::resetSubscriptions(ModelManager& manager) {
    for (auto& [modelName, modelVersion] : subscriptions) {
        if (modelVersion) {
            SPDLOG_LOGGER_DEBUG(modelmanager_logger, "Unsubscribing pipeline: {} from model: {}, version: {}",
                getName(), modelName, modelVersion);
            manager.findModelByName(modelName)->getModelInstanceByVersion(modelVersion)->unsubscribe(*this);
        } else {  // using default version
            SPDLOG_LOGGER_DEBUG(modelmanager_logger, "Unsubscribing pipeline: {} from model: {}",
                getName(), modelName);
            manager.findModelByName(modelName)->unsubscribe(*this);
        }
    }
    subscriptions.clear();
}

static std::string createSubscriptionErrorMessage(const std::string& pipelineName, const NodeInfo& nodeInfo) {
    std::stringstream ss;
    ss << "Pipeline: " << pipelineName << " Failed to make subscription to model: " << nodeInfo.modelName;
    if (nodeInfo.modelVersion) {
        ss << " version: " << nodeInfo.modelVersion.value();
    }
    ss << " because it was missing";
    return ss.str();
}

void PipelineDefinition::makeSubscriptions(ModelManager& manager) {
    for (auto& node : nodeInfos) {
        if (node.kind == NodeKind::DL) {
            if (subscriptions.find({node.modelName, node.modelVersion.value_or(0)}) != subscriptions.end()) {
                continue;
            }
            auto model = manager.findModelByName(node.modelName);
            if (nullptr == model) {
                SPDLOG_LOGGER_WARN(modelmanager_logger, createSubscriptionErrorMessage(getName(), node));
                continue;
            }
            if (node.modelVersion) {
                auto modelInstance = model->getModelInstanceByVersion(node.modelVersion.value());
                if (nullptr == modelInstance) {
                    SPDLOG_LOGGER_WARN(modelmanager_logger, createSubscriptionErrorMessage(getName(), node));
                    continue;
                }
                modelInstance->subscribe(*this);
            } else {
                model->subscribe(*this);
            }
            subscriptions.insert({node.modelName, node.modelVersion.value_or(0)});
        }
    }
}

class NodeValidator {
    const std::string& pipelineName;
    ModelManager& manager;
    const NodeInfo& dependantNodeInfo;
    const pipeline_connections_t& connections;
    const std::vector<NodeInfo>& nodeInfos;
    const bool isMultiBatchAllowed;

    std::unique_ptr<ModelInstanceUnloadGuard> dependantModelUnloadGuard;
    std::shared_ptr<ModelInstance> dependantModelInstance;
    std::set<std::string> remainingUnconnectedDependantModelInputs;

public:
    NodeValidator(
        const std::string& pipelineName,
        ModelManager& manager,
        const NodeInfo& dependantNodeInfo,
        const pipeline_connections_t& connections,
        const std::vector<NodeInfo>& nodeInfos,
        const bool isMultiBatchAllowed = true) :
        pipelineName(pipelineName),
        manager(manager),
        dependantNodeInfo(dependantNodeInfo),
        connections(connections),
        nodeInfos(nodeInfos),
        isMultiBatchAllowed(isMultiBatchAllowed) {
        SPDLOG_LOGGER_DEBUG(modelmanager_logger, "Validation of pipeline: {}; node name: {}; node kind: {}",
            pipelineName,
            dependantNodeInfo.nodeName,
            dependantNodeInfo.kind);
    }

    Status fetchUnderlyingModelInstance() {
        if (!manager.getModelInstance(
                        dependantNodeInfo.modelName,
                        dependantNodeInfo.modelVersion.value_or(0),
                        dependantModelInstance,
                        dependantModelUnloadGuard)
                 .ok()) {
            SPDLOG_LOGGER_ERROR(modelmanager_logger, "Validation of pipeline({}) definition failed. Missing model: {}; version: {}",
                pipelineName,
                dependantNodeInfo.modelName,
                dependantNodeInfo.modelVersion.value_or(0));
            return StatusCode::PIPELINE_NODE_REFERING_TO_MISSING_MODEL;
        }
        return StatusCode::OK;
    }

    Status getDependencyNodeInfo(const std::string& dependencyNodeName, std::vector<NodeInfo>::const_iterator& dependencyNodeInfo) {
        // Find dependency node info object.
        dependencyNodeInfo = std::find_if(
            std::begin(this->nodeInfos),
            std::end(this->nodeInfos),
            [dependencyNodeName](const NodeInfo& nodeInfo) { return nodeInfo.nodeName == dependencyNodeName; });
        if (dependencyNodeInfo == std::end(this->nodeInfos)) {
            SPDLOG_LOGGER_ERROR(modelmanager_logger, "Validation of pipeline({}) definition failed. Node (name:{}) is connected to missing dependency node (name:{})",
                pipelineName,
                dependantNodeInfo.nodeName,
                dependencyNodeName);
            return StatusCode::PIPELINE_NODE_REFERING_TO_MISSING_NODE;
        }

        if (dependencyNodeInfo->kind == NodeKind::EXIT) {
            SPDLOG_LOGGER_ERROR(modelmanager_logger, "Validation of pipeline({}) definition failed. Exit node used as dependency node",
                pipelineName);
            return StatusCode::PIPELINE_EXIT_USED_AS_NODE_DEPENDENCY;
        }

        return StatusCode::OK;
    }

    Status checkForForbiddenDynamicParameters() {
        const auto& config = dependantModelInstance->getModelConfig();
        if (config.getBatchingMode() == Mode::AUTO || config.anyShapeSetToAuto()) {
            SPDLOG_LOGGER_ERROR(modelmanager_logger, "Validation of pipeline({}) definition failed. Node name {} used model name {} with dynamic batch/shape parameter which is forbidden.",
                pipelineName,
                dependantNodeInfo.nodeName,
                dependantNodeInfo.modelName);
            return StatusCode::FORBIDDEN_MODEL_DYNAMIC_PARAMETER;
        }
        return StatusCode::OK;
    }

<<<<<<< HEAD
    Status checkForRestrictedBatchSize() {
        if (!isMultiBatchAllowed) {
            for (auto& [inputName, tensorInfo] : dependantModelInstance->getInputsInfo()) {
                if (!tensorInfo->getShape().empty() && tensorInfo->getShape()[0] >= 2) {
                    return StatusCode::PIPELINE_DEMULTIPLEXER_MULTIPLE_BATCH_SIZE;
                }
            }
            if (dependantModelInstance->getBatchSize() >= 2) {
                return StatusCode::PIPELINE_DEMULTIPLEXER_MULTIPLE_BATCH_SIZE;
=======
    Status validateGatherNode(const NodeInfo& dependantNodeInfo) const {
        for (const auto& gather : dependantNodeInfo.gatherFromNode) {
            auto it = std::find_if(nodeInfos.begin(), nodeInfos.end(), [gather](const NodeInfo& nodeInfo) { return nodeInfo.nodeName == gather; });
            if (it == nodeInfos.end()) {
                return StatusCode::PIPELINE_NODE_GATHER_FROM_NOT_EXISTING_NODE;
            }
            if (!it->demultiplyCount) {
                return StatusCode::PIPELINE_NODE_GATHER_FROM_NOT_DEMULTIPLEXER;
            }
            if (it->kind == NodeKind::ENTRY) {
                return StatusCode::PIPELINE_NODE_GATHER_FROM_ENTRY_NODE;
>>>>>>> 22eaf3c8
            }
        }
        return StatusCode::OK;
    }

    Status checkConnectionMappedToExistingDataSource(const NodeInfo& dependencyNodeInfo, std::shared_ptr<ModelInstance>& dependencyModelInstance, const std::string& dataSource) {
        // Check whether dependency node is configured to have required output.
        if (dependencyNodeInfo.outputNameAliases.count(dataSource) == 0) {
            SPDLOG_LOGGER_ERROR(modelmanager_logger, "Validation of pipeline({}) definition failed. Missing dependency node:{} data item:{} for dependant node:{}",
                pipelineName,
                dependencyNodeInfo.nodeName,
                dataSource,
                dependantNodeInfo.nodeName);
            return StatusCode::PIPELINE_NODE_REFERING_TO_MISSING_DATA_SOURCE;
        }

        // If dependency node is of type DL model, make sure there is underlying model output present.
        if (dependencyNodeInfo.kind == NodeKind::DL) {
            // Check whether underlying model contains required output.
            const auto& modelOutputName = dependencyNodeInfo.outputNameAliases.at(dataSource);
            if (dependencyModelInstance->getOutputsInfo().count(modelOutputName) == 0) {
                SPDLOG_LOGGER_ERROR(modelmanager_logger, "Validation of pipeline({}) definition failed. Missing model (name:{}, version:{}) output:{} of dependency node:{}",
                    pipelineName,
                    dependencyNodeInfo.modelName,
                    dependencyNodeInfo.modelVersion.value_or(0),
                    modelOutputName,
                    dependencyNodeInfo.nodeName);
                return StatusCode::PIPELINE_NODE_REFERING_TO_MISSING_MODEL_OUTPUT;
            }
        }

        return StatusCode::OK;
    }

    Status checkConnectionMetadataCorrectness(const NodeInfo& dependencyNodeInfo, std::shared_ptr<ModelInstance>& dependencyModelInstance, const std::string& modelInputName, const std::string& modelOutputName) {
        // If validated connection pair connects two DL model nodes,
        // check if both input/output exist and its metadata (shape, precision) matches.
        const auto& tensorInput = dependantModelInstance->getInputsInfo().at(modelInputName);
        const auto& tensorOutput = dependencyModelInstance->getOutputsInfo().at(modelOutputName);
        if (tensorInput->getShape() != tensorOutput->getShape()) {
            SPDLOG_LOGGER_ERROR(modelmanager_logger, "Validation of pipeline({}) definition failed. Shape mismatch between: dependant node:{}; model:{}; version:{}; input:{}; shape:{} vs dependency node:{}; model:{}; version:{}; output:{}; shape:{}",
                pipelineName,
                dependantNodeInfo.nodeName,
                dependantNodeInfo.modelName,
                dependantNodeInfo.modelVersion.value_or(0),
                modelInputName,
                TensorInfo::shapeToString(tensorInput->getShape()),
                dependencyNodeInfo.nodeName,
                dependencyNodeInfo.modelName,
                dependencyNodeInfo.modelVersion.value_or(0),
                modelOutputName,
                TensorInfo::shapeToString(tensorOutput->getShape()));
            return StatusCode::INVALID_SHAPE;
        }
        if (tensorInput->getPrecision() != tensorOutput->getPrecision()) {
            SPDLOG_LOGGER_ERROR(modelmanager_logger, "Validation of pipeline({}) definition failed. Precision mismatch between: dependant node:{}; model:{}; version:{}; input:{}; precision:{} vs dependency node:{}; model:{}; version:{}; output:{}; precision:{}",
                pipelineName,
                dependantNodeInfo.nodeName,
                dependantNodeInfo.modelName,
                dependantNodeInfo.modelVersion.value_or(0),
                modelInputName,
                tensorInput->getPrecisionAsString(),
                dependencyNodeInfo.nodeName,
                dependencyNodeInfo.modelName,
                dependencyNodeInfo.modelVersion.value_or(0),
                modelOutputName,
                tensorOutput->getPrecisionAsString());
            return StatusCode::INVALID_PRECISION;
        }
        return StatusCode::OK;
    }

    void prepareRemainingUnconnectedDependantModelInputsSet() {
        // Save set of inputs which are required by underlying model of currently validated node.
        // This is later used to make sure we feed each input exactly one data source.
        std::transform(
            dependantModelInstance->getInputsInfo().begin(),
            dependantModelInstance->getInputsInfo().end(),
            std::inserter(
                remainingUnconnectedDependantModelInputs,
                remainingUnconnectedDependantModelInputs.end()),
            [](auto pair) { return pair.first; });
    }

    Status ensureAllModelInputsOfValidatedNodeHaveDataSource() {
        // Make sure all model inputs of validated node is fed with some data source.
        if (remainingUnconnectedDependantModelInputs.size() > 0) {
            std::stringstream ss;
            for (const auto& input : remainingUnconnectedDependantModelInputs) {
                ss << input << ", ";
            }
            SPDLOG_LOGGER_ERROR(modelmanager_logger, "Validation of pipeline({}) definition failed. Node:{} model:{} version:{} has inputs:({}) not connected to any source",
                pipelineName,
                dependantNodeInfo.nodeName,
                dependantNodeInfo.modelName,
                dependantNodeInfo.modelVersion.value_or(0),
                ss.str());
            return StatusCode::PIPELINE_NOT_ALL_INPUTS_CONNECTED;
        }
        return StatusCode::OK;
    }

    Status markModelInputAsConnected(const std::string& name) {
        // If currently validated node is of type DL model, mark its input as connected
        // by erasing from previously gathered input set.
        // If such input cannot be found in the map, it means we refer
        // to non existing model input or we already connected it to some other data source which is invalid.
        if (dependantModelInstance->getInputsInfo().count(name) == 0) {
            SPDLOG_LOGGER_ERROR(modelmanager_logger, "Validation of pipeline({}) definition failed. Node:{} model:{} version:{} has no input with name:{}",
                pipelineName,
                dependantNodeInfo.nodeName,
                dependantNodeInfo.modelName,
                dependantNodeInfo.modelVersion.value_or(0),
                name);
            return StatusCode::PIPELINE_CONNECTION_TO_MISSING_MODEL_INPUT;
        }
        if (remainingUnconnectedDependantModelInputs.erase(name) == 0) {
            SPDLOG_LOGGER_ERROR(modelmanager_logger, "Validation of pipeline({}) definition failed. Node:{} model:{} version:{} input name:{} is connected to more than one data source",
                pipelineName,
                dependantNodeInfo.nodeName,
                dependantNodeInfo.modelName,
                dependantNodeInfo.modelVersion.value_or(0),
                name);
            return StatusCode::PIPELINE_MODEL_INPUT_CONNECTED_TO_MULTIPLE_DATA_SOURCES;
        }
        return StatusCode::OK;
    }

    Status validateConnection(const NodeInfo& dependencyNodeInfo, const Aliases& mapping) {
        // At this point dependency node can only be either DL model node or entry node.
        // Take care when adding new node types.
        std::unique_ptr<ModelInstanceUnloadGuard> dependencyModelUnloadGuard;
        std::shared_ptr<ModelInstance> dependencyModelInstance;
        if (dependencyNodeInfo.kind == NodeKind::DL) {
            if (!manager.getModelInstance(
                            dependencyNodeInfo.modelName,
                            dependencyNodeInfo.modelVersion.value_or(0),
                            dependencyModelInstance,
                            dependencyModelUnloadGuard)
                     .ok()) {
                SPDLOG_LOGGER_ERROR(modelmanager_logger, "Validation of pipeline({}) definition failed. Dependency DL model node refers to unavailable model - name:{}; version:{}",
                    pipelineName,
                    dependencyNodeInfo.modelName,
                    dependencyNodeInfo.modelVersion.value_or(0));
                return StatusCode::PIPELINE_NODE_REFERING_TO_MISSING_MODEL;
            }
        }

        for (const auto& [alias, realName] : mapping) {
            if (dependantNodeInfo.kind == NodeKind::DL) {
                auto result = markModelInputAsConnected(realName);
                if (!result.ok()) {
                    return result;
                }
            }

            auto result = checkConnectionMappedToExistingDataSource(dependencyNodeInfo, dependencyModelInstance, alias);
            if (!result.ok()) {
                return result;
            }

            if (dependantNodeInfo.kind == NodeKind::DL && dependencyNodeInfo.kind == NodeKind::DL) {
                result = checkConnectionMetadataCorrectness(dependencyNodeInfo, dependencyModelInstance, realName, dependencyNodeInfo.outputNameAliases.at(alias));
                if (!result.ok()) {
                    return result;
                }
            }
        }

        return StatusCode::OK;
    }

    Status validate() {
        if (dependantNodeInfo.kind == NodeKind::DL) {
            auto result = fetchUnderlyingModelInstance();
            if (!result.ok()) {
                return result;
            }

            result = checkForForbiddenDynamicParameters();
            if (!result.ok()) {
                return result;
            }

            result = checkForRestrictedBatchSize();
            if (!result.ok()) {
                return result;
            }

            prepareRemainingUnconnectedDependantModelInputsSet();
        }

        if (dependantNodeInfo.kind == NodeKind::CUSTOM) {
            if (!dependantNodeInfo.library.isValid()) {
                return StatusCode::PIPELINE_DEFINITION_INVALID_NODE_LIBRARY;
            }
        }

        if (!dependantNodeInfo.gatherFromNode.empty()) {
            auto result = validateGatherNode(dependantNodeInfo);
            if (!result.ok()) {
                return result;
            }
        }

        if (dependantNodeInfo.kind == NodeKind::ENTRY && dependantNodeInfo.demultiplyCount) {
            return StatusCode::PIPELINE_DEMULTIPLY_ENTRY_NODE;
        }

        if (connections.count(dependantNodeInfo.nodeName) > 0) {
            for (const auto& [dependencyNodeName, mapping] : connections.at(dependantNodeInfo.nodeName)) {
                if (mapping.size() == 0) {
                    return StatusCode::UNKNOWN_ERROR;
                }

                std::vector<NodeInfo>::const_iterator dependencyNodeInfo;
                auto result = getDependencyNodeInfo(dependencyNodeName, dependencyNodeInfo);
                if (!result.ok()) {
                    return result;
                }

                result = validateConnection(*dependencyNodeInfo, mapping);
                if (!result.ok()) {
                    return result;
                }
            }
        }

        return ensureAllModelInputsOfValidatedNodeHaveDataSource();
    }
};

Status PipelineDefinition::validateNode(ModelManager& manager, const NodeInfo& dependantNodeInfo, const bool isMultiBatchAllowed) {
    NodeValidator validator(this->pipelineName, manager, dependantNodeInfo, connections, nodeInfos, isMultiBatchAllowed);
    return validator.validate();
}

// Because of the way how pipeline_connections is implemented, this function is using
// transpose of PipelineDefinition graph.(Transpose contains same cycles as original graph)
Status PipelineDefinition::validateForCycles() {
    std::vector<std::string> visited;
    std::vector<std::string> parentNodes;
    visited.reserve(nodeInfos.size());
    parentNodes.reserve(nodeInfos.size());

    auto pred = [](const NodeInfo& nodeInfo) {
        return nodeInfo.kind == NodeKind::EXIT;
    };

    const auto& itr = std::find_if(std::begin(nodeInfos), std::end(nodeInfos), pred);
    if (itr == nodeInfos.end()) {
        SPDLOG_LOGGER_ERROR(modelmanager_logger, "Pipeline {} does not contain response node.", getName());
        return StatusCode::PIPELINE_MISSING_ENTRY_OR_EXIT;
    }
    std::string nodeName = itr->nodeName;
    visited.push_back(nodeName);

    bool anyUnvisitedLeft = true;
    while (anyUnvisitedLeft) {
        bool unvisistedFound = false;
        const auto& connectedToNode = connections[nodeName];
        for (const auto& node : connectedToNode) {
            if (nodeName == node.first) {
                SPDLOG_LOGGER_ERROR(modelmanager_logger, "Node: {} is connected to itself in pipeline: {}", nodeName, getName());
                return StatusCode::PIPELINE_CYCLE_FOUND;
            }

            if (std::find(visited.begin(), visited.end(), node.first) == visited.end()) {
                parentNodes.push_back(nodeName);
                visited.push_back(node.first);
                nodeName = node.first;
                unvisistedFound = true;
                break;
            } else {
                if (std::find(parentNodes.begin(), parentNodes.end(), node.first) != parentNodes.end()) {
                    std::string cycleNodes;
                    for (auto& cycleNode : parentNodes) {
                        cycleNodes += cycleNode;
                        if (cycleNode != parentNodes.back()) {
                            cycleNodes += ", ";
                        }
                    }
                    SPDLOG_LOGGER_ERROR(modelmanager_logger, "In pipeline: {}, following nodes creates cycle: {}", getName(), cycleNodes);
                    return StatusCode::PIPELINE_CYCLE_FOUND;
                }
            }
        }

        if (!unvisistedFound) {
            if (parentNodes.size() == 0) {
                anyUnvisitedLeft = false;
                if (visited.size() != nodeInfos.size()) {
                    SPDLOG_LOGGER_ERROR(modelmanager_logger, "In pipeline: {}, there are not connected nodes", getName());
                    return StatusCode::PIPELINE_CONTAINS_UNCONNECTED_NODES;
                }
            } else {
                nodeName = parentNodes.back();
                parentNodes.pop_back();
            }
        }
    }
    return StatusCode::OK;
}

Status PipelineDefinition::validateNodes(ModelManager& manager) {
    SPDLOG_LOGGER_DEBUG(modelmanager_logger, "Validation of pipeline definition: {} nodes started.", getName());

    int entryNodeCount = std::count_if(
        this->nodeInfos.begin(),
        this->nodeInfos.end(),
        [](const NodeInfo& info) { return info.kind == NodeKind::ENTRY; });

    int exitNodeCount = std::count_if(
        this->nodeInfos.begin(),
        this->nodeInfos.end(),
        [](const NodeInfo& info) { return info.kind == NodeKind::EXIT; });

    if (entryNodeCount <= 0) {
        SPDLOG_LOGGER_ERROR(modelmanager_logger, "PipelineDefinition: {} is missing request node", pipelineName);
        return StatusCode::PIPELINE_MISSING_ENTRY_OR_EXIT;
    }

    if (exitNodeCount <= 0) {
        SPDLOG_LOGGER_ERROR(modelmanager_logger, "PipelineDefinition: {} is missing response node", pipelineName);
        return StatusCode::PIPELINE_MISSING_ENTRY_OR_EXIT;
    }

    if (entryNodeCount > 1) {
        SPDLOG_LOGGER_ERROR(modelmanager_logger, "PipelineDefinition: {} has multiple request nodes", pipelineName);
        return StatusCode::PIPELINE_MULTIPLE_ENTRY_NODES;
    }

    if (exitNodeCount > 1) {
        SPDLOG_LOGGER_ERROR(modelmanager_logger, "PipelineDefinition: {} has multiple response nodes", pipelineName);
        return StatusCode::PIPELINE_MULTIPLE_EXIT_NODES;
    }

    const bool isMultiBatchAllowed = !std::any_of(nodeInfos.begin(), nodeInfos.end(), [](const auto& node) { return node.demultiplyCount; });
    for (const auto& node : nodeInfos) {
        auto findByName = [node](const NodeInfo& nodeInfo) {
            return nodeInfo.nodeName == node.nodeName;
        };

        if (std::count_if(nodeInfos.begin(), nodeInfos.end(), findByName) > 1) {
            SPDLOG_LOGGER_ERROR(modelmanager_logger, "PipelineDefinition: {} has multiple nodes with name {}", pipelineName, node.nodeName);
            return StatusCode::PIPELINE_NODE_NAME_DUPLICATE;
        }

        auto result = validateNode(manager, node, isMultiBatchAllowed);
        if (!result.ok()) {
            return result;
        }
    }
    return StatusCode::OK;
}

Status PipelineDefinition::getInputsInfo(tensor_map_t& inputsInfo, const ModelManager& manager) const {
    // Assumptions: this can only be called on available pipeline definition.
    // Add check if available when pipeline status will be implemented.

    static const auto byName = [](const std::string& name) {
        return [name](const NodeInfo& nodeInfo) {
            return nodeInfo.nodeName == name;
        };
    };
    for (const auto& [dependantNodeName, allMappings] : connections) {
        const auto& dependantNodeInfo = std::find_if(std::begin(nodeInfos), std::end(nodeInfos), byName(dependantNodeName));
        for (const auto& [dependencyNodeName, specificDependencyMapping] : allMappings) {
            const auto& dependencyNodeInfo = std::find_if(std::begin(nodeInfos), std::end(nodeInfos), byName(dependencyNodeName));
            if (dependencyNodeInfo->kind != NodeKind::ENTRY) {
                continue;
            }

            switch (dependantNodeInfo->kind) {
            case NodeKind::EXIT: {
                for (const auto& [alias, realName] : specificDependencyMapping) {
                    inputsInfo.insert({alias, TensorInfo::getUnspecifiedTensorInfo()});
                }
                break;
            }
            case NodeKind::DL: {
                auto instance = manager.findModelInstance(dependantNodeInfo->modelName, dependantNodeInfo->modelVersion.value_or(0));
                if (!instance) {
                    SPDLOG_DEBUG("Model: {} was unavailable during pipeline: {} inputs info fetching", dependantNodeInfo->modelName, this->getName());
                    return StatusCode::MODEL_MISSING;
                }
                std::unique_ptr<ModelInstanceUnloadGuard> unloadGuard;
                auto status = instance->waitForLoaded(0, unloadGuard);
                if (!status.ok()) {
                    SPDLOG_DEBUG("Model: {} was unavailable during pipeline: {} inputs info fetching", instance->getName(), this->getName());
                    return status;
                }

                for (const auto& [alias, realName] : specificDependencyMapping) {
                    inputsInfo[alias] = instance->getInputsInfo().at(realName);
                }
                break;
            }
            case NodeKind::CUSTOM: {
                if (!dependantNodeInfo->library.isValid()) {
                    return StatusCode::NODE_LIBRARY_MISSING;
                }

                tensor_map_t info;
                auto status = this->getCustomNodeMetadata(*dependantNodeInfo, info, dependantNodeInfo->library.getInputsInfo);
                if (!status.ok()) {
                    return status;
                }

                for (const auto& [alias, realName] : specificDependencyMapping) {
                    inputsInfo[alias] = info.at(realName);
                }
                break;
            }
            default: {
                // Pipeline validation does not allow connections into entry node.
                SPDLOG_ERROR("Unexpected dependant node kind (name: {})", this->getName());
                return StatusCode::UNKNOWN_ERROR;
            }
            }
        }
    }
    return StatusCode::OK;
}

std::shared_ptr<TensorInfo> applyGatherShapeForTensor(const std::shared_ptr<TensorInfo>& tensorInfo, const shape_t& gatherShape) {
    if (gatherShape.size() == 0) {
        return tensorInfo;
    }
    shape_t newShape = tensorInfo->getShape();
    newShape.insert(newShape.begin() + 1, gatherShape.begin(), gatherShape.end());
    return tensorInfo->createCopyWithNewShape(newShape);
}

Status PipelineDefinition::populateOutputsInfoWithDLModelOutputs(const NodeInfo& dependencyNodeInfo, const ModelManager& manager, tensor_map_t& outputsInfo, const Aliases& specificDependencyMapping, const shape_t& gatherShape) const {
    auto instance = manager.findModelInstance(dependencyNodeInfo.modelName, dependencyNodeInfo.modelVersion.value_or(0));
    if (!instance) {
        SPDLOG_DEBUG("Model: {} was unavailable during pipeline: {} outputs info fetching", dependencyNodeInfo.modelName, this->getName());
        return StatusCode::MODEL_MISSING;
    }
    std::unique_ptr<ModelInstanceUnloadGuard> unloadGuard;
    auto status = instance->waitForLoaded(0, unloadGuard);
    if (!status.ok()) {
        SPDLOG_DEBUG("Model: {} was unavailable during pipeline: {} outputs info fetching", instance->getName(), this->getName());
        return status;
    }
    for (const auto& [alias, realName] : specificDependencyMapping) {
        const auto& finalName = dependencyNodeInfo.outputNameAliases.count(alias) > 0 ? dependencyNodeInfo.outputNameAliases.at(alias) : alias;
        outputsInfo[realName] = applyGatherShapeForTensor(instance->getOutputsInfo().at(finalName), gatherShape);
    }
    return StatusCode::OK;
}

Status PipelineDefinition::populateOutputsInfoWithCustomNodeOutputs(const NodeInfo& dependencyNodeInfo, const ModelManager& manager, tensor_map_t& outputsInfo, const Aliases& specificDependencyMapping, const shape_t& gatherShape) const {
    if (!dependencyNodeInfo.library.isValid()) {
        return StatusCode::NODE_LIBRARY_MISSING;
    }
    tensor_map_t info;
    auto status = this->getCustomNodeMetadata(dependencyNodeInfo, info, dependencyNodeInfo.library.getOutputsInfo);
    if (!status.ok()) {
        return status;
    }
    for (const auto& [alias, realName] : specificDependencyMapping) {
        const auto& finalName = dependencyNodeInfo.outputNameAliases.count(alias) > 0 ? dependencyNodeInfo.outputNameAliases.at(alias) : alias;
        outputsInfo[realName] = applyGatherShapeForTensor(info.at(finalName), gatherShape);
    }
    return StatusCode::OK;
}

Status PipelineDefinition::getOutputsInfo(tensor_map_t& outputsInfo, const ModelManager& manager) const {
    // Assumptions: this can only be called on available pipeline definition.
    // Add check if available when pipeline status will be implemented.

    static const auto byName = [](const std::string& name) {
        return [name](const NodeInfo& nodeInfo) {
            return nodeInfo.nodeName == name;
        };
    };
    for (const auto& [dependantNodeName, allMappings] : connections) {
        const auto& dependantNodeInfo = std::find_if(std::begin(nodeInfos), std::end(nodeInfos), byName(dependantNodeName));
        if (dependantNodeInfo->kind != NodeKind::EXIT) {
            continue;
        }

        auto gatherShape = this->getNodeGatherShape(*dependantNodeInfo);

        for (const auto& [dependencyNodeName, specificDependencyMapping] : allMappings) {
            const auto& dependencyNodeInfo = std::find_if(std::begin(nodeInfos), std::end(nodeInfos), byName(dependencyNodeName));

            switch (dependencyNodeInfo->kind) {
            case NodeKind::ENTRY: {
                for (const auto& [alias, realName] : specificDependencyMapping) {
                    outputsInfo.insert({realName, TensorInfo::getUnspecifiedTensorInfo()});
                }
                break;
            }
            case NodeKind::DL: {
                auto status = populateOutputsInfoWithDLModelOutputs(
                    *dependencyNodeInfo, manager, outputsInfo, specificDependencyMapping, gatherShape);
                if (!status.ok()) {
                    return status;
                }
                break;
            }
            case NodeKind::CUSTOM: {
                auto status = populateOutputsInfoWithCustomNodeOutputs(
                    *dependencyNodeInfo, manager, outputsInfo, specificDependencyMapping, gatherShape);
                if (!status.ok()) {
                    return status;
                }
                break;
            }
            default: {
                // Pipeline validation does not allow connections from exit node.
                SPDLOG_ERROR("Unexpected dependency node kind (name: {})", this->getName());
                return StatusCode::UNKNOWN_ERROR;
            }
            }
        }
    }
    return StatusCode::OK;
}

Status PipelineDefinition::getCustomNodeMetadata(const NodeInfo& customNodeInfo, tensor_map_t& inputsInfo, metadata_fn callback) const {
    struct CustomNodeTensorInfo* info = nullptr;
    int infoLength = 0;
    auto paramArray = createCustomNodeParamArray(customNodeInfo.parameters);  // TODO: not create it in every call? prepare it once?
    int paramArrayLength = customNodeInfo.parameters.size();
    int result = callback(&info, &infoLength, paramArray.get(), paramArrayLength);
    if (result != 0) {
        SPDLOG_ERROR("Metadata call to custom node {} in pipeline {} returned an error code: {}",
            customNodeInfo.nodeName, this->getName(), result);
        return StatusCode::NODE_LIBRARY_METADATA_FAILED;
    }
    return createTensorInfoMap(info, infoLength, inputsInfo, customNodeInfo.library.release);
}

const NodeInfo& PipelineDefinition::findNodeByName(const std::string& name) const {
    return *std::find_if(std::begin(this->nodeInfos), std::end(this->nodeInfos), [&name](const NodeInfo& nodeInfo) {
        return nodeInfo.nodeName == name;
    });
}

shape_t PipelineDefinition::getNodeGatherShape(const NodeInfo& info) const {
    if (info.gatherFromNode.size() == 0) {
        return {};
    }
    shape_t shape;
    shape.reserve(info.gatherFromNode.size());

    std::function<void(const std::string&)> search;
    search = [this, &info, &search, &shape](const std::string& nodeName) {
        if (this->connections.count(nodeName) == 0) {
            return;
        }
        if (info.gatherFromNode.count(nodeName) > 0) {
            shape.emplace_back(this->findNodeByName(nodeName).demultiplyCount.value());
        }
        for (const auto& [previousNodeName, _] : this->connections.at(nodeName)) {
            search(previousNodeName);
        }
    };

    search(info.nodeName);

    if (info.gatherFromNode.size() != shape.size()) {
        SPDLOG_ERROR("Pipeline {} node {} is misconfigured, gather shape has different number of dimensions that gather from node elements: {} vs {}",
            this->getName(), info.nodeName, shape.size(), info.gatherFromNode.size());
        throw std::invalid_argument("Gather shape has different number of dimensions that gather from node elements");
    }

    std::reverse(shape.begin(), shape.end());
    return std::move(shape);
}

}  // namespace ovms<|MERGE_RESOLUTION|>--- conflicted
+++ resolved
@@ -342,7 +342,6 @@
         return StatusCode::OK;
     }
 
-<<<<<<< HEAD
     Status checkForRestrictedBatchSize() {
         if (!isMultiBatchAllowed) {
             for (auto& [inputName, tensorInfo] : dependantModelInstance->getInputsInfo()) {
@@ -352,7 +351,11 @@
             }
             if (dependantModelInstance->getBatchSize() >= 2) {
                 return StatusCode::PIPELINE_DEMULTIPLEXER_MULTIPLE_BATCH_SIZE;
-=======
+            }
+        }
+        return StatusCode::OK;
+    }
+
     Status validateGatherNode(const NodeInfo& dependantNodeInfo) const {
         for (const auto& gather : dependantNodeInfo.gatherFromNode) {
             auto it = std::find_if(nodeInfos.begin(), nodeInfos.end(), [gather](const NodeInfo& nodeInfo) { return nodeInfo.nodeName == gather; });
@@ -364,7 +367,6 @@
             }
             if (it->kind == NodeKind::ENTRY) {
                 return StatusCode::PIPELINE_NODE_GATHER_FROM_ENTRY_NODE;
->>>>>>> 22eaf3c8
             }
         }
         return StatusCode::OK;
