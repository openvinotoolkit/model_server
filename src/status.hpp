//*****************************************************************************
// Copyright 2020-2021 Intel Corporation
//
// Licensed under the Apache License, Version 2.0 (the "License");
// you may not use this file except in compliance with the License.
// You may obtain a copy of the License at
//
//     http://www.apache.org/licenses/LICENSE-2.0
//
// Unless required by applicable law or agreed to in writing, software
// distributed under the License is distributed on an "AS IS" BASIS,
// WITHOUT WARRANTIES OR CONDITIONS OF ANY KIND, either express or implied.
// See the License for the specific language governing permissions and
// limitations under the License.
//*****************************************************************************
#pragma once

#include <map>
#include <string>
#include <utility>

#include <grpcpp/server_context.h>

#pragma GCC diagnostic push
#pragma GCC diagnostic ignored "-Wall"
#include "tensorflow_serving/util/net_http/server/public/response_code_enum.h"
#pragma GCC diagnostic pop

namespace ovms {

namespace net_http = tensorflow::serving::net_http;

enum class StatusCode {
    OK, /*!< Success */

    PATH_INVALID,     /*!< The provided path is invalid or doesn't exists */
    FILE_INVALID,     /*!< File not found or cannot open */
    FILESYSTEM_ERROR, /*!< Underlaying filesystem error */
    NETWORK_NOT_LOADED,
    JSON_INVALID,             /*!< The file/content is not valid json */
    JSON_SERIALIZATION_ERROR, /*!< Data serialization to json format failed */
    MODELINSTANCE_NOT_FOUND,
    SHAPE_WRONG_FORMAT,                   /*!< The provided shape param is in wrong format */
    PLUGIN_CONFIG_WRONG_FORMAT,           /*!< Plugin config is in wrong format */
    MODEL_VERSION_POLICY_WRONG_FORMAT,    /*!< Model version policy is in wrong format */
    MODEL_VERSION_POLICY_UNSUPPORTED_KEY, /*!< Model version policy contains invalid key */
    GRPC_CHANNEL_ARG_WRONG_FORMAT,
    NO_MODEL_VERSION_AVAILABLE,             /*!< No model version found in path */
    RESHAPE_ERROR,                          /*!< Impossible to perform reshape */
    RESHAPE_REQUIRED,                       /*!< Model instance needs to be reloaded with new shape */
    BATCHSIZE_CHANGE_REQUIRED,              /*!< Model instance needs to be reloaded with new batch size */
    FORBIDDEN_MODEL_DYNAMIC_PARAMETER,      /*!< Value of the provided param is forbidden */
    ANONYMOUS_FIXED_SHAPE_NOT_ALLOWED,      /*!< Anonymous fixed shape is invalid for models with multiple inputs */
    CONFIG_SHAPE_IS_NOT_IN_NETWORK,         /*!< Invalid shape dimension number or dimension value */
    CANNOT_LOAD_NETWORK_INTO_TARGET_DEVICE, /*!< Cannot load network into target device */
    REQUESTED_DYNAMIC_PARAMETERS_ON_SUBSCRIBED_MODEL,

    // Model management
    MODEL_MISSING,                                     /*!< Model with such name and/or version does not exist */
    MODEL_NAME_MISSING,                                /*!< Model with requested name is not found */
    MODEL_VERSION_MISSING,                             /*!< Model with requested version is not found */
    MODEL_VERSION_NOT_LOADED_ANYMORE,                  /*!< Model with requested version is retired */
    MODEL_VERSION_NOT_LOADED_YET,                      /*!< Model with requested version is not loaded yet */
    INVALID_NIREQ,                                     /*!< Invalid NIREQ requested */
    REQUESTED_DYNAMIC_PARAMETERS_ON_STATEFUL_MODEL,    /*!< Dynamic shape and dynamic batch size not supported for stateful models */
    REQUESTED_STATEFUL_PARAMETERS_ON_SUBSCRIBED_MODEL, /*!< Stateful model cannot be subscribed to pipeline */
    INVALID_NON_STATEFUL_MODEL_PARAMETER,              /*!< Stateful model config parameter used for non stateful model */
    INVALID_SEQUENCE_TIMEOUT,                          /*!< Sequence timeout parameter too high */
    INVALID_MAX_SEQUENCE_NUMBER,                       /*!< Sequence max number parameter too high */

    // Sequence management
    SEQUENCE_MISSING,                /*!< Sequence with provided ID does not exist */
    SEQUENCE_ALREADY_EXISTS,         /*!< Sequence with provided ID already exists */
    SEQUENCE_ID_NOT_PROVIDED,        /*!< Sequence ID has not been provided in request inputs */
    SEQUENCE_ID_BAD_TYPE,            /*!< Wrong sequence ID type */
    INVALID_SEQUENCE_CONTROL_INPUT,  /*!< Unexpected value of sequence control input */
    SEQUENCE_CONTROL_INPUT_BAD_TYPE, /*!< Sequence control input in bad type */
    SEQUENCE_TERMINATED,             /*!< Sequence last request is being processed and it's not available anymore */
    SPECIAL_INPUT_NO_TENSOR_SHAPE,   /*!< Special input proto does not contain tensor shape information */
    MAX_SEQUENCE_NUMBER_REACHED,     /*!< Model handles maximum number of sequences and will not accept new ones */

    // Predict request validation
    INVALID_NO_OF_INPUTS,           /*!< Invalid number of inputs */
    INVALID_MISSING_INPUT,          /*!< Missing one or more of inputs */
    INVALID_MISSING_OUTPUT,         /*!< Missing one or more of outputs */
    INVALID_NO_OF_SHAPE_DIMENSIONS, /*!< Invalid number of shape dimensions */
    INVALID_BATCH_SIZE,             /*!< Input batch size other than required */
    INVALID_SHAPE,                  /*!< Invalid shape dimension number or dimension value */
    INVALID_PRECISION,              /*!< Invalid precision */
    INVALID_VALUE_COUNT,            /*!< Invalid value count error status for uint16 and half float data types */
    INVALID_CONTENT_SIZE,           /*!< Invalid content size error status for types using tensor_content() */

    // Deserialization
    OV_UNSUPPORTED_DESERIALIZATION_PRECISION, /*!< Unsupported deserialization precision, theoretically should never be returned since ModelInstance::validation checks against network precision */
    OV_INTERNAL_DESERIALIZATION_ERROR,        /*!< Error occured during deserialization */

    // Inference
    OV_INTERNAL_INFERENCE_ERROR, /*!< Error occured during inference */

    // Serialization
    OV_UNSUPPORTED_SERIALIZATION_PRECISION, /*!< Unsupported serializaton precision */
    OV_INTERNAL_SERIALIZATION_ERROR,        /*!< Error occurred during serialization */
    OV_CLONE_BLOB_ERROR,                    /*!< Error during blob clone */

    // GetModelStatus
    INVALID_SIGNATURE_DEF, /*!< Requested signature is not supported */

    // Common request validation errors
    MODEL_SPEC_MISSING, /*!< Request lacks model_spec */

    INTERNAL_ERROR,

    UNKNOWN_ERROR,

    NOT_IMPLEMENTED,

    // S3
    S3_BUCKET_NOT_FOUND, /*!< S3 Bucket not found  */
    S3_METADATA_FAIL,
    S3_FAILED_LIST_OBJECTS,
    S3_FAILED_GET_TIME,
    S3_INVALID_ACCESS,
    S3_FILE_NOT_FOUND,
    S3_FILE_INVALID,
    S3_FAILED_GET_OBJECT,

    // GCS
    GCS_BUCKET_NOT_FOUND,
    GCS_METADATA_FAIL,
    GCS_FAILED_LIST_OBJECTS,
    GCS_FAILED_GET_TIME,
    GCS_INVALID_ACCESS,
    GCS_FILE_NOT_FOUND,
    GCS_FILE_INVALID,
    GCS_FAILED_GET_OBJECT,
    GCS_INCORRECT_REQUESTED_OBJECT_TYPE,

    // AS
    AS_INVALID_PATH,
    AS_CONTAINER_NOT_FOUND,
    AS_SHARE_NOT_FOUND,
    AS_METADATA_FAIL,
    AS_FAILED_LIST_OBJECTS,
    AS_FAILED_GET_TIME,
    AS_INVALID_ACCESS,
    AS_FILE_NOT_FOUND,
    AS_FILE_INVALID,
    AS_FAILED_GET_OBJECT,
    AS_INCORRECT_REQUESTED_OBJECT_TYPE,

    // REST handler
    REST_NOT_FOUND,                  /*!< Requested REST resource not found */
    REST_COULD_NOT_PARSE_VERSION,    /*!< Could not parse model version in request */
    REST_INVALID_URL,                /*!< Malformed REST request url */
    REST_UNSUPPORTED_METHOD,         /*!< Request sent with unsupported method */
    REST_MALFORMED_REQUEST,          /*!< Malformed REST request */
    UNKNOWN_REQUEST_COMPONENTS_TYPE, /*!< Components type not recognized */

    // REST Parse
    REST_BODY_IS_NOT_AN_OBJECT,                 /*!< REST body should be JSON object */
    REST_PREDICT_UNKNOWN_ORDER,                 /*!< Could not detect order (row/column) */
    REST_INSTANCES_NOT_AN_ARRAY,                /*!< When parsing row order, instances must be an array */
    REST_NAMED_INSTANCE_NOT_AN_OBJECT,          /*!< When parsing named instance it needs to be an object */
    REST_INPUT_NOT_PREALLOCATED,                /*!< When parsing no named instance, exactly one input need to be preallocated */
    REST_NO_INSTANCES_FOUND,                    /*!< Missing instances in row order */
    REST_INSTANCES_NOT_NAMED_OR_NONAMED,        /*!< Unknown instance format, neither named or nonamed */
    REST_COULD_NOT_PARSE_INSTANCE,              /*!< Error while parsing instance content, not valid ndarray */
    REST_INSTANCES_BATCH_SIZE_DIFFER,           /*!< In row order 0-th dimension (batch size) must be equal for all inputs */
    REST_INPUTS_NOT_AN_OBJECT,                  /*!< When parsing column order, inputs must be an object */
    REST_NO_INPUTS_FOUND,                       /*!< Missing inputs in column order */
    REST_COULD_NOT_PARSE_INPUT,                 /*!< Error while parsing input content, not valid ndarray */
    REST_PROTO_TO_STRING_ERROR,                 /*!< Error while parsing ResponseProto to JSON string */
    REST_UNSUPPORTED_PRECISION,                 /*!< Unsupported conversion from tensor_content to _val container */
    REST_SERIALIZE_TENSOR_CONTENT_INVALID_SIZE, /*!< Size of data in tensor_content does not match declared tensor shape */
    REST_SERIALIZE_VAL_FIELD_INVALID_SIZE,      /*!< Number of elements in xxx_val field does not match declared tensor shape */
    REST_SERIALIZE_NO_DATA,                     /*!< No data found in tensor_content or xxx_val field matching tensor dtype */

    // Pipeline validation errors
    PIPELINE_DEFINITION_ALREADY_EXIST,
    PIPELINE_NODE_WRONG_KIND_CONFIGURATION,
    PIPELINE_MULTIPLE_ENTRY_NODES,
    PIPELINE_MULTIPLE_EXIT_NODES,
    PIPELINE_MISSING_ENTRY_OR_EXIT,
    PIPELINE_DEFINITION_NAME_MISSING,
    PIPELINE_DEFINITION_NOT_LOADED_ANYMORE,
    PIPELINE_DEFINITION_NOT_LOADED_YET,
    PIPELINE_NODE_NAME_DUPLICATE,
    PIPELINE_STREAM_ID_NOT_READY_YET,
    PIPELINE_CYCLE_FOUND,
    PIPELINE_CONTAINS_UNCONNECTED_NODES,
    PIPELINE_NODE_REFERING_TO_MISSING_NODE,
    PIPELINE_NODE_REFERING_TO_MISSING_MODEL,
    PIPELINE_NODE_REFERING_TO_MISSING_DATA_SOURCE,
    PIPELINE_NODE_REFERING_TO_MISSING_MODEL_OUTPUT,
    PIPELINE_CONNECTION_TO_MISSING_MODEL_INPUT,
    PIPELINE_NOT_ALL_INPUTS_CONNECTED,
    PIPELINE_MODEL_INPUT_CONNECTED_TO_MULTIPLE_DATA_SOURCES,
    PIPELINE_EXIT_USED_AS_NODE_DEPENDENCY,
    PIPELINE_NAME_OCCUPIED,
    PIPELINE_DEFINITION_INVALID_NODE_LIBRARY,
    PIPELINE_DEMULTIPLEXER_MULTIPLE_BATCH_SIZE,
    PIPELINE_INCONSISTENT_SHARD_DIMENSIONS,
    PIPELINE_WRONG_NUMBER_OF_DIMENSIONS_TO_DEMULTIPLY,
    PIPELINE_WRONG_DIMENSION_SIZE_TO_DEMULTIPLY,
    PIPELINE_TRIED_TO_SET_THE_SAME_INPUT_TWICE,
    PIPELINE_TRIED_TO_SET_INPUT_SHARD_FOR_ORDINARY_INPUT_HANDLER,
    PIPELINE_NODE_GATHER_FROM_NOT_EXISTING_NODE,
    PIPELINE_NODE_GATHER_FROM_NOT_DEMULTIPLEXER,
    PIPELINE_NODE_GATHER_FROM_ENTRY_NODE,
    PIPELINE_DEMULTIPLY_ENTRY_NODE,
    PIPELINE_DEMULTIPLY_COUNT_DOES_NOT_MATCH_BLOB_SHARD_COUNT,
    PIPELINE_MANUAL_GATHERING_FROM_MULTIPLE_NODES_NOT_SUPPORTED,
    PIPELINE_NOT_ENOUGH_SHAPE_DIMENSIONS_TO_DEMULTIPLY,
<<<<<<< HEAD
    PIPELINE_WRONG_DEMULTIPLEXER_GATHER_NODES_ORDER,
    PIPELINE_PATH_DEMULTIPLEXER_WITHOUT_GATHER_NODE,
    PIPELINE_PATH_GATHER_WITHOUT_DEMULTIPLEXER_NODE,
=======
    PIPELINE_TOO_LARGE_DIMENSION_SIZE_TO_DEMULTIPLY,
>>>>>>> f530a1a5

    // Custom Loader
    CUSTOM_LOADER_LIBRARY_INVALID,
    CUSTOM_LOADER_LIBRARY_LOAD_FAILED,
    CUSTOM_LOADER_EXISTS,
    CUSTOM_LOADER_NOT_PRESENT,
    CUSTOM_LOADER_INIT_FAILED,
    CUSTOM_LOADER_ERROR,

    // Custom Node
    NODE_LIBRARY_ALREADY_LOADED,
    NODE_LIBRARY_LOAD_FAILED_OPEN,
    NODE_LIBRARY_LOAD_FAILED_SYM,
    NODE_LIBRARY_MISSING,
    NODE_LIBRARY_MISSING_OUTPUT,
    NODE_LIBRARY_EXECUTION_FAILED,
    NODE_LIBRARY_OUTPUTS_CORRUPTED,
    NODE_LIBRARY_OUTPUTS_CORRUPTED_COUNT,
    NODE_LIBRARY_INVALID_PRECISION,
    NODE_LIBRARY_INVALID_SHAPE,
    NODE_LIBRARY_INVALID_CONTENT_SIZE,
    NODE_LIBRARY_METADATA_FAILED,
    NODE_LIBRARY_OUTPUT_MISSING_NAME,

    // Model control API
    OK_CONFIG_FILE_RELOAD_NOT_NEEDED, /*!< Operation succeeded but no config reload was needed */
    OK_CONFIG_FILE_RELOAD_NEEDED,     /*!< Operation succeeded but no config reload was needed */

    STATUS_CODE_END
};

class Status {
    StatusCode code;
    std::string message;

    static const std::map<const StatusCode, const std::string> statusMessageMap;
    static const std::map<const StatusCode, grpc::StatusCode> grpcStatusMap;
    static const std::map<const StatusCode, net_http::HTTPStatusCode> httpStatusMap;

    void appendDetails(const std::string& details) {
        this->message += " - " + details;
    }

public:
    Status(StatusCode code = StatusCode::OK) :
        code(code) {
        auto it = statusMessageMap.find(code);
        if (it != statusMessageMap.end())
            this->message = it->second;
        else
            this->message = "Unknown error";
    }

    Status(StatusCode code, const std::string& details) :
        Status(code) {
        appendDetails(details);
    }

    bool ok() const {
        return code == StatusCode::OK;
    }

    const StatusCode getCode() const {
        return this->code;
    }

    bool batchSizeChangeRequired() const {
        return code == StatusCode::BATCHSIZE_CHANGE_REQUIRED;
    }

    bool reshapeRequired() const {
        return code == StatusCode::RESHAPE_REQUIRED;
    }

    bool operator==(const Status& status) const {
        return this->code == status.code;
    }

    bool operator!=(const Status& status) const {
        return this->code != status.code;
    }

    const grpc::Status grpc() const {
        auto it = grpcStatusMap.find(code);
        if (it != grpcStatusMap.end()) {
            return grpc::Status(it->second, this->message);
        } else {
            return grpc::Status(grpc::StatusCode::UNKNOWN, "Unknown error");
        }
    }

    operator grpc::Status() const {
        return this->grpc();
    }

    const std::string& string() const {
        return this->message;
    }

    operator const std::string&() const {
        return this->string();
    }

    const net_http::HTTPStatusCode http() const {
        auto it = httpStatusMap.find(code);
        if (it != httpStatusMap.end()) {
            return it->second;
        } else {
            return net_http::HTTPStatusCode::ERROR;
        }
    }
};

}  // namespace ovms<|MERGE_RESOLUTION|>--- conflicted
+++ resolved
@@ -211,13 +211,10 @@
     PIPELINE_DEMULTIPLY_COUNT_DOES_NOT_MATCH_BLOB_SHARD_COUNT,
     PIPELINE_MANUAL_GATHERING_FROM_MULTIPLE_NODES_NOT_SUPPORTED,
     PIPELINE_NOT_ENOUGH_SHAPE_DIMENSIONS_TO_DEMULTIPLY,
-<<<<<<< HEAD
+    PIPELINE_TOO_LARGE_DIMENSION_SIZE_TO_DEMULTIPLY,
     PIPELINE_WRONG_DEMULTIPLEXER_GATHER_NODES_ORDER,
     PIPELINE_PATH_DEMULTIPLEXER_WITHOUT_GATHER_NODE,
     PIPELINE_PATH_GATHER_WITHOUT_DEMULTIPLEXER_NODE,
-=======
-    PIPELINE_TOO_LARGE_DIMENSION_SIZE_TO_DEMULTIPLY,
->>>>>>> f530a1a5
 
     // Custom Loader
     CUSTOM_LOADER_LIBRARY_INVALID,
