--- conflicted
+++ resolved
@@ -222,25 +222,14 @@
             cxxopts::value<std::string>()->default_value(defaultModelRepoPath),
             "MODEL_REPOSITORY_PATH")
             ("task",
-<<<<<<< HEAD
-            "Choose type of model export: text_generation - chat and completion endpoints, embeddings - embeddings endpoint, rerank - rerank endpoint, image_generation - image generation/edit/inpainting endpoints.",
-            cxxopts::value<std::string>(),
-            "TASK")
-=======
                 "Choose type of model export: text_generation - chat and completion endpoints, embeddings - embeddings endpoint, rerank - rerank endpoint, image_generation - image generation/edit/inpainting endpoints, text2speech - audio/speech endpoint, speech2text - audio/transcriptions endpoint.",
                 cxxopts::value<std::string>(),
                 "TASK")
->>>>>>> ccc9fcca
             ("weight-format",
             "Model precision used in optimum-cli export with conversion",
             cxxopts::value<std::string>()->default_value("int8"),
             "WEIGHT_FORMAT")
             ("extra_quantization_params",
-<<<<<<< HEAD
-            "Model quantization parameters used in optimum-cli export with conversion for text generation models",
-            cxxopts::value<std::string>(),
-            "EXTRA_QUANTIZATION_PARAMS");
-=======
                 "Model quantization parameters used in optimum-cli export with conversion for text generation models",
                 cxxopts::value<std::string>(),
                 "EXTRA_QUANTIZATION_PARAMS")
@@ -248,7 +237,6 @@
                 "The vocoder model to use for text2speech. For example microsoft/speecht5_hifigan",
                 cxxopts::value<std::string>(),
                 "VOCODER");
->>>>>>> ccc9fcca
 
         options->add_options("single model")
             ("model_name",
