//*****************************************************************************
// Copyright 2022 Intel Corporation
//
// Licensed under the Apache License, Version 2.0 (the "License");
// you may not use this file except in compliance with the License.
// You may obtain a copy of the License at
//
//     http://www.apache.org/licenses/LICENSE-2.0
//
// Unless required by applicable law or agreed to in writing, software
// distributed under the License is distributed on an "AS IS" BASIS,
// WITHOUT WARRANTIES OR CONDITIONS OF ANY KIND, either express or implied.
// See the License for the specific language governing permissions and
// limitations under the License.
//*****************************************************************************
#include "cli_parser.hpp"

#include <iostream>
#include <stdexcept>
#include <string>

// TODO: Write windows/linux specific status codes.
#ifdef __linux__
#include <sysexits.h>
#elif _WIN32
#include <ntstatus.h>
#endif
#include "capi_frontend/server_settings.hpp"
#include "version.hpp"

namespace ovms {

void CLIParser::parse(int argc, char** argv) {
    try {
        options = std::make_unique<cxxopts::Options>(argv[0], "OpenVINO Model Server");

        // clang-format off
        options->add_options()
            ("h, help",
                "Show this help message and exit")
            ("version",
                "Show binary version")
            ("port",
                "gRPC server port",
                cxxopts::value<uint32_t>()->default_value("0"),
                "PORT")
            ("grpc_bind_address",
                "Network interface address to bind to for the gRPC API",
                cxxopts::value<std::string>()->default_value("0.0.0.0"),
                "GRPC_BIND_ADDRESS")
            ("rest_port",
                "REST server port, the REST server will not be started if rest_port is blank or set to 0",
                cxxopts::value<uint32_t>()->default_value("0"),
                "REST_PORT")
            ("rest_bind_address",
                "Network interface address to bind to for the REST API",
                cxxopts::value<std::string>()->default_value("0.0.0.0"),
                "REST_BIND_ADDRESS")
            ("grpc_workers",
                "Number of gRPC servers. Default 1. Increase for multi client, high throughput scenarios",
                cxxopts::value<uint32_t>()->default_value("1"),
                "GRPC_WORKERS")
            ("grpc_max_threads",
                "Maximum number of threads which can be used by the gRPC server. Default value depends on number of CPUs.",
                cxxopts::value<uint32_t>(),
                "GRPC_MAX_THREADS")
            ("grpc_memory_quota",
                "GRPC server buffer memory quota. Default value set to 2147483648 (2GB).",
                cxxopts::value<size_t>(),
                "GRPC_MEMORY_QUOTA")
            ("rest_workers",
                "Number of worker threads in REST server - has no effect if rest_port is not set. Default value depends on number of CPUs. ",
                cxxopts::value<uint32_t>(),
                "REST_WORKERS")
            ("log_level",
                "serving log level - one of TRACE, DEBUG, INFO, WARNING, ERROR",
                cxxopts::value<std::string>()->default_value("INFO"), "LOG_LEVEL")
            ("log_path",
                "Optional path to the log file",
                cxxopts::value<std::string>(), "LOG_PATH")
#ifdef MTR_ENABLED
            ("trace_path",
                "Path to the trace file",
                cxxopts::value<std::string>(), "TRACE_PATH")
#endif
            ("grpc_channel_arguments",
                "A comma separated list of arguments to be passed to the gRPC server. (e.g. grpc.max_connection_age_ms=2000)",
                cxxopts::value<std::string>(), "GRPC_CHANNEL_ARGUMENTS")
            ("file_system_poll_wait_seconds",
                "Time interval between config and model versions changes detection. Default is 1. Zero or negative value disables changes monitoring.",
                cxxopts::value<uint32_t>()->default_value("1"),
                "FILE_SYSTEM_POLL_WAIT_SECONDS")
            ("sequence_cleaner_poll_wait_minutes",
                "Time interval between two consecutive sequence cleanup scans. Default is 5. Zero value disables sequence cleaner. It also sets the schedule for releasing free memory from the heap.",
                cxxopts::value<uint32_t>()->default_value("5"),
                "SEQUENCE_CLEANER_POLL_WAIT_MINUTES")
            ("custom_node_resources_cleaner_interval_seconds",
                "Time interval between two consecutive resources cleanup scans. Default is 1. Must be greater than 0.",
                cxxopts::value<uint32_t>()->default_value("1"),
                "CUSTOM_NODE_RESOURCES_CLEANER_INTERVAL_SECONDS")
            ("cache_dir",
                "Overrides model cache directory. By default cache files are saved into"
#ifdef __linux__
                 "/opt/cache"
#elif _WIN32
                 "c:\\Intel\\openvino_cache"
#endif
                 " if the directory is present. When enabled, first model load will produce cache files.",
                cxxopts::value<std::string>(),
                "CACHE_DIR")
            ("metrics_enable",
                "Flag enabling metrics endpoint on rest_port.",
                cxxopts::value<bool>()->default_value("false"),
                "METRICS")
            ("metrics_list",
                "Comma separated list of metrics. If unset, only default metrics will be enabled. Default metrics: ovms_requests_success, ovms_requests_fail, ovms_request_time_us, ovms_streams, ovms_inference_time_us, ovms_wait_for_infer_req_time_us. When set, only the listed metrics will be enabled. Optional metrics: ovms_infer_req_queue_size, ovms_infer_req_active.",
                cxxopts::value<std::string>()->default_value(""),
                "METRICS_LIST")
            ("cpu_extension",
                "A path to shared library containing custom CPU layer implementation. Default: empty.",
                cxxopts::value<std::string>()->default_value(""),
                "CPU_EXTENSION");

        options->add_options("multi model")
            ("config_path",
                "Absolute path to json configuration file",
                cxxopts::value<std::string>(), "CONFIG_PATH");

        options->add_options("single model")
            ("model_name",
                "Name of the model",
                cxxopts::value<std::string>(),
                "MODEL_NAME")
            ("model_path",
                "folder with AI model versions or with mediapipe graph",
                cxxopts::value<std::string>(),
                "MODEL_PATH")
            ("batch_size",
                "Resets models batchsize, int value or auto. This parameter will be ignored if shape is set",
                cxxopts::value<std::string>(),
                "BATCH_SIZE")
            ("shape",
                "Resets models shape (model must support reshaping). If set, batch_size parameter is ignored",
                cxxopts::value<std::string>(),
                "SHAPE")
            ("layout",
                "Resets model layout.",
                cxxopts::value<std::string>(),
                "LAYOUT")
            ("model_version_policy",
                "Model version policy",
                cxxopts::value<std::string>(),
                "MODEL_VERSION_POLICY")
            ("nireq",
                "Size of inference request queue for model executions. Recommended to be >= parallel executions. Default value calculated by OpenVINO based on available resources. Request for 0 is treated as request for default value",
                cxxopts::value<uint32_t>(),
                "NIREQ")
            ("target_device",
                "Target device to run the inference",
                cxxopts::value<std::string>()->default_value("CPU"),
                "TARGET_DEVICE")
            ("plugin_config",
                "A dictionary of plugin configuration keys and their values, eg \"{\\\"NUM_STREAMS\\\": \\\"1\\\"}\". Default number of streams is optimized to optimal latency with low concurrency.",
                cxxopts::value<std::string>(),
                "PLUGIN_CONFIG")
            ("stateful",
                "Flag indicating model is stateful",
                cxxopts::value<bool>()->default_value("false"),
                "STATEFUL")
            ("idle_sequence_cleanup",
                "Flag indicating if model is subject to sequence cleaner scans",
                cxxopts::value<bool>()->default_value("true"),
                "IDLE_SEQUENCE_CLEANUP")
            ("low_latency_transformation",
                "Flag indicating that Model Server should perform low latency transformation on that model",
                cxxopts::value<bool>()->default_value("false"),
                "LOW_LATENCY_TRANSFORMATION")
            ("max_sequence_number",
                "Determines how many sequences can be processed concurrently by one model instance. When that value is reached, attempt to start a new sequence will result in error.",
                cxxopts::value<uint32_t>(),
                "MAX_SEQUENCE_NUMBER");

        result = std::make_unique<cxxopts::ParseResult>(options->parse(argc, argv));

        if (result->unmatched().size()) {
            std::cerr << "error parsing options - unmatched arguments: ";
            for (auto& argument : result->unmatched()) {
                std::cerr << argument << ", ";
            }
            std::cerr << std::endl;
#ifdef __linux__
        exit(EX_USAGE);
#elif _WIN32
        exit(3);
#endif
        }
#pragma warning(push)
#pragma warning(disable : 4129)
        if (result->count("version")) {
            std::string project_name(PROJECT_NAME);
            std::string project_version(PROJECT_VERSION);
            std::cout << project_name + " " + project_version << std::endl;
            std::cout << "OpenVINO backend " << OPENVINO_NAME << std::endl;
            std::cout << "Bazel build flags: " << BAZEL_BUILD_FLAGS << std::endl;
#pragma warning(pop)
#ifdef __linux__
            exit(EX_OK);
#elif _WIN32
            exit(0);
#endif
        }

        if (result->count("help") || result->arguments().size() == 0) {
            std::cout << options->help({"", "multi model", "single model"}) << std::endl;
#ifdef __linux__
            exit(EX_OK);
#elif _WIN32
            exit(0);
#endif
        }
    } catch (const std::exception& e) {
        std::cerr << "error parsing options: " << e.what() << std::endl;
#ifdef __linux__
        exit(EX_USAGE);
#elif _WIN32
        exit(3);
#endif
    }
}

void CLIParser::prepare(ServerSettingsImpl* serverSettings, ModelsSettingsImpl* modelsSettings) {
    if (nullptr == result) {
        throw std::logic_error("Tried to prepare server and model settings without parse result");
    }
    serverSettings->grpcPort = result->operator[]("port").as<uint32_t>();
    serverSettings->restPort = result->operator[]("rest_port").as<uint32_t>();

    if (result->count("model_name")) {
        modelsSettings->modelName = result->operator[]("model_name").as<std::string>();
        modelsSettings->userArguments.push_back("model_name");
    }
    if (result->count("model_path")) {
        modelsSettings->modelPath = result->operator[]("model_path").as<std::string>();
        modelsSettings->userArguments.push_back("model_name");
    }

    if (result->count("max_sequence_number")) {
        modelsSettings->maxSequenceNumber = result->operator[]("max_sequence_number").as<uint32_t>();
        modelsSettings->userArguments.push_back("max_sequence_number");
    }

    if (result->count("cpu_extension")) {
        serverSettings->cpuExtensionLibraryPath = result->operator[]("cpu_extension").as<std::string>();
    }

    if (result->count("grpc_bind_address"))
        serverSettings->grpcBindAddress = result->operator[]("grpc_bind_address").as<std::string>();

    if (result->count("rest_bind_address"))
        serverSettings->restBindAddress = result->operator[]("rest_bind_address").as<std::string>();

    serverSettings->grpcWorkers = result->operator[]("grpc_workers").as<uint32_t>();

    if (result->count("grpc_max_threads"))
        serverSettings->grpcMaxThreads = result->operator[]("grpc_max_threads").as<uint32_t>();

    if (result->count("grpc_memory_quota"))
        serverSettings->grpcMemoryQuota = result->operator[]("grpc_memory_quota").as<size_t>();

    if (result->count("rest_workers"))
        serverSettings->restWorkers = result->operator[]("rest_workers").as<uint32_t>();

    if (result->count("batch_size")) {
        modelsSettings->batchSize = result->operator[]("batch_size").as<std::string>();
        modelsSettings->userArguments.push_back("batch_size");
    }

    if (result->count("shape")) {
        modelsSettings->shape = result->operator[]("shape").as<std::string>();
        modelsSettings->userArguments.push_back("shape");
    }

    if (result->count("layout")) {
        modelsSettings->layout = result->operator[]("layout").as<std::string>();
        modelsSettings->userArguments.push_back("layout");
    }

    if (result->count("model_version_policy")) {
        modelsSettings->modelVersionPolicy = result->operator[]("model_version_policy").as<std::string>();
        modelsSettings->userArguments.push_back("model_version_policy");
    }

    if (result->count("nireq")) {
        modelsSettings->nireq = result->operator[]("nireq").as<uint32_t>();
        modelsSettings->userArguments.push_back("nireq");
    }

    if (result->count("target_device")) {
        modelsSettings->targetDevice = result->operator[]("target_device").as<std::string>();
        modelsSettings->userArguments.push_back("target_device");
    }

    if (result->count("plugin_config")) {
        modelsSettings->pluginConfig = result->operator[]("plugin_config").as<std::string>();
        modelsSettings->userArguments.push_back("plugin_config");
    }

    if (result->count("stateful")) {
        modelsSettings->stateful = result->operator[]("stateful").as<bool>();
        modelsSettings->userArguments.push_back("stateful");
    }

    serverSettings->metricsEnabled = result->operator[]("metrics_enable").as<bool>();
    serverSettings->metricsList = result->operator[]("metrics_list").as<std::string>();

    if (result->count("idle_sequence_cleanup")) {
        modelsSettings->idleSequenceCleanup = result->operator[]("idle_sequence_cleanup").as<bool>();
        modelsSettings->userArguments.push_back("idle_sequence_cleanup");
    }

    if (result->count("low_latency_transformation")) {
        modelsSettings->lowLatencyTransformation = result->operator[]("low_latency_transformation").as<bool>();
        modelsSettings->userArguments.push_back("low_latency_transformation");
    }

    if (result->count("log_level"))
        serverSettings->logLevel = result->operator[]("log_level").as<std::string>();
    if (result->count("log_path"))
        serverSettings->logPath = result->operator[]("log_path").as<std::string>();
    #if (PYTHON_DISABLE == 0)
        serverSettings->withPython = true;
    #endif

#ifdef MTR_ENABLED
    if (result->count("trace_path"))
        serverSettings->tracePath = result->operator[]("trace_path").as<std::string>();
#endif

    if (result->count("grpc_channel_arguments"))
        serverSettings->grpcChannelArguments = result->operator[]("grpc_channel_arguments").as<std::string>();

    serverSettings->filesystemPollWaitMilliseconds = result->operator[]("file_system_poll_wait_seconds").as<uint32_t>() * 1000;
    serverSettings->sequenceCleanerPollWaitMinutes = result->operator[]("sequence_cleaner_poll_wait_minutes").as<uint32_t>();
    serverSettings->resourcesCleanerPollWaitSeconds = result->operator[]("custom_node_resources_cleaner_interval_seconds").as<uint32_t>();

    if (result != nullptr && result->count("cache_dir")) {
        serverSettings->cacheDir = result->operator[]("cache_dir").as<std::string>();
    }

    if (result->count("config_path")) {
        modelsSettings->configPath = result->operator[]("config_path").as<std::string>();
<<<<<<< HEAD
        modelsSettings->userArguments.push_back("config_path");
    }
=======
    serverSettings->startedWithCLI = true;
>>>>>>> f513c50d
}

}  // namespace ovms<|MERGE_RESOLUTION|>--- conflicted
+++ resolved
@@ -349,12 +349,9 @@
 
     if (result->count("config_path")) {
         modelsSettings->configPath = result->operator[]("config_path").as<std::string>();
-<<<<<<< HEAD
         modelsSettings->userArguments.push_back("config_path");
     }
-=======
     serverSettings->startedWithCLI = true;
->>>>>>> f513c50d
 }
 
 }  // namespace ovms