//*****************************************************************************
// Copyright 2025 Intel Corporation
//
// Licensed under the Apache License, Version 2.0 (the "License");
// you may not use this file except in compliance with the License.
// You may obtain a copy of the License at
//
//     http://www.apache.org/licenses/LICENSE-2.0
//
// Unless required by applicable law or agreed to in writing, software
// distributed under the License is distributed on an "AS IS" BASIS,
// WITHOUT WARRANTIES OR CONDITIONS OF ANY KIND, either express or implied.
// See the License for the specific language governing permissions and
// limitations under the License.
//*****************************************************************************
#include "cli_parser.hpp"

#include <iostream>
#include <stdexcept>
#include <string>
#include <utility>
#include <vector>

#include "capi_frontend/server_settings.hpp"
#include "config_export_module/config_export_types.hpp"
#include "graph_export/graph_export_types.hpp"
#include "graph_export/graph_cli_parser.hpp"
#include "graph_export/rerank_graph_cli_parser.hpp"
#include "graph_export/embeddings_graph_cli_parser.hpp"
#include "graph_export/image_generation_graph_cli_parser.hpp"
#include "ovms_exit_codes.hpp"
#include "filesystem.hpp"
#include "version.hpp"

namespace ovms {

void CLIParser::parse(int argc, char** argv) {
    try {
        options = std::make_unique<cxxopts::Options>(argv[0], "OpenVINO Model Server");
        // Adding this option to parse unrecognised options in another parser
        options->allow_unrecognised_options();

        // clang-format off
        options->add_options()
            ("h, help",
                "Show this help message and exit")
            ("version",
                "Show binary version")
            ("port",
                "gRPC server port",
                cxxopts::value<uint32_t>()->default_value("0"),
                "PORT")
            ("grpc_bind_address",
                "Network interface address to bind to for the gRPC API",
                cxxopts::value<std::string>()->default_value("0.0.0.0"),
                "GRPC_BIND_ADDRESS")
            ("rest_port",
                "REST server port, the REST server will not be started if rest_port is blank or set to 0",
                cxxopts::value<uint32_t>()->default_value("0"),
                "REST_PORT")
            ("rest_bind_address",
                "Network interface address to bind to for the REST API",
                cxxopts::value<std::string>()->default_value("0.0.0.0"),
                "REST_BIND_ADDRESS")
            ("grpc_workers",
                "Number of gRPC servers. Default 1. Increase for multi client, high throughput scenarios",
                cxxopts::value<uint32_t>()->default_value("1"),
                "GRPC_WORKERS")
            ("grpc_max_threads",
                "Maximum number of threads which can be used by the gRPC server. Default value depends on number of CPUs.",
                cxxopts::value<uint32_t>(),
                "GRPC_MAX_THREADS")
            ("grpc_memory_quota",
                "GRPC server buffer memory quota. Default value set to 2147483648 (2GB).",
                cxxopts::value<size_t>(),
                "GRPC_MEMORY_QUOTA")
            ("rest_workers",
                "Number of worker threads in REST server - has no effect if rest_port is not set. Default value depends on number of CPUs. ",
                cxxopts::value<uint32_t>(),
                "REST_WORKERS")
            ("log_level",
                "serving log level - one of TRACE, DEBUG, INFO, WARNING, ERROR",
                cxxopts::value<std::string>()->default_value("INFO"), "LOG_LEVEL")
            ("log_path",
                "Optional path to the log file",
                cxxopts::value<std::string>(), "LOG_PATH")
#ifdef MTR_ENABLED
            ("trace_path",
                "Path to the trace file",
                cxxopts::value<std::string>(), "TRACE_PATH")
#endif
            ("grpc_channel_arguments",
                "A comma separated list of arguments to be passed to the gRPC server. (e.g. grpc.max_connection_age_ms=2000)",
                cxxopts::value<std::string>(), "GRPC_CHANNEL_ARGUMENTS")
            ("file_system_poll_wait_seconds",
                "Time interval between config and model versions changes detection. Default is 1. Zero or negative value disables changes monitoring.",
                cxxopts::value<uint32_t>()->default_value("1"),
                "FILE_SYSTEM_POLL_WAIT_SECONDS")
            ("sequence_cleaner_poll_wait_minutes",
                "Time interval between two consecutive sequence cleanup scans. Default is 5. Zero value disables sequence cleaner. It also sets the schedule for releasing free memory from the heap.",
                cxxopts::value<uint32_t>()->default_value("5"),
                "SEQUENCE_CLEANER_POLL_WAIT_MINUTES")
            ("custom_node_resources_cleaner_interval_seconds",
                "Time interval between two consecutive resources cleanup scans. Default is 1. Must be greater than 0.",
                cxxopts::value<uint32_t>()->default_value("1"),
                "CUSTOM_NODE_RESOURCES_CLEANER_INTERVAL_SECONDS")
            ("cache_dir",
                "Overrides model cache directory. By default cache files are saved into"
#ifdef __linux__
                 "/opt/cache"
#elif _WIN32
                 "c:\\Intel\\openvino_cache"
#endif
                 " if the directory is present. When enabled, first model load will produce cache files.",
                cxxopts::value<std::string>(),
                "CACHE_DIR")
            ("metrics_enable",
                "Flag enabling metrics endpoint on rest_port.",
                cxxopts::value<bool>()->default_value("false"),
                "METRICS")
            ("metrics_list",
                "Comma separated list of metrics. If unset, only default metrics will be enabled. Default metrics: ovms_requests_success, ovms_requests_fail, ovms_request_time_us, ovms_streams, ovms_inference_time_us, ovms_wait_for_infer_req_time_us. When set, only the listed metrics will be enabled. Optional metrics: ovms_infer_req_queue_size, ovms_infer_req_active.",
                cxxopts::value<std::string>()->default_value(""),
                "METRICS_LIST")
            ("cpu_extension",
                "A path to shared library containing custom CPU layer implementation. Default: empty.",
                cxxopts::value<std::string>()->default_value(""),
                "CPU_EXTENSION")
            ("allowed_local_media_path",
                "Path to directory that contains multimedia files that can be used as input for LLMs.",
                cxxopts::value<std::string>(),
                "ALLOWED_LOCAL_MEDIA_PATH");

        options->add_options("multi model")
            ("config_path",
                "Absolute path to json configuration file",
                cxxopts::value<std::string>(), "CONFIG_PATH");

        options->add_options("pull hf model")
            ("pull",
                "Pull model from HF. Uses optional environment variables: HF_TOKEN - when set used for authentication, HF_ENDPOINT - when set replaces huggingface.co for model download.",
                cxxopts::value<bool>()->default_value("false"),
                "PULL_HF")
            ("source_model",
                "HF source model path",
                cxxopts::value<std::string>(),
                "HF_SOURCE")
            ("overwrite_models",
                "Overwrite the model if it already exists in the models repository",
                cxxopts::value<bool>()->default_value("false"),
                "OVERWRITE_MODELS")
            ("model_repository_path",
                "HF model destination download path",
                cxxopts::value<std::string>(),
                "MODEL_REPOSITORY_PATH")
            ("task",
                "Choose type of model export: text_generation - chat and completion endpoints, embeddings - embeddings endpoint, rerank - rerank endpoint, image_generation - image generation/edit/inpainting endpoints.",
                cxxopts::value<std::string>()->default_value("text_generation"),
                "TASK")
            ("list_models",
                "Directive to show available servables in models repository",
                cxxopts::value<bool>()->default_value("false"),
                "LIST_MODELS")
            ("add_to_config",
                "Path to config file for ovms, where to add specific model",
                cxxopts::value<std::string>()->default_value("config.json"),
                "ADD_TO_CONFIG")
            ("remove_from_config",
                "Path to config file for ovms, to remove specific model from",
                cxxopts::value<std::string>()->default_value("config.json"),
                "REMOVE_FROM_CONFIG");

        options->add_options("single model")
            ("model_name",
                "Name of the model",
                cxxopts::value<std::string>(),
                "MODEL_NAME")
            ("model_path",
                "Folder with AI model versions or with mediapipe graph",
                cxxopts::value<std::string>(),
                "MODEL_PATH")
            ("batch_size",
                "Resets models batchsize, int value or auto. This parameter will be ignored if shape is set",
                cxxopts::value<std::string>(),
                "BATCH_SIZE")
            ("shape",
                "Resets models shape (model must support reshaping). If set, batch_size parameter is ignored",
                cxxopts::value<std::string>(),
                "SHAPE")
            ("layout",
                "Resets model layout.",
                cxxopts::value<std::string>(),
                "LAYOUT")
            ("model_version_policy",
                "Model version policy",
                cxxopts::value<std::string>(),
                "MODEL_VERSION_POLICY")
            ("nireq",
                "Size of inference request queue for model executions. Recommended to be >= parallel executions. Default value calculated by OpenVINO based on available resources. Request for 0 is treated as request for default value",
                cxxopts::value<uint32_t>(),
                "NIREQ")
            ("target_device",
                "Target device to run the inference",
                cxxopts::value<std::string>()->default_value("CPU"),
                "TARGET_DEVICE")
            ("plugin_config",
                "A dictionary of plugin configuration keys and their values, eg \"{\\\"NUM_STREAMS\\\": \\\"1\\\"}\". Default number of streams is optimized to optimal latency with low concurrency.",
                cxxopts::value<std::string>(),
                "PLUGIN_CONFIG")
            ("stateful",
                "Flag indicating model is stateful",
                cxxopts::value<bool>()->default_value("false"),
                "STATEFUL")
            ("idle_sequence_cleanup",
                "Flag indicating if model is subject to sequence cleaner scans",
                cxxopts::value<bool>()->default_value("true"),
                "IDLE_SEQUENCE_CLEANUP")
            ("low_latency_transformation",
                "Flag indicating that Model Server should perform low latency transformation on that model",
                cxxopts::value<bool>()->default_value("false"),
                "LOW_LATENCY_TRANSFORMATION")
            ("max_sequence_number",
                "Determines how many sequences can be processed concurrently by one model instance. When that value is reached, attempt to start a new sequence will result in error.",
                cxxopts::value<uint32_t>(),
                "MAX_SEQUENCE_NUMBER");
        result = std::make_unique<cxxopts::ParseResult>(options->parse(argc, argv));

        // HF pull mode or pull and start mode
        if (isHFPullOrPullAndStart(this->result)) {
            std::vector<std::string> unmatchedOptions;
            GraphExportType task;
            if (result->count("task")) {
                task = stringToEnum(result->operator[]("task").as<std::string>());
                switch (task) {
                    case TEXT_GENERATION_GRAPH: {
                        GraphCLIParser cliParser;
                        unmatchedOptions = cliParser.parse(result->unmatched());
                        this->graphOptionsParser = std::move(cliParser);
                        break;
                    }
                    case EMBEDDINGS_GRAPH: {
                        EmbeddingsGraphCLIParser cliParser;
                        unmatchedOptions = cliParser.parse(result->unmatched());
                        this->graphOptionsParser = std::move(cliParser);
                        break;
                    }
                    case RERANK_GRAPH: {
                        RerankGraphCLIParser cliParser;
                        unmatchedOptions = cliParser.parse(result->unmatched());
                        this->graphOptionsParser = std::move(cliParser);
                        break;
                    }
<<<<<<< HEAD
                    case image_generation: {
                        ImageGenerationGraphCLIParser cliParser;
                        unmatchedOptions = cliParser.parse(result->unmatched());
                        this->graphOptionsParser = std::move(cliParser);
                        break;
                    }
                    case unknown: {
=======
                    case UNKNOWN_GRAPH: {
>>>>>>> 46c0290a
                        std::cerr << "error parsing options - --task parameter unsupported value: " + result->operator[]("task").as<std::string>();
                        exit(OVMS_EX_USAGE);
                    }
                }
            } else {
                // Default task is text_generation
                task = TEXT_GENERATION_GRAPH;
                GraphCLIParser cliParser;
                unmatchedOptions = cliParser.parse(result->unmatched());
                this->graphOptionsParser = std::move(cliParser);
            }

            if (unmatchedOptions.size()) {
                std::cerr << "task: " << enumToString(task) << " - error parsing options - unmatched arguments : ";
                for (auto& argument : unmatchedOptions) {
                    std::cerr << argument << ", ";
                }
                std::cerr << std::endl;
                exit(OVMS_EX_USAGE);
            }
        } else if (result->unmatched().size()){
            std::cerr << "error parsing options - unmatched arguments: ";
            for (auto& argument : result->unmatched()) {
                std::cerr << argument << ", ";
            }
            std::cerr << std::endl;
            exit(OVMS_EX_USAGE);
        }
#pragma warning(push)
#pragma warning(disable : 4129)
        if (result->count("version")) {
            std::string project_name(PROJECT_NAME);
            std::string project_version(PROJECT_VERSION);
            std::cout << project_name + " " + project_version << std::endl;
            std::cout << "OpenVINO backend " << OPENVINO_NAME << std::endl;
            std::cout << "Bazel build flags: " << BAZEL_BUILD_FLAGS << std::endl;
#pragma warning(pop)
            exit(OVMS_EX_OK);
        }

        if (result->count("help") || result->arguments().size() == 0) {
            std::cout << options->help({"", "multi model", "single model", "pull hf model"}) << std::endl;
            GraphCLIParser parser1;
            RerankGraphCLIParser parser2;
            EmbeddingsGraphCLIParser parser3;
            parser1.printHelp();
            parser2.printHelp();
            parser3.printHelp();
            exit(OVMS_EX_OK);
        }
    } catch (const std::exception& e) {
        std::cerr << "error parsing options: " << e.what() << std::endl;
        exit(OVMS_EX_USAGE);
    }
}

void CLIParser::prepareServer(ServerSettingsImpl& serverSettings) {
    // Server settings
    serverSettings.startedWithCLI = true;
    // list models mode
    if (result->count("list_models")) {
        serverSettings.serverMode = LIST_MODELS_MODE;
        if (result->count("model_repository_path"))
            serverSettings.hfSettings.downloadPath = result->operator[]("model_repository_path").as<std::string>();
        return;
    }

    if (result->count("add_to_config")) {
        serverSettings.serverMode = MODIFY_CONFIG_MODE;
        serverSettings.exportConfigType = ENABLE_MODEL;
    }

    if (result->count("remove_from_config")) {
        serverSettings.serverMode = MODIFY_CONFIG_MODE;
        serverSettings.exportConfigType = DISABLE_MODEL;
    }

    serverSettings.grpcPort = result->operator[]("port").as<uint32_t>();
    serverSettings.restPort = result->operator[]("rest_port").as<uint32_t>();
    serverSettings.metricsEnabled = result->operator[]("metrics_enable").as<bool>();
    serverSettings.metricsList = result->operator[]("metrics_list").as<std::string>();
    serverSettings.filesystemPollWaitMilliseconds = result->operator[]("file_system_poll_wait_seconds").as<uint32_t>() * 1000;
    serverSettings.sequenceCleanerPollWaitMinutes = result->operator[]("sequence_cleaner_poll_wait_minutes").as<uint32_t>();
    serverSettings.resourcesCleanerPollWaitSeconds = result->operator[]("custom_node_resources_cleaner_interval_seconds").as<uint32_t>();
    serverSettings.grpcWorkers = result->operator[]("grpc_workers").as<uint32_t>();

    if (result->count("log_level"))
        serverSettings.logLevel = result->operator[]("log_level").as<std::string>();
    if (result->count("log_path"))
        serverSettings.logPath = result->operator[]("log_path").as<std::string>();

    if (result->count("grpc_channel_arguments"))
        serverSettings.grpcChannelArguments = result->operator[]("grpc_channel_arguments").as<std::string>();

    if (result != nullptr && result->count("cache_dir")) {
        serverSettings.cacheDir = result->operator[]("cache_dir").as<std::string>();
    }
    if (result->count("cpu_extension")) {
        serverSettings.cpuExtensionLibraryPath = result->operator[]("cpu_extension").as<std::string>();
    }
    if (result->count("allowed_local_media_path")) {
        serverSettings.allowedLocalMediaPath = result->operator[]("allowed_local_media_path").as<std::string>();
    }

    if (result->count("grpc_bind_address"))
        serverSettings.grpcBindAddress = result->operator[]("grpc_bind_address").as<std::string>();

    if (result->count("rest_bind_address"))
        serverSettings.restBindAddress = result->operator[]("rest_bind_address").as<std::string>();

    if (result->count("grpc_max_threads"))
        serverSettings.grpcMaxThreads = result->operator[]("grpc_max_threads").as<uint32_t>();

    if (result->count("grpc_memory_quota"))
        serverSettings.grpcMemoryQuota = result->operator[]("grpc_memory_quota").as<size_t>();

    if (result->count("rest_workers"))
        serverSettings.restWorkers = result->operator[]("rest_workers").as<uint32_t>();

#if (PYTHON_DISABLE == 0)
        serverSettings.withPython = true;
#endif

#ifdef MTR_ENABLED
    if (result->count("trace_path"))
        serverSettings.tracePath = result->operator[]("trace_path").as<std::string>();
#endif
}

void CLIParser::prepareModel(ModelsSettingsImpl& modelsSettings, HFSettingsImpl& hfSettings) {
    // Model settings
    if (result->count("model_name")) {
        modelsSettings.modelName = result->operator[]("model_name").as<std::string>();
        modelsSettings.userSetSingleModelArguments.push_back("model_name");
    }
    if (result->count("model_path")) {
        modelsSettings.modelPath = result->operator[]("model_path").as<std::string>();
        modelsSettings.userSetSingleModelArguments.push_back("model_name");
    }

    if (result->count("max_sequence_number")) {
        modelsSettings.maxSequenceNumber = result->operator[]("max_sequence_number").as<uint32_t>();
        modelsSettings.userSetSingleModelArguments.push_back("max_sequence_number");
    }

    if (result->count("batch_size")) {
        modelsSettings.batchSize = result->operator[]("batch_size").as<std::string>();
        modelsSettings.userSetSingleModelArguments.push_back("batch_size");
    }

    if (result->count("shape")) {
        modelsSettings.shape = result->operator[]("shape").as<std::string>();
        modelsSettings.userSetSingleModelArguments.push_back("shape");
    }

    if (result->count("layout")) {
        modelsSettings.layout = result->operator[]("layout").as<std::string>();
        modelsSettings.userSetSingleModelArguments.push_back("layout");
    }

    if (result->count("model_version_policy")) {
        modelsSettings.modelVersionPolicy = result->operator[]("model_version_policy").as<std::string>();
        modelsSettings.userSetSingleModelArguments.push_back("model_version_policy");
    }

    if (result->count("nireq")) {
        modelsSettings.nireq = result->operator[]("nireq").as<uint32_t>();
        modelsSettings.userSetSingleModelArguments.push_back("nireq");
    }

    if (result->count("target_device")) {
        modelsSettings.targetDevice = result->operator[]("target_device").as<std::string>();
        if (isHFPullOrPullAndStart(this->result)) {
            hfSettings.targetDevice = modelsSettings.targetDevice;
        } else {
            modelsSettings.userSetSingleModelArguments.push_back("target_device");
        }
    }

    if (result->count("plugin_config")) {
        modelsSettings.pluginConfig = result->operator[]("plugin_config").as<std::string>();
        modelsSettings.userSetSingleModelArguments.push_back("plugin_config");
    }

    if (result->count("stateful")) {
        modelsSettings.stateful = result->operator[]("stateful").as<bool>();
        modelsSettings.userSetSingleModelArguments.push_back("stateful");
    }

    if (result->count("idle_sequence_cleanup")) {
        modelsSettings.idleSequenceCleanup = result->operator[]("idle_sequence_cleanup").as<bool>();
        modelsSettings.userSetSingleModelArguments.push_back("idle_sequence_cleanup");
    }

    if (result->count("low_latency_transformation")) {
        modelsSettings.lowLatencyTransformation = result->operator[]("low_latency_transformation").as<bool>();
        modelsSettings.userSetSingleModelArguments.push_back("low_latency_transformation");
    }

    if (result->count("config_path")) {
        modelsSettings.configPath = result->operator[]("config_path").as<std::string>();
        modelsSettings.userSetSingleModelArguments.push_back("config_path");
    }
}

bool CLIParser::isHFPullOrPullAndStart(const std::unique_ptr<cxxopts::ParseResult>& result) {
    return (result->count("pull") || result->count("source_model") || result->count("task"));
}

void CLIParser::prepareGraph(ServerSettingsImpl& serverSettings, HFSettingsImpl& hfSettings, const std::string& modelName, const std::string& modelPath) {
    // Ovms Pull models mode || pull and start models mode
    if (isHFPullOrPullAndStart(this->result)) {
        if (result->count("pull")) {
            serverSettings.serverMode = HF_PULL_MODE;
        } else {
            serverSettings.serverMode = HF_PULL_AND_START_MODE;
        }

        if (result->count("overwrite_models"))
            hfSettings.overwriteModels = result->operator[]("overwrite_models").as<bool>();
        if (result->count("source_model"))
            hfSettings.sourceModel = result->operator[]("source_model").as<std::string>();
        if (result->count("model_repository_path"))
            hfSettings.downloadPath = result->operator[]("model_repository_path").as<std::string>();
        if (result->count("task")) {
            hfSettings.task = stringToEnum(result->operator[]("task").as<std::string>());
            switch (hfSettings.task) {
                case TEXT_GENERATION_GRAPH: {
                    if (std::holds_alternative<GraphCLIParser>(this->graphOptionsParser)) {
                        std::get<GraphCLIParser>(this->graphOptionsParser).prepare(serverSettings.serverMode, hfSettings, modelName, modelPath);
                    } else {
                        throw std::logic_error("Tried to prepare graph settings without graph parser initialization");
                    }
                    break;
                }
                case EMBEDDINGS_GRAPH: {
                    if (std::holds_alternative<EmbeddingsGraphCLIParser>(this->graphOptionsParser)) {
                        std::get<EmbeddingsGraphCLIParser>(this->graphOptionsParser).prepare(serverSettings.serverMode, hfSettings, modelName);
                    } else {
                        throw std::logic_error("Tried to prepare graph settings without graph parser initialization");
                    }
                    break;
                }
                case RERANK_GRAPH: {
                    if (std::holds_alternative<RerankGraphCLIParser>(this->graphOptionsParser)) {
                        std::get<RerankGraphCLIParser>(this->graphOptionsParser).prepare(serverSettings.serverMode, hfSettings, modelName);
                    } else {
                        throw std::logic_error("Tried to prepare graph settings without graph parser initialization");
                    }
                    break;
                }
<<<<<<< HEAD
                case image_generation: {
                    std::get<ImageGenerationGraphCLIParser>(this->graphOptionsParser).prepare(hfSettings, modelName);
                    break;
                }
                case unknown: {
=======
                case UNKNOWN_GRAPH: {
>>>>>>> 46c0290a
                    throw std::logic_error("Error: --task parameter unsupported value: " + result->operator[]("task").as<std::string>());
                    break;
                }
            }
        } else {
            if (std::holds_alternative<GraphCLIParser>(this->graphOptionsParser)) {
                std::get<GraphCLIParser>(this->graphOptionsParser).prepare(serverSettings.serverMode, hfSettings, modelName, modelPath);
            } else {
                throw std::logic_error("Tried to prepare graph settings without graph parser initialization");
            }
        }
    }
}

void CLIParser::prepareConfigExport(ModelsSettingsImpl& modelsSettings) {
    // Export config.json mode
    if (result->count("model_name")) {
        modelsSettings.modelName = result->operator[]("model_name").as<std::string>();
    }
    if (result->count("model_path")) {
        modelsSettings.modelPath = result->operator[]("model_path").as<std::string>();
    } else if (result->count("model_repository_path") && result->count("model_name")) {
        modelsSettings.modelPath = FileSystem::joinPath({result->operator[]("model_repository_path").as<std::string>(), modelsSettings.modelName});
    }
    if (result->count("add_to_config")) {
        modelsSettings.configPath = result->operator[]("add_to_config").as<std::string>();
    } else if (result->count("remove_from_config")) {
        modelsSettings.configPath = result->operator[]("remove_from_config").as<std::string>();
    }
}

void CLIParser::prepareGraphStart(HFSettingsImpl& hfSettings, ModelsSettingsImpl& modelsSettings) {
    // Ovms pull and start models mode
    // Model settings
    if (result->count("model_name")) {
        modelsSettings.modelName = result->operator[]("model_name").as<std::string>();
    } else {
        modelsSettings.modelName = hfSettings.sourceModel;
    }

    modelsSettings.modelPath = FileSystem::joinPath({hfSettings.downloadPath, hfSettings.sourceModel});
}

void CLIParser::prepare(ServerSettingsImpl* serverSettings, ModelsSettingsImpl* modelsSettings) {
    if (nullptr == result) {
        throw std::logic_error("Tried to prepare server and model settings without parse result");
    }
    this->prepareServer(*serverSettings);

    this->prepareModel(*modelsSettings, serverSettings->hfSettings);

    this->prepareGraph(*serverSettings, serverSettings->hfSettings, modelsSettings->modelName, modelsSettings->modelPath);

    if (serverSettings->serverMode == HF_PULL_AND_START_MODE)
        this->prepareGraphStart(serverSettings->hfSettings, *modelsSettings);

    if (serverSettings->exportConfigType != UNKNOWN_MODEL)
        this->prepareConfigExport(*modelsSettings);
}

}  // namespace ovms<|MERGE_RESOLUTION|>--- conflicted
+++ resolved
@@ -250,17 +250,13 @@
                         this->graphOptionsParser = std::move(cliParser);
                         break;
                     }
-<<<<<<< HEAD
-                    case image_generation: {
+                    case IMAGE_GENERATION_GRAPH: {
                         ImageGenerationGraphCLIParser cliParser;
                         unmatchedOptions = cliParser.parse(result->unmatched());
                         this->graphOptionsParser = std::move(cliParser);
                         break;
                     }
-                    case unknown: {
-=======
                     case UNKNOWN_GRAPH: {
->>>>>>> 46c0290a
                         std::cerr << "error parsing options - --task parameter unsupported value: " + result->operator[]("task").as<std::string>();
                         exit(OVMS_EX_USAGE);
                     }
@@ -512,15 +508,11 @@
                     }
                     break;
                 }
-<<<<<<< HEAD
-                case image_generation: {
-                    std::get<ImageGenerationGraphCLIParser>(this->graphOptionsParser).prepare(hfSettings, modelName);
+                case IMAGE_GENERATION_GRAPH: {
+                    std::get<ImageGenerationGraphCLIParser>(this->graphOptionsParser).prepare(serverSettings.serverMode, hfSettings, modelName);
                     break;
                 }
-                case unknown: {
-=======
                 case UNKNOWN_GRAPH: {
->>>>>>> 46c0290a
                     throw std::logic_error("Error: --task parameter unsupported value: " + result->operator[]("task").as<std::string>());
                     break;
                 }
