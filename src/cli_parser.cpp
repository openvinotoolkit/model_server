//*****************************************************************************
// Copyright 2025 Intel Corporation
//
// Licensed under the Apache License, Version 2.0 (the "License");
// you may not use this file except in compliance with the License.
// You may obtain a copy of the License at
//
//     http://www.apache.org/licenses/LICENSE-2.0
//
// Unless required by applicable law or agreed to in writing, software
// distributed under the License is distributed on an "AS IS" BASIS,
// WITHOUT WARRANTIES OR CONDITIONS OF ANY KIND, either express or implied.
// See the License for the specific language governing permissions and
// limitations under the License.
//*****************************************************************************
#include "cli_parser.hpp"

#include <iostream>
#include <stdexcept>
#include <string>
#include <utility>
<<<<<<< HEAD
#include <vector>
=======
>>>>>>> e871810a

#include "capi_frontend/server_settings.hpp"
#include "graph_export/graph_export_types.hpp"
#include "graph_export/graph_cli_parser.hpp"
#include "graph_export/rerank_graph_cli_parser.hpp"
#include "graph_export/embeddings_graph_cli_parser.hpp"
#include "ovms_exit_codes.hpp"
#include "pull_module/libgit2.hpp"
#include "version.hpp"

namespace ovms {

void CLIParser::parse(int argc, char** argv) {
    try {
        options = std::make_unique<cxxopts::Options>(argv[0], "OpenVINO Model Server");
        // Adding this option to parse unrecognised options in another parser
        options->allow_unrecognised_options();

        // clang-format off
        options->add_options()
            ("h, help",
                "Show this help message and exit")
            ("version",
                "Show binary version")
            ("port",
                "gRPC server port",
                cxxopts::value<uint32_t>()->default_value("0"),
                "PORT")
            ("grpc_bind_address",
                "Network interface address to bind to for the gRPC API",
                cxxopts::value<std::string>()->default_value("0.0.0.0"),
                "GRPC_BIND_ADDRESS")
            ("rest_port",
                "REST server port, the REST server will not be started if rest_port is blank or set to 0",
                cxxopts::value<uint32_t>()->default_value("0"),
                "REST_PORT")
            ("rest_bind_address",
                "Network interface address to bind to for the REST API",
                cxxopts::value<std::string>()->default_value("0.0.0.0"),
                "REST_BIND_ADDRESS")
            ("grpc_workers",
                "Number of gRPC servers. Default 1. Increase for multi client, high throughput scenarios",
                cxxopts::value<uint32_t>()->default_value("1"),
                "GRPC_WORKERS")
            ("grpc_max_threads",
                "Maximum number of threads which can be used by the gRPC server. Default value depends on number of CPUs.",
                cxxopts::value<uint32_t>(),
                "GRPC_MAX_THREADS")
            ("grpc_memory_quota",
                "GRPC server buffer memory quota. Default value set to 2147483648 (2GB).",
                cxxopts::value<size_t>(),
                "GRPC_MEMORY_QUOTA")
            ("rest_workers",
                "Number of worker threads in REST server - has no effect if rest_port is not set. Default value depends on number of CPUs. ",
                cxxopts::value<uint32_t>(),
                "REST_WORKERS")
            ("log_level",
                "serving log level - one of TRACE, DEBUG, INFO, WARNING, ERROR",
                cxxopts::value<std::string>()->default_value("INFO"), "LOG_LEVEL")
            ("log_path",
                "Optional path to the log file",
                cxxopts::value<std::string>(), "LOG_PATH")
#ifdef MTR_ENABLED
            ("trace_path",
                "Path to the trace file",
                cxxopts::value<std::string>(), "TRACE_PATH")
#endif
            ("grpc_channel_arguments",
                "A comma separated list of arguments to be passed to the gRPC server. (e.g. grpc.max_connection_age_ms=2000)",
                cxxopts::value<std::string>(), "GRPC_CHANNEL_ARGUMENTS")
            ("file_system_poll_wait_seconds",
                "Time interval between config and model versions changes detection. Default is 1. Zero or negative value disables changes monitoring.",
                cxxopts::value<uint32_t>()->default_value("1"),
                "FILE_SYSTEM_POLL_WAIT_SECONDS")
            ("sequence_cleaner_poll_wait_minutes",
                "Time interval between two consecutive sequence cleanup scans. Default is 5. Zero value disables sequence cleaner. It also sets the schedule for releasing free memory from the heap.",
                cxxopts::value<uint32_t>()->default_value("5"),
                "SEQUENCE_CLEANER_POLL_WAIT_MINUTES")
            ("custom_node_resources_cleaner_interval_seconds",
                "Time interval between two consecutive resources cleanup scans. Default is 1. Must be greater than 0.",
                cxxopts::value<uint32_t>()->default_value("1"),
                "CUSTOM_NODE_RESOURCES_CLEANER_INTERVAL_SECONDS")
            ("cache_dir",
                "Overrides model cache directory. By default cache files are saved into"
#ifdef __linux__
                 "/opt/cache"
#elif _WIN32
                 "c:\\Intel\\openvino_cache"
#endif
                 " if the directory is present. When enabled, first model load will produce cache files.",
                cxxopts::value<std::string>(),
                "CACHE_DIR")
            ("metrics_enable",
                "Flag enabling metrics endpoint on rest_port.",
                cxxopts::value<bool>()->default_value("false"),
                "METRICS")
            ("metrics_list",
                "Comma separated list of metrics. If unset, only default metrics will be enabled. Default metrics: ovms_requests_success, ovms_requests_fail, ovms_request_time_us, ovms_streams, ovms_inference_time_us, ovms_wait_for_infer_req_time_us. When set, only the listed metrics will be enabled. Optional metrics: ovms_infer_req_queue_size, ovms_infer_req_active.",
                cxxopts::value<std::string>()->default_value(""),
                "METRICS_LIST")
            ("cpu_extension",
                "A path to shared library containing custom CPU layer implementation. Default: empty.",
                cxxopts::value<std::string>()->default_value(""),
                "CPU_EXTENSION");

        options->add_options("multi model")
            ("config_path",
                "Absolute path to json configuration file",
                cxxopts::value<std::string>(), "CONFIG_PATH");

        options->add_options("pull hf model")
            ("pull",
                "Pull model from HF",
                cxxopts::value<bool>()->default_value("false"),
                "PULL_HF")
            ("source_model",
                "HF source model path",
                cxxopts::value<std::string>(),
                "HF_SOURCE")
            ("overwrite_models",
                "Overwrite the model if it already exists in the models repository",
                cxxopts::value<bool>()->default_value("false"),
                "OVERWRITE_MODELS")
            ("model_repository_path",
                "HF model destination download path",
                cxxopts::value<std::string>(),
                "MODEL_REPOSITORY_PATH")
            ("task",
                "Choose type of model export: text_generation - chat and completion endpoints, embeddings - embeddings endpoint, rerank - rerank endpoint.",
                cxxopts::value<std::string>()->default_value("text_generation"),
                "TASK")
            ("list_models",
                "Directive to show available servables in models repository",
                cxxopts::value<bool>()->default_value("false"),
                "LIST_MODELS");

        options->add_options("single model")
            ("model_name",
                "Name of the model",
                cxxopts::value<std::string>(),
                "MODEL_NAME")
            ("model_path",
                "Folder with AI model versions or with mediapipe graph",
                cxxopts::value<std::string>(),
                "MODEL_PATH")
            ("batch_size",
                "Resets models batchsize, int value or auto. This parameter will be ignored if shape is set",
                cxxopts::value<std::string>(),
                "BATCH_SIZE")
            ("shape",
                "Resets models shape (model must support reshaping). If set, batch_size parameter is ignored",
                cxxopts::value<std::string>(),
                "SHAPE")
            ("layout",
                "Resets model layout.",
                cxxopts::value<std::string>(),
                "LAYOUT")
            ("model_version_policy",
                "Model version policy",
                cxxopts::value<std::string>(),
                "MODEL_VERSION_POLICY")
            ("nireq",
                "Size of inference request queue for model executions. Recommended to be >= parallel executions. Default value calculated by OpenVINO based on available resources. Request for 0 is treated as request for default value",
                cxxopts::value<uint32_t>(),
                "NIREQ")
            ("target_device",
                "Target device to run the inference",
                cxxopts::value<std::string>()->default_value("CPU"),
                "TARGET_DEVICE")
            ("plugin_config",
                "A dictionary of plugin configuration keys and their values, eg \"{\\\"NUM_STREAMS\\\": \\\"1\\\"}\". Default number of streams is optimized to optimal latency with low concurrency.",
                cxxopts::value<std::string>(),
                "PLUGIN_CONFIG")
            ("stateful",
                "Flag indicating model is stateful",
                cxxopts::value<bool>()->default_value("false"),
                "STATEFUL")
            ("idle_sequence_cleanup",
                "Flag indicating if model is subject to sequence cleaner scans",
                cxxopts::value<bool>()->default_value("true"),
                "IDLE_SEQUENCE_CLEANUP")
            ("low_latency_transformation",
                "Flag indicating that Model Server should perform low latency transformation on that model",
                cxxopts::value<bool>()->default_value("false"),
                "LOW_LATENCY_TRANSFORMATION")
            ("max_sequence_number",
                "Determines how many sequences can be processed concurrently by one model instance. When that value is reached, attempt to start a new sequence will result in error.",
                cxxopts::value<uint32_t>(),
                "MAX_SEQUENCE_NUMBER");

        result = std::make_unique<cxxopts::ParseResult>(options->parse(argc, argv));

        if (result->unmatched().size() || result->count("pull")) {
            // HF pull mode
<<<<<<< HEAD
            if (isHFPullOrPullAndStart(result->count("pull"), result->count("source_model"), result->count("model_repository_path"), result->count("task"))) {
                std::vector<std::string> unmatchedOptions;
=======
            if (isHFPullOrPullAndStart(*result.get())) {
                cxxopts::ParseResult subResult;
>>>>>>> e871810a
                ExportType task;
                if (result->count("task")) {
                    task = stringToEnum(result->operator[]("task").as<std::string>());
                    switch (task) {
                        case text_generation: {
                            GraphCLIParser cliParser;
                            this->graphOptionsParser = std::move(cliParser);
<<<<<<< HEAD
                            unmatchedOptions = std::get<GraphCLIParser>(this->graphOptionsParser).parse(result->unmatched());
=======
                            subResult = std::get<GraphCLIParser>(this->graphOptionsParser).parse(result->unmatched());
>>>>>>> e871810a
                            break;
                        }
                        case embeddings: {
                            EmbeddingsGraphCLIParser cliParser;
                            this->graphOptionsParser = std::move(cliParser);
<<<<<<< HEAD
                            unmatchedOptions = std::get<EmbeddingsGraphCLIParser>(this->graphOptionsParser).parse(result->unmatched());
=======
                            subResult = std::get<EmbeddingsGraphCLIParser>(this->graphOptionsParser).parse(result->unmatched());
>>>>>>> e871810a
                            break;
                        }
                        case rerank: {
                            RerankGraphCLIParser cliParser;
                            this->graphOptionsParser = std::move(cliParser);
<<<<<<< HEAD
                            unmatchedOptions = std::get<RerankGraphCLIParser>(this->graphOptionsParser).parse(result->unmatched());
=======
                            subResult = std::get<RerankGraphCLIParser>(this->graphOptionsParser).parse(result->unmatched());
>>>>>>> e871810a
                            break;
                        }
                        case unknown: {
                            std::cerr << "error parsing options - --task parameter unsupported value: " + result->operator[]("task").as<std::string>();
                            exit(OVMS_EX_USAGE);
                        }
                    }
                } else {
                    // Default task is text_generation
                    task = text_generation;
                    GraphCLIParser cliParser;
                    this->graphOptionsParser = std::move(cliParser);
<<<<<<< HEAD
                    unmatchedOptions = std::get<GraphCLIParser>(this->graphOptionsParser).parse(result->unmatched());
                }

                if (unmatchedOptions.size()) {
                    std::cerr << "task: " << enumToString(task) << " - error parsing options - unmatched arguments : ";
                    for (auto& argument : unmatchedOptions) {
=======
                    subResult = std::get<GraphCLIParser>(this->graphOptionsParser).parse(result->unmatched());
                }

                if (subResult.unmatched().size()) {
                    std::cerr << "task: " << enumToString(task) << " - error parsing options - unmatched arguments : ";
                    for (auto& argument : subResult.unmatched()) {
>>>>>>> e871810a
                        std::cerr << argument << ", ";
                    }
                    std::cerr << std::endl;
                    exit(OVMS_EX_USAGE);
                }
            } else {
                std::cerr << "error parsing options - unmatched arguments: ";
                for (auto& argument : result->unmatched()) {
                    std::cerr << argument << ", ";
                }
                std::cerr << std::endl;
                exit(OVMS_EX_USAGE);
            }
        }
#pragma warning(push)
#pragma warning(disable : 4129)
        if (result->count("version")) {
            std::string project_name(PROJECT_NAME);
            std::string project_version(PROJECT_VERSION);
            std::cout << project_name + " " + project_version << std::endl;
            std::cout << "OpenVINO backend " << OPENVINO_NAME << std::endl;
            std::cout << "Bazel build flags: " << BAZEL_BUILD_FLAGS << std::endl;
#pragma warning(pop)
            exit(OVMS_EX_OK);
        }

        if (result->count("help") || result->arguments().size() == 0) {
            std::cout << options->help({"", "multi model", "single model", "pull hf model"}) << std::endl;
            GraphCLIParser parser1;
            RerankGraphCLIParser parser2;
            EmbeddingsGraphCLIParser parser3;
            parser1.printHelp();
            parser2.printHelp();
            parser3.printHelp();
            exit(OVMS_EX_OK);
        }
    } catch (const std::exception& e) {
        std::cerr << "error parsing options: " << e.what() << std::endl;
        exit(OVMS_EX_USAGE);
    }
}

void CLIParser::prepareServer(ServerSettingsImpl& serverSettings) {
    // Server settings
    serverSettings.startedWithCLI = true;
    // list models mode
    if (result->count("list_models")) {
        serverSettings.listServables = result->operator[]("list_models").as<bool>();
        if (result->count("model_repository_path"))
            serverSettings.hfSettings.downloadPath = result->operator[]("model_repository_path").as<std::string>();
        return;
    }

    serverSettings.grpcPort = result->operator[]("port").as<uint32_t>();
    serverSettings.restPort = result->operator[]("rest_port").as<uint32_t>();
    serverSettings.metricsEnabled = result->operator[]("metrics_enable").as<bool>();
    serverSettings.metricsList = result->operator[]("metrics_list").as<std::string>();
    serverSettings.filesystemPollWaitMilliseconds = result->operator[]("file_system_poll_wait_seconds").as<uint32_t>() * 1000;
    serverSettings.sequenceCleanerPollWaitMinutes = result->operator[]("sequence_cleaner_poll_wait_minutes").as<uint32_t>();
    serverSettings.resourcesCleanerPollWaitSeconds = result->operator[]("custom_node_resources_cleaner_interval_seconds").as<uint32_t>();
    serverSettings.grpcWorkers = result->operator[]("grpc_workers").as<uint32_t>();

    if (result->count("log_level"))
        serverSettings.logLevel = result->operator[]("log_level").as<std::string>();
    if (result->count("log_path"))
        serverSettings.logPath = result->operator[]("log_path").as<std::string>();

    if (result->count("grpc_channel_arguments"))
        serverSettings.grpcChannelArguments = result->operator[]("grpc_channel_arguments").as<std::string>();

    if (result != nullptr && result->count("cache_dir")) {
        serverSettings.cacheDir = result->operator[]("cache_dir").as<std::string>();
    }
    if (result->count("cpu_extension")) {
        serverSettings.cpuExtensionLibraryPath = result->operator[]("cpu_extension").as<std::string>();
    }

    if (result->count("grpc_bind_address"))
        serverSettings.grpcBindAddress = result->operator[]("grpc_bind_address").as<std::string>();

    if (result->count("rest_bind_address"))
        serverSettings.restBindAddress = result->operator[]("rest_bind_address").as<std::string>();

    if (result->count("grpc_max_threads"))
        serverSettings.grpcMaxThreads = result->operator[]("grpc_max_threads").as<uint32_t>();

    if (result->count("grpc_memory_quota"))
        serverSettings.grpcMemoryQuota = result->operator[]("grpc_memory_quota").as<size_t>();

    if (result->count("rest_workers"))
        serverSettings.restWorkers = result->operator[]("rest_workers").as<uint32_t>();

#if (PYTHON_DISABLE == 0)
        serverSettings.withPython = true;
#endif

#ifdef MTR_ENABLED
    if (result->count("trace_path"))
        serverSettings.tracePath = result->operator[]("trace_path").as<std::string>();
#endif
}

<<<<<<< HEAD
void CLIParser::prepareModel(ModelsSettingsImpl& modelsSettings) {
=======
void CLIParser::prepareModel(ModelsSettingsImpl& modelsSettings, HFSettingsImpl& hfSettings) {
>>>>>>> e871810a
    // Model settings
    if (result->count("model_name")) {
        modelsSettings.modelName = result->operator[]("model_name").as<std::string>();
        modelsSettings.userSetSingleModelArguments.push_back("model_name");
    }
<<<<<<< HEAD
=======

>>>>>>> e871810a
    if (result->count("model_path")) {
        modelsSettings.modelPath = result->operator[]("model_path").as<std::string>();
        modelsSettings.userSetSingleModelArguments.push_back("model_name");
    }

    if (result->count("max_sequence_number")) {
        modelsSettings.maxSequenceNumber = result->operator[]("max_sequence_number").as<uint32_t>();
        modelsSettings.userSetSingleModelArguments.push_back("max_sequence_number");
    }

    if (result->count("batch_size")) {
        modelsSettings.batchSize = result->operator[]("batch_size").as<std::string>();
        modelsSettings.userSetSingleModelArguments.push_back("batch_size");
    }

    if (result->count("shape")) {
        modelsSettings.shape = result->operator[]("shape").as<std::string>();
        modelsSettings.userSetSingleModelArguments.push_back("shape");
    }

    if (result->count("layout")) {
        modelsSettings.layout = result->operator[]("layout").as<std::string>();
        modelsSettings.userSetSingleModelArguments.push_back("layout");
    }

    if (result->count("model_version_policy")) {
        modelsSettings.modelVersionPolicy = result->operator[]("model_version_policy").as<std::string>();
        modelsSettings.userSetSingleModelArguments.push_back("model_version_policy");
    }

    if (result->count("nireq")) {
        modelsSettings.nireq = result->operator[]("nireq").as<uint32_t>();
        modelsSettings.userSetSingleModelArguments.push_back("nireq");
    }

    if (result->count("target_device")) {
        modelsSettings.targetDevice = result->operator[]("target_device").as<std::string>();
<<<<<<< HEAD
        if (isHFPullOrPullAndStart(result->count("pull"), result->count("source_model"), result->count("model_repository_path"), result->count("task"))) {
=======
        if (isHFPullOrPullAndStart(*result.get())) {
>>>>>>> e871810a
            hfSettings.targetDevice = modelsSettings.targetDevice;
        } else {
            modelsSettings.userSetSingleModelArguments.push_back("target_device");
        }
    }

    if (result->count("plugin_config")) {
        modelsSettings.pluginConfig = result->operator[]("plugin_config").as<std::string>();
        modelsSettings.userSetSingleModelArguments.push_back("plugin_config");
    }

    if (result->count("stateful")) {
        modelsSettings.stateful = result->operator[]("stateful").as<bool>();
        modelsSettings.userSetSingleModelArguments.push_back("stateful");
    }

    if (result->count("idle_sequence_cleanup")) {
        modelsSettings.idleSequenceCleanup = result->operator[]("idle_sequence_cleanup").as<bool>();
        modelsSettings.userSetSingleModelArguments.push_back("idle_sequence_cleanup");
    }

    if (result->count("low_latency_transformation")) {
        modelsSettings.lowLatencyTransformation = result->operator[]("low_latency_transformation").as<bool>();
        modelsSettings.userSetSingleModelArguments.push_back("low_latency_transformation");
    }

    if (result->count("config_path")) {
        modelsSettings.configPath = result->operator[]("config_path").as<std::string>();
        modelsSettings.userSetSingleModelArguments.push_back("config_path");
    }
}
<<<<<<< HEAD

bool CLIParser::isHFPullOrPullAndStart(bool isPull, bool isSourceModel, bool isModelRepository, bool isTask) {
    return (isPull || isSourceModel || isModelRepository || isTask);
}

void CLIParser::prepareGraph(HFSettingsImpl& hfSettings, const std::string& modelName, const std::string& modelPath) {
    // Ovms Pull models mode || pull and start models mode
    if (isHFPullOrPullAndStart(result->count("pull"), result->count("source_model"), result->count("model_repository_path"), result->count("task"))) {
        hfSettings.pullHfModelMode = result->operator[]("pull").as<bool>();
        if (result->count("overwrite_models"))
            hfSettings.overwriteModels = result->operator[]("overwrite_models").as<bool>();
        if (result->count("source_model"))
            hfSettings.sourceModel = result->operator[]("source_model").as<std::string>();
        if (result->count("model_repository_path"))
            hfSettings.downloadPath = result->operator[]("model_repository_path").as<std::string>();
        if (result->count("task")) {
            hfSettings.task = stringToEnum(result->operator[]("task").as<std::string>());
            switch (hfSettings.task) {
                case text_generation: {
                    std::get<GraphCLIParser>(this->graphOptionsParser).prepare(hfSettings, modelName, modelPath);
                    break;
                }
                case embeddings: {
                    std::get<EmbeddingsGraphCLIParser>(this->graphOptionsParser).prepare(hfSettings, modelName);
                    break;
                }
                case rerank: {
                    std::get<RerankGraphCLIParser>(this->graphOptionsParser).prepare(hfSettings, modelName);
                    break;
                }
                case unknown: {
                    throw std::logic_error("Error: --task parameter unsupported value: " + result->operator[]("task").as<std::string>());
                    break;
                }
            }
        } else {
            // Default text_generation task
            std::get<GraphCLIParser>(this->graphOptionsParser).prepare(hfSettings, modelName, modelPath);
        }
    } else {
        hfSettings.pullHfModelMode = false;
    }
}


void CLIParser::prepare(ServerSettingsImpl* serverSettings, ModelsSettingsImpl* modelsSettings) {
    if (nullptr == result) {
        throw std::logic_error("Tried to prepare server and model settings without parse result");
=======

bool CLIParser::isHFPullOrPullAndStart(cxxopts::ParseResult& result) {
    return (result.count("pull") || result.count("source_model") || result.count("model_repository_path") || result.count("task"));
}

void CLIParser::prepareGraph(HFSettingsImpl& hfSettings, const std::string& modelName, const std::string& modelPath) {
    // Ovms Pull models mode || pull and start models mode
    if (isHFPullOrPullAndStart(*result.get())) {
        hfSettings.pullHfModelMode = result->operator[]("pull").as<bool>();
        // Ovms pull and start models mode
        if (!hfSettings.pullHfModelMode)
            hfSettings.pullHfAndStartModelMode = true;
        // Common settings
        if (result->count("overwrite_models"))
            hfSettings.overwriteModels = result->operator[]("overwrite_models").as<bool>();
        if (result->count("source_model"))
            hfSettings.sourceModel = result->operator[]("source_model").as<std::string>();
        if (result->count("model_repository_path"))
            hfSettings.downloadPath = result->operator[]("model_repository_path").as<std::string>();
        if (result->count("task")) {
            hfSettings.task = stringToEnum(result->operator[]("task").as<std::string>());
            switch (hfSettings.task) {
                case text_generation: {
                    std::get<GraphCLIParser>(this->graphOptionsParser).prepare(hfSettings, modelName, modelPath);
                    break;
                }
                case embeddings: {
                    std::get<EmbeddingsGraphCLIParser>(this->graphOptionsParser).prepare(hfSettings, modelName);
                    break;
                }
                case rerank: {
                    std::get<RerankGraphCLIParser>(this->graphOptionsParser).prepare(hfSettings, modelName);
                    break;
                }
                case unknown: {
                    throw std::logic_error("Error: --task parameter unsupported value: " + result->operator[]("task").as<std::string>());
                    break;
                }
            }
        } else {
            // Default text_generation task
            std::get<GraphCLIParser>(this->graphOptionsParser).prepare(hfSettings, modelName, modelPath);
        }
    } else {
        hfSettings.pullHfModelMode = false;
        hfSettings.pullHfAndStartModelMode = false;
    }
}

void CLIParser::prepareGraphStart(HFSettingsImpl& hfSettings, ModelsSettingsImpl& modelsSettings) {
    // Ovms pull and start models mode
    // Model settings
    if (result->count("model_name")) {
        modelsSettings.modelName = result->operator[]("model_name").as<std::string>();
    } else {
        modelsSettings.modelName = hfSettings.sourceModel;
>>>>>>> e871810a
    }
    this->prepareServer(*serverSettings);

<<<<<<< HEAD
    this->prepareModel(*modelsSettings);

    this->prepareGraph(serverSettings->hfSettings, modelsSettings->modelName, modelsSettings->modelPath);
=======
    modelsSettings.modelPath = HfDownloader::getGraphDirectory(hfSettings.downloadPath, hfSettings.sourceModel);
}

void CLIParser::prepare(ServerSettingsImpl* serverSettings, ModelsSettingsImpl* modelsSettings) {
    if (nullptr == result) {
        throw std::logic_error("Tried to prepare server and model settings without parse result");
    }
    this->prepareServer(*serverSettings);

    this->prepareModel(*modelsSettings, serverSettings->hfSettings);

    this->prepareGraph(serverSettings->hfSettings, modelsSettings->modelName, modelsSettings->modelPath);

    if(serverSettings->hfSettings.pullHfAndStartModelMode)
        this->prepareGraphStart(serverSettings->hfSettings, *modelsSettings);
>>>>>>> e871810a
}

}  // namespace ovms<|MERGE_RESOLUTION|>--- conflicted
+++ resolved
@@ -19,10 +19,7 @@
 #include <stdexcept>
 #include <string>
 #include <utility>
-<<<<<<< HEAD
 #include <vector>
-=======
->>>>>>> e871810a
 
 #include "capi_frontend/server_settings.hpp"
 #include "graph_export/graph_export_types.hpp"
@@ -30,7 +27,6 @@
 #include "graph_export/rerank_graph_cli_parser.hpp"
 #include "graph_export/embeddings_graph_cli_parser.hpp"
 #include "ovms_exit_codes.hpp"
-#include "pull_module/libgit2.hpp"
 #include "version.hpp"
 
 namespace ovms {
@@ -217,13 +213,8 @@
 
         if (result->unmatched().size() || result->count("pull")) {
             // HF pull mode
-<<<<<<< HEAD
-            if (isHFPullOrPullAndStart(result->count("pull"), result->count("source_model"), result->count("model_repository_path"), result->count("task"))) {
+            if (result->count("pull")) {
                 std::vector<std::string> unmatchedOptions;
-=======
-            if (isHFPullOrPullAndStart(*result.get())) {
-                cxxopts::ParseResult subResult;
->>>>>>> e871810a
                 ExportType task;
                 if (result->count("task")) {
                     task = stringToEnum(result->operator[]("task").as<std::string>());
@@ -231,31 +222,19 @@
                         case text_generation: {
                             GraphCLIParser cliParser;
                             this->graphOptionsParser = std::move(cliParser);
-<<<<<<< HEAD
                             unmatchedOptions = std::get<GraphCLIParser>(this->graphOptionsParser).parse(result->unmatched());
-=======
-                            subResult = std::get<GraphCLIParser>(this->graphOptionsParser).parse(result->unmatched());
->>>>>>> e871810a
                             break;
                         }
                         case embeddings: {
                             EmbeddingsGraphCLIParser cliParser;
                             this->graphOptionsParser = std::move(cliParser);
-<<<<<<< HEAD
                             unmatchedOptions = std::get<EmbeddingsGraphCLIParser>(this->graphOptionsParser).parse(result->unmatched());
-=======
-                            subResult = std::get<EmbeddingsGraphCLIParser>(this->graphOptionsParser).parse(result->unmatched());
->>>>>>> e871810a
                             break;
                         }
                         case rerank: {
                             RerankGraphCLIParser cliParser;
                             this->graphOptionsParser = std::move(cliParser);
-<<<<<<< HEAD
                             unmatchedOptions = std::get<RerankGraphCLIParser>(this->graphOptionsParser).parse(result->unmatched());
-=======
-                            subResult = std::get<RerankGraphCLIParser>(this->graphOptionsParser).parse(result->unmatched());
->>>>>>> e871810a
                             break;
                         }
                         case unknown: {
@@ -268,21 +247,12 @@
                     task = text_generation;
                     GraphCLIParser cliParser;
                     this->graphOptionsParser = std::move(cliParser);
-<<<<<<< HEAD
                     unmatchedOptions = std::get<GraphCLIParser>(this->graphOptionsParser).parse(result->unmatched());
                 }
 
                 if (unmatchedOptions.size()) {
                     std::cerr << "task: " << enumToString(task) << " - error parsing options - unmatched arguments : ";
                     for (auto& argument : unmatchedOptions) {
-=======
-                    subResult = std::get<GraphCLIParser>(this->graphOptionsParser).parse(result->unmatched());
-                }
-
-                if (subResult.unmatched().size()) {
-                    std::cerr << "task: " << enumToString(task) << " - error parsing options - unmatched arguments : ";
-                    for (auto& argument : subResult.unmatched()) {
->>>>>>> e871810a
                         std::cerr << argument << ", ";
                     }
                     std::cerr << std::endl;
@@ -385,20 +355,12 @@
 #endif
 }
 
-<<<<<<< HEAD
 void CLIParser::prepareModel(ModelsSettingsImpl& modelsSettings) {
-=======
-void CLIParser::prepareModel(ModelsSettingsImpl& modelsSettings, HFSettingsImpl& hfSettings) {
->>>>>>> e871810a
     // Model settings
     if (result->count("model_name")) {
         modelsSettings.modelName = result->operator[]("model_name").as<std::string>();
         modelsSettings.userSetSingleModelArguments.push_back("model_name");
     }
-<<<<<<< HEAD
-=======
-
->>>>>>> e871810a
     if (result->count("model_path")) {
         modelsSettings.modelPath = result->operator[]("model_path").as<std::string>();
         modelsSettings.userSetSingleModelArguments.push_back("model_name");
@@ -436,11 +398,7 @@
 
     if (result->count("target_device")) {
         modelsSettings.targetDevice = result->operator[]("target_device").as<std::string>();
-<<<<<<< HEAD
         if (isHFPullOrPullAndStart(result->count("pull"), result->count("source_model"), result->count("model_repository_path"), result->count("task"))) {
-=======
-        if (isHFPullOrPullAndStart(*result.get())) {
->>>>>>> e871810a
             hfSettings.targetDevice = modelsSettings.targetDevice;
         } else {
             modelsSettings.userSetSingleModelArguments.push_back("target_device");
@@ -472,7 +430,6 @@
         modelsSettings.userSetSingleModelArguments.push_back("config_path");
     }
 }
-<<<<<<< HEAD
 
 bool CLIParser::isHFPullOrPullAndStart(bool isPull, bool isSourceModel, bool isModelRepository, bool isTask) {
     return (isPull || isSourceModel || isModelRepository || isTask);
@@ -521,88 +478,12 @@
 void CLIParser::prepare(ServerSettingsImpl* serverSettings, ModelsSettingsImpl* modelsSettings) {
     if (nullptr == result) {
         throw std::logic_error("Tried to prepare server and model settings without parse result");
-=======
-
-bool CLIParser::isHFPullOrPullAndStart(cxxopts::ParseResult& result) {
-    return (result.count("pull") || result.count("source_model") || result.count("model_repository_path") || result.count("task"));
-}
-
-void CLIParser::prepareGraph(HFSettingsImpl& hfSettings, const std::string& modelName, const std::string& modelPath) {
-    // Ovms Pull models mode || pull and start models mode
-    if (isHFPullOrPullAndStart(*result.get())) {
-        hfSettings.pullHfModelMode = result->operator[]("pull").as<bool>();
-        // Ovms pull and start models mode
-        if (!hfSettings.pullHfModelMode)
-            hfSettings.pullHfAndStartModelMode = true;
-        // Common settings
-        if (result->count("overwrite_models"))
-            hfSettings.overwriteModels = result->operator[]("overwrite_models").as<bool>();
-        if (result->count("source_model"))
-            hfSettings.sourceModel = result->operator[]("source_model").as<std::string>();
-        if (result->count("model_repository_path"))
-            hfSettings.downloadPath = result->operator[]("model_repository_path").as<std::string>();
-        if (result->count("task")) {
-            hfSettings.task = stringToEnum(result->operator[]("task").as<std::string>());
-            switch (hfSettings.task) {
-                case text_generation: {
-                    std::get<GraphCLIParser>(this->graphOptionsParser).prepare(hfSettings, modelName, modelPath);
-                    break;
-                }
-                case embeddings: {
-                    std::get<EmbeddingsGraphCLIParser>(this->graphOptionsParser).prepare(hfSettings, modelName);
-                    break;
-                }
-                case rerank: {
-                    std::get<RerankGraphCLIParser>(this->graphOptionsParser).prepare(hfSettings, modelName);
-                    break;
-                }
-                case unknown: {
-                    throw std::logic_error("Error: --task parameter unsupported value: " + result->operator[]("task").as<std::string>());
-                    break;
-                }
-            }
-        } else {
-            // Default text_generation task
-            std::get<GraphCLIParser>(this->graphOptionsParser).prepare(hfSettings, modelName, modelPath);
-        }
-    } else {
-        hfSettings.pullHfModelMode = false;
-        hfSettings.pullHfAndStartModelMode = false;
-    }
-}
-
-void CLIParser::prepareGraphStart(HFSettingsImpl& hfSettings, ModelsSettingsImpl& modelsSettings) {
-    // Ovms pull and start models mode
-    // Model settings
-    if (result->count("model_name")) {
-        modelsSettings.modelName = result->operator[]("model_name").as<std::string>();
-    } else {
-        modelsSettings.modelName = hfSettings.sourceModel;
->>>>>>> e871810a
     }
     this->prepareServer(*serverSettings);
 
-<<<<<<< HEAD
     this->prepareModel(*modelsSettings);
 
     this->prepareGraph(serverSettings->hfSettings, modelsSettings->modelName, modelsSettings->modelPath);
-=======
-    modelsSettings.modelPath = HfDownloader::getGraphDirectory(hfSettings.downloadPath, hfSettings.sourceModel);
-}
-
-void CLIParser::prepare(ServerSettingsImpl* serverSettings, ModelsSettingsImpl* modelsSettings) {
-    if (nullptr == result) {
-        throw std::logic_error("Tried to prepare server and model settings without parse result");
-    }
-    this->prepareServer(*serverSettings);
-
-    this->prepareModel(*modelsSettings, serverSettings->hfSettings);
-
-    this->prepareGraph(serverSettings->hfSettings, modelsSettings->modelName, modelsSettings->modelPath);
-
-    if(serverSettings->hfSettings.pullHfAndStartModelMode)
-        this->prepareGraphStart(serverSettings->hfSettings, *modelsSettings);
->>>>>>> e871810a
 }
 
 }  // namespace ovms