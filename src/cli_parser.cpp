--- conflicted
+++ resolved
@@ -216,44 +216,6 @@
                 "MAX_SEQUENCE_NUMBER");
         result = std::make_unique<cxxopts::ParseResult>(options->parse(argc, argv));
 
-<<<<<<< HEAD
-        if (result->unmatched().size() || result->count("pull")) {
-            // HF pull mode
-            if (result->count("pull")) {
-                std::vector<std::string> unmatchedOptions;
-                ExportType task;
-                if (result->count("task")) {
-                    task = stringToEnum(result->operator[]("task").as<std::string>());
-                    switch (task) {
-                        case text_generation: {
-                            GraphCLIParser cliParser;
-                            this->graphOptionsParser = std::move(cliParser);
-                            unmatchedOptions = std::get<GraphCLIParser>(this->graphOptionsParser).parse(result->unmatched());
-                            break;
-                        }
-                        case embeddings: {
-                            EmbeddingsGraphCLIParser cliParser;
-                            this->graphOptionsParser = std::move(cliParser);
-                            unmatchedOptions = std::get<EmbeddingsGraphCLIParser>(this->graphOptionsParser).parse(result->unmatched());
-                            break;
-                        }
-                        case rerank: {
-                            RerankGraphCLIParser cliParser;
-                            this->graphOptionsParser = std::move(cliParser);
-                            unmatchedOptions = std::get<RerankGraphCLIParser>(this->graphOptionsParser).parse(result->unmatched());
-                            break;
-                        }
-                        case image_generation: {
-                            ImageGenerationGraphCLIParser cliParser;
-                            this->graphOptionsParser = std::move(cliParser);
-                            unmatchedOptions = std::get<ImageGenerationGraphCLIParser>(this->graphOptionsParser).parse(result->unmatched());
-                            break;
-                        }
-                        case unknown: {
-                            std::cerr << "error parsing options - --task parameter unsupported value: " + result->operator[]("task").as<std::string>();
-                            exit(OVMS_EX_USAGE);
-                        }
-=======
         // HF pull mode or pull and start mode
         if (isHFPullOrPullAndStart(this->result)) {
             std::vector<std::string> unmatchedOptions;
@@ -266,7 +228,6 @@
                         unmatchedOptions = cliParser.parse(result->unmatched());
                         this->graphOptionsParser = std::move(cliParser);
                         break;
->>>>>>> f4673115
                     }
                     case embeddings: {
                         EmbeddingsGraphCLIParser cliParser;
@@ -276,6 +237,12 @@
                     }
                     case rerank: {
                         RerankGraphCLIParser cliParser;
+                        unmatchedOptions = cliParser.parse(result->unmatched());
+                        this->graphOptionsParser = std::move(cliParser);
+                        break;
+                    }
+                    case image_generation: {
+                        ImageGenerationGraphCLIParser cliParser;
                         unmatchedOptions = cliParser.parse(result->unmatched());
                         this->graphOptionsParser = std::move(cliParser);
                         break;
