--- conflicted
+++ resolved
@@ -170,31 +170,7 @@
             ("task",
                 "Choose type of model export: text_generation - chat and completion endpoints, embeddings - embeddings endpoint, rerank - rerank endpoint, image_generation - image generation/edit/inpainting endpoints.",
                 cxxopts::value<std::string>()->default_value("text_generation"),
-<<<<<<< HEAD
-                "TASK")
-            ("list_models",
-                "Directive to show available servables in models repository",
-                cxxopts::value<bool>()->default_value("false"),
-                "LIST_MODELS")
-            ("add_to_config",
-                "Path to config file for ovms, where to add specific model",
-                cxxopts::value<std::string>(),
-                "ADD_TO_CONFIG")
-            ("remove_from_config",
-                "Path to config file for ovms, to remove specific model from",
-                cxxopts::value<std::string>(),
-                "REMOVE_FROM_CONFIG")
-            ("precision",
-                "Model precision used in optimum-cli export with conversion",
-                cxxopts::value<std::string>()->default_value("int8"),
-                "PRECISION")
-            ("extra_quantization_params",
-                "Model quantization parameters used in optimum-cli export with conversion for text generation models",
-                cxxopts::value<std::string>(),
-                "EXTRA_QUANTIZATION_PARAMS");
-=======
                 "TASK");
->>>>>>> e5c9684a
 
         options->add_options("single model")
             ("model_name",
