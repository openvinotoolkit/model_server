//*****************************************************************************
// Copyright 2020 Intel Corporation
//
// Licensed under the Apache License, Version 2.0 (the "License");
// you may not use this file except in compliance with the License.
// You may obtain a copy of the License at
//
//     http://www.apache.org/licenses/LICENSE-2.0
//
// Unless required by applicable law or agreed to in writing, software
// distributed under the License is distributed on an "AS IS" BASIS,
// WITHOUT WARRANTIES OR CONDITIONS OF ANY KIND, either express or implied.
// See the License for the specific language governing permissions and
// limitations under the License.
//*****************************************************************************
#include "http_server.hpp"

<<<<<<< HEAD
#include <map>
=======
#ifdef _WIN32
#include <map>
#endif
>>>>>>> ba431982
#include <memory>
#include <regex>
#include <string>
#include <utility>
#include <vector>

#include <spdlog/spdlog.h>

#pragma GCC diagnostic push
#pragma GCC diagnostic ignored "-Wall"
#pragma GCC diagnostic ignored "-Wunused-but-set-variable"
#include "tensorflow_serving/util/net_http/public/response_code_enum.h"
#include "tensorflow_serving/util/net_http/server/public/httpserver.h"
#include "tensorflow_serving/util/net_http/server/public/server_request_interface.h"
#include "tensorflow_serving/util/threadpool_executor.h"
#pragma GCC diagnostic pop

#include "http_rest_api_handler.hpp"
#include "status.hpp"

namespace ovms {

namespace net_http = tensorflow::serving::net_http;

static const net_http::HTTPStatusCode http(const ovms::Status& status) {
<<<<<<< HEAD
    const std::map<const StatusCode, net_http::HTTPStatusCode> httpStatusMap = {
=======
#ifdef __linux__
    const std::unordered_map<const StatusCode, net_http::HTTPStatusCode> httpStatusMap = {
#elif _WIN32
    const std::map<const StatusCode, net_http::HTTPStatusCode> httpStatusMap = {
#endif
>>>>>>> ba431982
        {StatusCode::OK, net_http::HTTPStatusCode::OK},
        {StatusCode::OK_RELOADED, net_http::HTTPStatusCode::CREATED},
        {StatusCode::OK_NOT_RELOADED, net_http::HTTPStatusCode::OK},

        // REST handler failure
        {StatusCode::REST_INVALID_URL, net_http::HTTPStatusCode::BAD_REQUEST},
        {StatusCode::REST_UNSUPPORTED_METHOD, net_http::HTTPStatusCode::NONE_ACC},
        {StatusCode::REST_NOT_FOUND, net_http::HTTPStatusCode::NOT_FOUND},

        // REST parser failure
        {StatusCode::REST_BODY_IS_NOT_AN_OBJECT, net_http::HTTPStatusCode::BAD_REQUEST},
        {StatusCode::REST_PREDICT_UNKNOWN_ORDER, net_http::HTTPStatusCode::BAD_REQUEST},
        {StatusCode::REST_INSTANCES_NOT_AN_ARRAY, net_http::HTTPStatusCode::BAD_REQUEST},
        {StatusCode::REST_NAMED_INSTANCE_NOT_AN_OBJECT, net_http::HTTPStatusCode::BAD_REQUEST},
        {StatusCode::REST_INPUT_NOT_PREALLOCATED, net_http::HTTPStatusCode::ERROR},
        {StatusCode::REST_NO_INSTANCES_FOUND, net_http::HTTPStatusCode::BAD_REQUEST},
        {StatusCode::REST_INSTANCES_NOT_NAMED_OR_NONAMED, net_http::HTTPStatusCode::BAD_REQUEST},
        {StatusCode::REST_COULD_NOT_PARSE_INSTANCE, net_http::HTTPStatusCode::BAD_REQUEST},
        {StatusCode::REST_INSTANCES_BATCH_SIZE_DIFFER, net_http::HTTPStatusCode::BAD_REQUEST},
        {StatusCode::REST_INPUTS_NOT_AN_OBJECT, net_http::HTTPStatusCode::BAD_REQUEST},
        {StatusCode::REST_NO_INPUTS_FOUND, net_http::HTTPStatusCode::BAD_REQUEST},
        {StatusCode::REST_COULD_NOT_PARSE_INPUT, net_http::HTTPStatusCode::BAD_REQUEST},
        {StatusCode::REST_COULD_NOT_PARSE_OUTPUT, net_http::HTTPStatusCode::BAD_REQUEST},
        {StatusCode::REST_COULD_NOT_PARSE_PARAMETERS, net_http::HTTPStatusCode::BAD_REQUEST},
        {StatusCode::REST_BINARY_DATA_SIZE_PARAMETER_INVALID, net_http::HTTPStatusCode::BAD_REQUEST},
        {StatusCode::REST_PROTO_TO_STRING_ERROR, net_http::HTTPStatusCode::ERROR},
        {StatusCode::REST_UNSUPPORTED_PRECISION, net_http::HTTPStatusCode::BAD_REQUEST},
        {StatusCode::REST_SERIALIZE_TENSOR_CONTENT_INVALID_SIZE, net_http::HTTPStatusCode::ERROR},
        {StatusCode::REST_BINARY_BUFFER_EXCEEDED, net_http::HTTPStatusCode::BAD_REQUEST},

        {StatusCode::PATH_INVALID, net_http::HTTPStatusCode::BAD_REQUEST},
        {StatusCode::FILE_INVALID, net_http::HTTPStatusCode::ERROR},
        {StatusCode::NO_MODEL_VERSION_AVAILABLE, net_http::HTTPStatusCode::ERROR},
        {StatusCode::MODEL_NOT_LOADED, net_http::HTTPStatusCode::ERROR},
        {StatusCode::JSON_INVALID, net_http::HTTPStatusCode::PRECOND_FAILED},
        {StatusCode::MODELINSTANCE_NOT_FOUND, net_http::HTTPStatusCode::ERROR},
        {StatusCode::SHAPE_WRONG_FORMAT, net_http::HTTPStatusCode::ERROR},
        {StatusCode::PLUGIN_CONFIG_WRONG_FORMAT, net_http::HTTPStatusCode::ERROR},
        {StatusCode::MODEL_VERSION_POLICY_WRONG_FORMAT, net_http::HTTPStatusCode::ERROR},
        {StatusCode::MODEL_VERSION_POLICY_UNSUPPORTED_KEY, net_http::HTTPStatusCode::ERROR},
        {StatusCode::RESHAPE_ERROR, net_http::HTTPStatusCode::PRECOND_FAILED},
        {StatusCode::MODEL_MISSING, net_http::HTTPStatusCode::NOT_FOUND},
        {StatusCode::MODEL_NAME_MISSING, net_http::HTTPStatusCode::NOT_FOUND},
        {StatusCode::PIPELINE_DEFINITION_NAME_MISSING, net_http::HTTPStatusCode::NOT_FOUND},
        {StatusCode::MEDIAPIPE_DEFINITION_NAME_MISSING, net_http::HTTPStatusCode::NOT_FOUND},
        {StatusCode::MEDIAPIPE_DEFINITION_NOT_LOADED_ANYMORE, net_http::HTTPStatusCode::NOT_FOUND},
        {StatusCode::MODEL_VERSION_MISSING, net_http::HTTPStatusCode::NOT_FOUND},
        {StatusCode::MEDIAPIPE_EXECUTION_ERROR, net_http::HTTPStatusCode::BAD_REQUEST},
        {StatusCode::MEDIAPIPE_PRECONDITION_FAILED, net_http::HTTPStatusCode::PRECOND_FAILED},
        {StatusCode::MEDIAPIPE_GRAPH_ADD_PACKET_INPUT_STREAM, net_http::HTTPStatusCode::PRECOND_FAILED},
        {StatusCode::MODEL_VERSION_NOT_LOADED_ANYMORE, net_http::HTTPStatusCode::NOT_FOUND},
        {StatusCode::MODEL_VERSION_NOT_LOADED_YET, net_http::HTTPStatusCode::NOT_FOUND},
        {StatusCode::PIPELINE_DEFINITION_NOT_LOADED_YET, net_http::HTTPStatusCode::NOT_FOUND},
        {StatusCode::PIPELINE_DEFINITION_NOT_LOADED_ANYMORE, net_http::HTTPStatusCode::NOT_FOUND},
        {StatusCode::MODEL_SPEC_MISSING, net_http::HTTPStatusCode::BAD_REQUEST},
        {StatusCode::INVALID_SIGNATURE_DEF, net_http::HTTPStatusCode::BAD_REQUEST},
        {StatusCode::PIPELINE_DEMULTIPLEXER_NO_RESULTS, net_http::HTTPStatusCode::NO_CONTENT},
        {StatusCode::CANNOT_COMPILE_MODEL_INTO_TARGET_DEVICE, net_http::HTTPStatusCode::PRECOND_FAILED},

        // Sequence management
        {StatusCode::SEQUENCE_MISSING, net_http::HTTPStatusCode::NOT_FOUND},
        {StatusCode::SEQUENCE_ALREADY_EXISTS, net_http::HTTPStatusCode::CONFLICT},
        {StatusCode::SEQUENCE_ID_NOT_PROVIDED, net_http::HTTPStatusCode::BAD_REQUEST},
        {StatusCode::INVALID_SEQUENCE_CONTROL_INPUT, net_http::HTTPStatusCode::BAD_REQUEST},
        {StatusCode::SEQUENCE_ID_BAD_TYPE, net_http::HTTPStatusCode::BAD_REQUEST},
        {StatusCode::SEQUENCE_CONTROL_INPUT_BAD_TYPE, net_http::HTTPStatusCode::BAD_REQUEST},
        {StatusCode::SEQUENCE_TERMINATED, net_http::HTTPStatusCode::PRECOND_FAILED},
        {StatusCode::SPECIAL_INPUT_NO_TENSOR_SHAPE, net_http::HTTPStatusCode::BAD_REQUEST},
        {StatusCode::MAX_SEQUENCE_NUMBER_REACHED, net_http::HTTPStatusCode::SERVICE_UNAV},

        // Predict request validation
        {StatusCode::INVALID_NO_OF_INPUTS, net_http::HTTPStatusCode::BAD_REQUEST},
        {StatusCode::INVALID_MISSING_INPUT, net_http::HTTPStatusCode::BAD_REQUEST},
        {StatusCode::INVALID_UNEXPECTED_INPUT, net_http::HTTPStatusCode::BAD_REQUEST},
        {StatusCode::INVALID_NO_OF_SHAPE_DIMENSIONS, net_http::HTTPStatusCode::BAD_REQUEST},
        {StatusCode::INVALID_BATCH_SIZE, net_http::HTTPStatusCode::BAD_REQUEST},
        {StatusCode::INVALID_SHAPE, net_http::HTTPStatusCode::BAD_REQUEST},
        {StatusCode::INVALID_BUFFER_TYPE, net_http::HTTPStatusCode::BAD_REQUEST},
        {StatusCode::INVALID_DEVICE_ID, net_http::HTTPStatusCode::BAD_REQUEST},
        {StatusCode::INVALID_STRING_INPUT, net_http::HTTPStatusCode::BAD_REQUEST},
        {StatusCode::INVALID_INPUT_FORMAT, net_http::HTTPStatusCode::BAD_REQUEST},
        {StatusCode::INVALID_PRECISION, net_http::HTTPStatusCode::BAD_REQUEST},
        {StatusCode::INVALID_VALUE_COUNT, net_http::HTTPStatusCode::BAD_REQUEST},
        {StatusCode::INVALID_CONTENT_SIZE, net_http::HTTPStatusCode::BAD_REQUEST},
        {StatusCode::INVALID_MESSAGE_STRUCTURE, net_http::HTTPStatusCode::BAD_REQUEST},
        {StatusCode::UNSUPPORTED_LAYOUT, net_http::HTTPStatusCode::BAD_REQUEST},

        // Deserialization

        // Should never occur - ModelInstance::validate takes care of that
        {StatusCode::OV_UNSUPPORTED_DESERIALIZATION_PRECISION, net_http::HTTPStatusCode::ERROR},
        {StatusCode::OV_INTERNAL_DESERIALIZATION_ERROR, net_http::HTTPStatusCode::ERROR},

        // Inference
        {StatusCode::OV_INTERNAL_INFERENCE_ERROR, net_http::HTTPStatusCode::ERROR},

        // Serialization

        // Should never occur - it should be validated during model loading
        {StatusCode::OV_UNSUPPORTED_SERIALIZATION_PRECISION, net_http::HTTPStatusCode::ERROR},
        {StatusCode::OV_INTERNAL_SERIALIZATION_ERROR, net_http::HTTPStatusCode::ERROR},

        // GetModelStatus
        {StatusCode::INTERNAL_ERROR, net_http::HTTPStatusCode::ERROR},

        // Binary input
        {StatusCode::INVALID_NO_OF_CHANNELS, net_http::HTTPStatusCode::BAD_REQUEST},
        {StatusCode::BINARY_IMAGES_RESOLUTION_MISMATCH, net_http::HTTPStatusCode::BAD_REQUEST},
        {StatusCode::STRING_VAL_EMPTY, net_http::HTTPStatusCode::BAD_REQUEST},
    };
    auto it = httpStatusMap.find(status.getCode());
    if (it != httpStatusMap.end()) {
        return it->second;
    } else {
        return net_http::HTTPStatusCode::ERROR;
    }
}

class RequestExecutor final : public net_http::EventExecutor {
public:
    explicit RequestExecutor(int num_threads) :
        executor_(tensorflow::Env::Default(), "httprestserver", num_threads) {}

    void Schedule(std::function<void()> fn) override { executor_.Schedule(std::move(fn)); }

private:
    tensorflow::serving::ThreadPoolExecutor executor_;
};

class RestApiRequestDispatcher {
public:
    RestApiRequestDispatcher(ovms::Server& ovmsServer, int timeout_in_ms) {
        handler_ = std::make_unique<HttpRestApiHandler>(ovmsServer, timeout_in_ms);
    }

    net_http::RequestHandler dispatch(net_http::ServerRequestInterface* req) {
        return [this](net_http::ServerRequestInterface* req) {
            try {
                this->processRequest(req);
            } catch (...) {
                SPDLOG_DEBUG("Exception caught in REST request handler");
                req->ReplyWithStatus(net_http::HTTPStatusCode::ERROR);
            }
        };
    }

private:
    void parseHeaders(const net_http::ServerRequestInterface* req, std::vector<std::pair<std::string, std::string>>* headers) {
        if (req->GetRequestHeader("Inference-Header-Content-Length").size() > 0) {
            std::pair<std::string, std::string> header{"Inference-Header-Content-Length", req->GetRequestHeader("Inference-Header-Content-Length")};
            headers->emplace_back(header);
        }
    }
    void processRequest(net_http::ServerRequestInterface* req) {
        SPDLOG_DEBUG("REST request {}", req->uri_path());
        std::string body;
        int64_t num_bytes = 0;
        auto request_chunk = req->ReadRequestBytes(&num_bytes);
        while (request_chunk != nullptr) {
            body.append(std::string_view(request_chunk.get(), num_bytes));
            request_chunk = req->ReadRequestBytes(&num_bytes);
        }

        std::vector<std::pair<std::string, std::string>> headers;
        parseHeaders(req, &headers);
        std::string output;
        SPDLOG_DEBUG("Processing HTTP request: {} {} body: {} bytes",
            req->http_method(),
            req->uri_path(),
            body.size());
        HttpResponseComponents responseComponents;
        const auto status = handler_->processRequest(req->http_method(), req->uri_path(), body, &headers, &output, responseComponents, req);
        if (status == StatusCode::PARTIAL_END) {
            // No further messaging is required.
            // Partial responses were delivered via "req" object.
            return;
        }
        if (!status.ok() && output.empty()) {
            output.append("{\"error\": \"" + status.string() + "\"}");
        }
        const auto http_status = http(status);
        if (responseComponents.inferenceHeaderContentLength.has_value()) {
            std::pair<std::string, std::string> header{"Inference-Header-Content-Length", std::to_string(responseComponents.inferenceHeaderContentLength.value())};
            headers.emplace_back(header);
        }
        for (const auto& kv : headers) {
            req->OverwriteResponseHeader(kv.first, kv.second);
        }
        req->WriteResponseString(output);
        if (http_status != net_http::HTTPStatusCode::OK && http_status != net_http::HTTPStatusCode::CREATED) {
            SPDLOG_DEBUG("Processing HTTP/REST request failed: {} {}. Reason: {}",
                req->http_method(),
                req->uri_path(),
                status.string());
        }
        req->ReplyWithStatus(http_status);
    }

    std::unique_ptr<HttpRestApiHandler> handler_;
};

std::unique_ptr<http_server> createAndStartHttpServer(const std::string& address, int port, int num_threads, ovms::Server& ovmsServer, int timeout_in_ms) {
    auto options = std::make_unique<net_http::ServerOptions>();
    options->AddPort(static_cast<uint32_t>(port));
    options->SetAddress(address);
    options->SetExecutor(std::make_unique<RequestExecutor>(num_threads));

    auto server = net_http::CreateEvHTTPServer(std::move(options));
    if (server == nullptr) {
        SPDLOG_ERROR("Failed to create http server");
        return nullptr;
    }

    std::shared_ptr<RestApiRequestDispatcher> dispatcher =
        std::make_shared<RestApiRequestDispatcher>(ovmsServer, timeout_in_ms);

    net_http::RequestHandlerOptions handler_options;
    server->RegisterRequestDispatcher(
        [dispatcher](net_http::ServerRequestInterface* req) {
            return dispatcher->dispatch(std::move(req));
        },
        handler_options);

    if (server->StartAcceptingRequests()) {
        SPDLOG_INFO("REST server listening on port {} with {} threads", port, num_threads);
        return server;
    }

    return nullptr;
}
}  // namespace ovms<|MERGE_RESOLUTION|>--- conflicted
+++ resolved
@@ -15,13 +15,9 @@
 //*****************************************************************************
 #include "http_server.hpp"
 
-<<<<<<< HEAD
-#include <map>
-=======
 #ifdef _WIN32
 #include <map>
 #endif
->>>>>>> ba431982
 #include <memory>
 #include <regex>
 #include <string>
@@ -47,15 +43,11 @@
 namespace net_http = tensorflow::serving::net_http;
 
 static const net_http::HTTPStatusCode http(const ovms::Status& status) {
-<<<<<<< HEAD
-    const std::map<const StatusCode, net_http::HTTPStatusCode> httpStatusMap = {
-=======
 #ifdef __linux__
     const std::unordered_map<const StatusCode, net_http::HTTPStatusCode> httpStatusMap = {
 #elif _WIN32
     const std::map<const StatusCode, net_http::HTTPStatusCode> httpStatusMap = {
 #endif
->>>>>>> ba431982
         {StatusCode::OK, net_http::HTTPStatusCode::OK},
         {StatusCode::OK_RELOADED, net_http::HTTPStatusCode::CREATED},
         {StatusCode::OK_NOT_RELOADED, net_http::HTTPStatusCode::OK},
