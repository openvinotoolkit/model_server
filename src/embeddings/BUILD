#
# Copyright (c) 2024 Intel Corporation
#
# Licensed under the Apache License, Version 2.0 (the "License");
# you may not use this file except in compliance with the License.
# You may obtain a copy of the License at
#
#      http://www.apache.org/licenses/LICENSE-2.0
#
# Unless required by applicable law or agreed to in writing, software
# distributed under the License is distributed on an "AS IS" BASIS,
# WITHOUT WARRANTIES OR CONDITIONS OF ANY KIND, either express or implied.
# See the License for the specific language governing permissions and
# limitations under the License.
#

load("@mediapipe//mediapipe/framework/port:build_config.bzl", "mediapipe_cc_proto_library", "mediapipe_proto_library")
load("//:common_settings.bzl",
     "COMMON_STATIC_LIBS_COPTS", "COMMON_STATIC_LIBS_LINKOPTS", "COMMON_FUZZER_COPTS", "COMMON_FUZZER_LINKOPTS", "COMMON_LOCAL_DEFINES", "PYBIND_DEPS")

COPTS_ADJUSTED = COMMON_STATIC_LIBS_COPTS + select({
        "//conditions:default": [],
        "//:fuzzer_build" : COMMON_FUZZER_COPTS,
})

LINKOPTS_ADJUSTED = COMMON_STATIC_LIBS_LINKOPTS + select({
    "//conditions:default": [],
    "//:fuzzer_build" : COMMON_FUZZER_LINKOPTS,
})

cc_library(
    name = "embeddings_api",
    hdrs = ["embeddings_api.hpp"],
    srcs = ["embeddings_api.cpp"],
    deps = ["//src:libovmslogging",
            "@mediapipe//mediapipe/framework:calculator_framework",
            "//third_party:openvino",
            "@com_github_tencent_rapidjson//:rapidjson",],
    visibility = ["//visibility:public"],
<<<<<<< HEAD
=======
    local_defines = COMMON_LOCAL_DEFINES,
>>>>>>> 87831c72
    copts = COPTS_ADJUSTED,
    linkopts = LINKOPTS_ADJUSTED,
    alwayslink = 1,
)

mediapipe_proto_library(
    name = "embeddings_calculator_proto", # embeddings_calculator_cc_proto - just mediapipe stuff with mediapipe_proto_library adding nonvisible target
    srcs = ["embeddings_calculator.proto"],
    visibility = ["//visibility:private"],
    deps = [
        "@mediapipe//mediapipe/framework:calculator_options_proto",
        "@mediapipe//mediapipe/framework:calculator_proto",
    ],
)

cc_library(
    name = "embeddingscalculator",
    hdrs = [],
    srcs = ["embeddings_calculator.cc"],
    deps = [
        "@mediapipe//mediapipe/framework:calculator_framework",
        "@com_github_tencent_rapidjson//:rapidjson",
        "@model_api//:model_api",
        "//src:httppayload",
        "//src:libhttpclientconnection",
        "//src:libovmslogging",
        "//src:libovmsprofiler",
        "embeddings_calculator_cc_proto",
        ":embeddings_api",
    ],
    visibility = ["//visibility:public"],
    local_defines = COMMON_LOCAL_DEFINES,
    copts = COPTS_ADJUSTED,
    linkopts = LINKOPTS_ADJUSTED,
    alwayslink = 1,
)

mediapipe_proto_library(
    name = "embeddings_calculator_ov_proto", # embeddings_calculator_cc_proto - just mediapipe stuff with mediapipe_proto_library adding nonvisible target
    srcs = ["embeddings_calculator_ov.proto"],
    visibility = ["//visibility:private"],
    deps = [
        "@mediapipe//mediapipe/framework:calculator_options_proto",
        "@mediapipe//mediapipe/framework:calculator_proto",
    ],
)

cc_library(
    name = "embeddingscalculator_ov",
    hdrs = [],
    srcs = ["embeddings_calculator_ov.cc"],
    deps = [
        "@mediapipe//mediapipe/framework:calculator_framework",
        "@com_github_tencent_rapidjson//:rapidjson",
        "@model_api//:model_api",
        "//src:httppayload",
        "//src:libhttpclientconnection",
        "//src:libovmslogging",
        "//src:libovmsprofiler",
        "embeddings_calculator_ov_cc_proto",
        ":embeddings_api",
        ":embeddings_servable",
<<<<<<< HEAD
        "//src:model_metric_reporter", #to be removed
=======
        "//src:model_metric_reporter",
>>>>>>> 87831c72
        "//src:executingstreamidguard",
        "//src:libovms_execution_context",
    ],
    visibility = ["//visibility:public"],
    local_defines = COMMON_LOCAL_DEFINES,
    copts = COPTS_ADJUSTED,
    linkopts = LINKOPTS_ADJUSTED,
    alwayslink = 1,
)

cc_library(
    name = "embeddings_servable",
    hdrs = ["embeddings_servable.hpp"],
    srcs = ["embeddings_servable.cpp"],
    deps = ["//src:libovmslogging",
            "embeddings_calculator_ov_cc_proto",
            "//src:libmodelconfigjsonparser",
            "//src:libovmsstatus",
            "//src:libovmsfilesystem",
            "//src:libovmsmodelversioning",
            "//src:libovms_ovinferrequestsqueue",
            "@mediapipe//mediapipe/framework:calculator_framework",
            "//third_party:openvino",
            "@com_github_tencent_rapidjson//:rapidjson",] + select({
            "//conditions:default": ["//third_party:genai", "@llm_engine//:llm_engine"],
            "//:not_genai_bin" : ["@llm_engine//:llm_engine"],
    }),
    visibility = ["//visibility:public"],
    local_defines = COMMON_LOCAL_DEFINES,
    copts = COPTS_ADJUSTED,
    linkopts = LINKOPTS_ADJUSTED,
    alwayslink = 1,
)
<|MERGE_RESOLUTION|>--- conflicted
+++ resolved
@@ -1,143 +1,136 @@
-#
-# Copyright (c) 2024 Intel Corporation
-#
-# Licensed under the Apache License, Version 2.0 (the "License");
-# you may not use this file except in compliance with the License.
-# You may obtain a copy of the License at
-#
-#      http://www.apache.org/licenses/LICENSE-2.0
-#
-# Unless required by applicable law or agreed to in writing, software
-# distributed under the License is distributed on an "AS IS" BASIS,
-# WITHOUT WARRANTIES OR CONDITIONS OF ANY KIND, either express or implied.
-# See the License for the specific language governing permissions and
-# limitations under the License.
-#
-
-load("@mediapipe//mediapipe/framework/port:build_config.bzl", "mediapipe_cc_proto_library", "mediapipe_proto_library")
-load("//:common_settings.bzl",
-     "COMMON_STATIC_LIBS_COPTS", "COMMON_STATIC_LIBS_LINKOPTS", "COMMON_FUZZER_COPTS", "COMMON_FUZZER_LINKOPTS", "COMMON_LOCAL_DEFINES", "PYBIND_DEPS")
-
-COPTS_ADJUSTED = COMMON_STATIC_LIBS_COPTS + select({
-        "//conditions:default": [],
-        "//:fuzzer_build" : COMMON_FUZZER_COPTS,
-})
-
-LINKOPTS_ADJUSTED = COMMON_STATIC_LIBS_LINKOPTS + select({
-    "//conditions:default": [],
-    "//:fuzzer_build" : COMMON_FUZZER_LINKOPTS,
-})
-
-cc_library(
-    name = "embeddings_api",
-    hdrs = ["embeddings_api.hpp"],
-    srcs = ["embeddings_api.cpp"],
-    deps = ["//src:libovmslogging",
-            "@mediapipe//mediapipe/framework:calculator_framework",
-            "//third_party:openvino",
-            "@com_github_tencent_rapidjson//:rapidjson",],
-    visibility = ["//visibility:public"],
-<<<<<<< HEAD
-=======
-    local_defines = COMMON_LOCAL_DEFINES,
->>>>>>> 87831c72
-    copts = COPTS_ADJUSTED,
-    linkopts = LINKOPTS_ADJUSTED,
-    alwayslink = 1,
-)
-
-mediapipe_proto_library(
-    name = "embeddings_calculator_proto", # embeddings_calculator_cc_proto - just mediapipe stuff with mediapipe_proto_library adding nonvisible target
-    srcs = ["embeddings_calculator.proto"],
-    visibility = ["//visibility:private"],
-    deps = [
-        "@mediapipe//mediapipe/framework:calculator_options_proto",
-        "@mediapipe//mediapipe/framework:calculator_proto",
-    ],
-)
-
-cc_library(
-    name = "embeddingscalculator",
-    hdrs = [],
-    srcs = ["embeddings_calculator.cc"],
-    deps = [
-        "@mediapipe//mediapipe/framework:calculator_framework",
-        "@com_github_tencent_rapidjson//:rapidjson",
-        "@model_api//:model_api",
-        "//src:httppayload",
-        "//src:libhttpclientconnection",
-        "//src:libovmslogging",
-        "//src:libovmsprofiler",
-        "embeddings_calculator_cc_proto",
-        ":embeddings_api",
-    ],
-    visibility = ["//visibility:public"],
-    local_defines = COMMON_LOCAL_DEFINES,
-    copts = COPTS_ADJUSTED,
-    linkopts = LINKOPTS_ADJUSTED,
-    alwayslink = 1,
-)
-
-mediapipe_proto_library(
-    name = "embeddings_calculator_ov_proto", # embeddings_calculator_cc_proto - just mediapipe stuff with mediapipe_proto_library adding nonvisible target
-    srcs = ["embeddings_calculator_ov.proto"],
-    visibility = ["//visibility:private"],
-    deps = [
-        "@mediapipe//mediapipe/framework:calculator_options_proto",
-        "@mediapipe//mediapipe/framework:calculator_proto",
-    ],
-)
-
-cc_library(
-    name = "embeddingscalculator_ov",
-    hdrs = [],
-    srcs = ["embeddings_calculator_ov.cc"],
-    deps = [
-        "@mediapipe//mediapipe/framework:calculator_framework",
-        "@com_github_tencent_rapidjson//:rapidjson",
-        "@model_api//:model_api",
-        "//src:httppayload",
-        "//src:libhttpclientconnection",
-        "//src:libovmslogging",
-        "//src:libovmsprofiler",
-        "embeddings_calculator_ov_cc_proto",
-        ":embeddings_api",
-        ":embeddings_servable",
-<<<<<<< HEAD
-        "//src:model_metric_reporter", #to be removed
-=======
-        "//src:model_metric_reporter",
->>>>>>> 87831c72
-        "//src:executingstreamidguard",
-        "//src:libovms_execution_context",
-    ],
-    visibility = ["//visibility:public"],
-    local_defines = COMMON_LOCAL_DEFINES,
-    copts = COPTS_ADJUSTED,
-    linkopts = LINKOPTS_ADJUSTED,
-    alwayslink = 1,
-)
-
-cc_library(
-    name = "embeddings_servable",
-    hdrs = ["embeddings_servable.hpp"],
-    srcs = ["embeddings_servable.cpp"],
-    deps = ["//src:libovmslogging",
-            "embeddings_calculator_ov_cc_proto",
-            "//src:libmodelconfigjsonparser",
-            "//src:libovmsstatus",
-            "//src:libovmsfilesystem",
-            "//src:libovmsmodelversioning",
-            "//src:libovms_ovinferrequestsqueue",
-            "@mediapipe//mediapipe/framework:calculator_framework",
-            "//third_party:openvino",
-            "@com_github_tencent_rapidjson//:rapidjson",] + select({
-            "//conditions:default": ["//third_party:genai", "@llm_engine//:llm_engine"],
-            "//:not_genai_bin" : ["@llm_engine//:llm_engine"],
-    }),
-    visibility = ["//visibility:public"],
-    local_defines = COMMON_LOCAL_DEFINES,
-    copts = COPTS_ADJUSTED,
-    linkopts = LINKOPTS_ADJUSTED,
-    alwayslink = 1,
-)
+#
+# Copyright (c) 2024 Intel Corporation
+#
+# Licensed under the Apache License, Version 2.0 (the "License");
+# you may not use this file except in compliance with the License.
+# You may obtain a copy of the License at
+#
+#      http://www.apache.org/licenses/LICENSE-2.0
+#
+# Unless required by applicable law or agreed to in writing, software
+# distributed under the License is distributed on an "AS IS" BASIS,
+# WITHOUT WARRANTIES OR CONDITIONS OF ANY KIND, either express or implied.
+# See the License for the specific language governing permissions and
+# limitations under the License.
+#
+
+load("@mediapipe//mediapipe/framework/port:build_config.bzl", "mediapipe_cc_proto_library", "mediapipe_proto_library")
+load("//:common_settings.bzl",
+     "COMMON_STATIC_LIBS_COPTS", "COMMON_STATIC_LIBS_LINKOPTS", "COMMON_FUZZER_COPTS", "COMMON_FUZZER_LINKOPTS", "COMMON_LOCAL_DEFINES", "PYBIND_DEPS")
+
+COPTS_ADJUSTED = COMMON_STATIC_LIBS_COPTS + select({
+        "//conditions:default": [],
+        "//:fuzzer_build" : COMMON_FUZZER_COPTS,
+})
+
+LINKOPTS_ADJUSTED = COMMON_STATIC_LIBS_LINKOPTS + select({
+    "//conditions:default": [],
+    "//:fuzzer_build" : COMMON_FUZZER_LINKOPTS,
+})
+
+cc_library(
+    name = "embeddings_api",
+    hdrs = ["embeddings_api.hpp"],
+    srcs = ["embeddings_api.cpp"],
+    deps = ["//src:libovmslogging",
+            "@mediapipe//mediapipe/framework:calculator_framework",
+            "//third_party:openvino",
+            "@com_github_tencent_rapidjson//:rapidjson",],
+    visibility = ["//visibility:public"],
+    local_defines = COMMON_LOCAL_DEFINES,
+    copts = COPTS_ADJUSTED,
+    linkopts = LINKOPTS_ADJUSTED,
+    alwayslink = 1,
+)
+
+mediapipe_proto_library(
+    name = "embeddings_calculator_proto", # embeddings_calculator_cc_proto - just mediapipe stuff with mediapipe_proto_library adding nonvisible target
+    srcs = ["embeddings_calculator.proto"],
+    visibility = ["//visibility:private"],
+    deps = [
+        "@mediapipe//mediapipe/framework:calculator_options_proto",
+        "@mediapipe//mediapipe/framework:calculator_proto",
+    ],
+)
+
+cc_library(
+    name = "embeddingscalculator",
+    hdrs = [],
+    srcs = ["embeddings_calculator.cc"],
+    deps = [
+        "@mediapipe//mediapipe/framework:calculator_framework",
+        "@com_github_tencent_rapidjson//:rapidjson",
+        "@model_api//:model_api",
+        "//src:httppayload",
+        "//src:libhttpclientconnection",
+        "//src:libovmslogging",
+        "//src:libovmsprofiler",
+        "embeddings_calculator_cc_proto",
+        ":embeddings_api",
+    ],
+    visibility = ["//visibility:public"],
+    local_defines = COMMON_LOCAL_DEFINES,
+    copts = COPTS_ADJUSTED,
+    linkopts = LINKOPTS_ADJUSTED,
+    alwayslink = 1,
+)
+
+mediapipe_proto_library(
+    name = "embeddings_calculator_ov_proto", # embeddings_calculator_cc_proto - just mediapipe stuff with mediapipe_proto_library adding nonvisible target
+    srcs = ["embeddings_calculator_ov.proto"],
+    visibility = ["//visibility:private"],
+    deps = [
+        "@mediapipe//mediapipe/framework:calculator_options_proto",
+        "@mediapipe//mediapipe/framework:calculator_proto",
+    ],
+)
+
+cc_library(
+    name = "embeddingscalculator_ov",
+    hdrs = [],
+    srcs = ["embeddings_calculator_ov.cc"],
+    deps = [
+        "@mediapipe//mediapipe/framework:calculator_framework",
+        "@com_github_tencent_rapidjson//:rapidjson",
+        "@model_api//:model_api",
+        "//src:httppayload",
+        "//src:libhttpclientconnection",
+        "//src:libovmslogging",
+        "//src:libovmsprofiler",
+        "embeddings_calculator_ov_cc_proto",
+        ":embeddings_api",
+        ":embeddings_servable",
+        "//src:model_metric_reporter",
+        "//src:executingstreamidguard",
+        "//src:libovms_execution_context",
+    ],
+    visibility = ["//visibility:public"],
+    local_defines = COMMON_LOCAL_DEFINES,
+    copts = COPTS_ADJUSTED,
+    linkopts = LINKOPTS_ADJUSTED,
+    alwayslink = 1,
+)
+
+cc_library(
+    name = "embeddings_servable",
+    hdrs = ["embeddings_servable.hpp"],
+    srcs = ["embeddings_servable.cpp"],
+    deps = ["//src:libovmslogging",
+            "embeddings_calculator_ov_cc_proto",
+            "//src:libmodelconfigjsonparser",
+            "//src:libovmsstatus",
+            "//src:libovmsfilesystem",
+            "//src:libovmsmodelversioning",
+            "//src:libovms_ovinferrequestsqueue",
+            "@mediapipe//mediapipe/framework:calculator_framework",
+            "//third_party:openvino",
+            "@com_github_tencent_rapidjson//:rapidjson",] + select({
+            "//conditions:default": ["//third_party:genai", "@llm_engine//:llm_engine"],
+            "//:not_genai_bin" : ["@llm_engine//:llm_engine"],
+    }),
+    visibility = ["//visibility:public"],
+    local_defines = COMMON_LOCAL_DEFINES,
+    copts = COPTS_ADJUSTED,
+    linkopts = LINKOPTS_ADJUSTED,
+    alwayslink = 1,
+)