#
# Copyright (c) 2025 Intel Corporation
#
# Licensed under the Apache License, Version 2.0 (the "License");
# you may not use this file except in compliance with the License.
# You may obtain a copy of the License at
#
#      http://www.apache.org/licenses/LICENSE-2.0
#
# Unless required by applicable law or agreed to in writing, software
# distributed under the License is distributed on an "AS IS" BASIS,
# WITHOUT WARRANTIES OR CONDITIONS OF ANY KIND, either express or implied.
# See the License for the specific language governing permissions and
# limitations under the License.
#

load("//:common_settings.bzl",
     "ovms_cc_library")

ovms_cc_library(
    name = "cmd_exec",
    srcs = ["cmd_exec.cpp"],
    hdrs = ["cmd_exec.hpp"],
    deps =  [],
    visibility = ["//visibility:public"],
)

ovms_cc_library(
    name = "libgit2",
    srcs = ["libgit2.cpp"],
    hdrs = ["libgit2.hpp"],
    deps =  [
        "@libgit2_engine//:libgit2_engine",
        "@ovms//src:libovmslogging",
        "@ovms//src:libovmsstatus",
        "@ovms//src:libovmsstring_utils",
        "@ovms//src:libovmsfilesystem",
        "@ovms//src:libovmslocalfilesystem",
        ":cmd_exec",
    ],
    visibility = ["//visibility:public"],
)

<<<<<<< HEAD
cc_library(
    name = "optimum_export",
    srcs = ["optimum_export.cpp"],
    hdrs = ["optimum_export.hpp"],
    deps =  [
        ":cmd_exec",
        ":libgit2",
        "@ovms//src:libovmslogging",
        "@ovms//src:libovmsstatus",
        "@ovms//src:libovmsstring_utils",
        "@ovms//src:libovms_server_settings",
        "@ovms//src:libovmsfilesystem",
        "@ovms//src:libovmslocalfilesystem",
    ],
    visibility = ["//visibility:public"],
    copts = COPTS_ADJUSTED,
    linkopts = LINKOPTS_ADJUSTED,
    local_defines = COMMON_LOCAL_DEFINES,
)

cc_library(
=======
ovms_cc_library(
>>>>>>> 1922ebac
    name = "hf_pull_model_module",
    srcs = ["hf_pull_model_module.cpp"],
    hdrs = ["hf_pull_model_module.hpp"],
    deps =  [
        ":libgit2",
        ":optimum_export",
        "@ovms//src/graph_export:graph_export",
        "@ovms//src:cpp_headers",
        "@ovms//src:libovmsstring_utils",
        "@ovms//src:libovmslogging",
        "@ovms//src:libovms_server_settings",
        "@ovms//src:libovms_module",
    ],
    visibility = ["//visibility:public"],
)<|MERGE_RESOLUTION|>--- conflicted
+++ resolved
@@ -41,8 +41,7 @@
     visibility = ["//visibility:public"],
 )
 
-<<<<<<< HEAD
-cc_library(
+ovms_cc_library(
     name = "optimum_export",
     srcs = ["optimum_export.cpp"],
     hdrs = ["optimum_export.hpp"],
@@ -57,15 +56,9 @@
         "@ovms//src:libovmslocalfilesystem",
     ],
     visibility = ["//visibility:public"],
-    copts = COPTS_ADJUSTED,
-    linkopts = LINKOPTS_ADJUSTED,
-    local_defines = COMMON_LOCAL_DEFINES,
 )
 
-cc_library(
-=======
 ovms_cc_library(
->>>>>>> 1922ebac
     name = "hf_pull_model_module",
     srcs = ["hf_pull_model_module.cpp"],
     hdrs = ["hf_pull_model_module.hpp"],
