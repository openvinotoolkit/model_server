#pragma once
//*****************************************************************************
// Copyright 2025 Intel Corporation
//
// Licensed under the Apache License, Version 2.0 (the "License");
// you may not use this file except in compliance with the License.
// You may obtain a copy of the License at
//
//     http://www.apache.org/licenses/LICENSE-2.0
//
// Unless required by applicable law or agreed to in writing, software
// distributed under the License is distributed on an "AS IS" BASIS,
// WITHOUT WARRANTIES OR CONDITIONS OF ANY KIND, either express or implied.
// See the License for the specific language governing permissions and
// limitations under the License.
//*****************************************************************************
#include <string>
#include <memory>

#include <assert.h>
#include <fcntl.h>
#include <git2.h>
#include <stdio.h>
#include <stdlib.h>
#include <string.h>
#include <sys/stat.h>
#include <sys/types.h>

namespace ovms {
class Status;

/*
 * libgit2 options. 0 is the default value
 */
struct Libgit2Options {
    int serverConnectTimeoutMs = 0;
    int serverTimeoutMs = 0;
};

struct Libgt2InitGuard {
    int status;
    std::string errMsg;
    Libgt2InitGuard(const Libgit2Options& opts);
    ~Libgt2InitGuard();
};

class HfDownloader {
public:
    HfDownloader(const std::string& sourceModel, const std::string& downloadPath, const std::string& hfEndpoint, const std::string& hfToken, const std::string& httpProxy, bool inOverwrite);
    Status cloneRepository();
    std::string getGraphDirectory();
<<<<<<< HEAD
=======
    static std::string getGraphDirectory(const std::string& inDownloadPath, const std::string& inSourceModel);
>>>>>>> e871810a

protected:
    std::string sourceModel;
    std::string downloadPath;
    std::string hfEndpoint;
    std::string hfToken;
    std::string httpProxy;
    bool overwriteModels;

    HfDownloader();
    std::string GetRepoUrl();
    std::string GetRepositoryUrlWithPassword();
    static std::string getGraphDirectory(const std::string& inDownloadPath, const std::string& inSourceModel);
    bool CheckIfProxySet();
    Status checkIfOverwriteAndRemove(const std::string& path);
    Status RemoveReadonlyFileAttributeFromDir(const std::string& directoryPath);
};
}  // namespace ovms<|MERGE_RESOLUTION|>--- conflicted
+++ resolved
@@ -49,10 +49,7 @@
     HfDownloader(const std::string& sourceModel, const std::string& downloadPath, const std::string& hfEndpoint, const std::string& hfToken, const std::string& httpProxy, bool inOverwrite);
     Status cloneRepository();
     std::string getGraphDirectory();
-<<<<<<< HEAD
-=======
     static std::string getGraphDirectory(const std::string& inDownloadPath, const std::string& inSourceModel);
->>>>>>> e871810a
 
 protected:
     std::string sourceModel;
@@ -65,7 +62,6 @@
     HfDownloader();
     std::string GetRepoUrl();
     std::string GetRepositoryUrlWithPassword();
-    static std::string getGraphDirectory(const std::string& inDownloadPath, const std::string& inSourceModel);
     bool CheckIfProxySet();
     Status checkIfOverwriteAndRemove(const std::string& path);
     Status RemoveReadonlyFileAttributeFromDir(const std::string& directoryPath);
