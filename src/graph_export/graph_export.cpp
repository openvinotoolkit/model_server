--- conflicted
+++ resolved
@@ -270,8 +270,34 @@
   node_options: {
       [type.googleapis.com / mediapipe.ImageGenCalculatorOptions]: {
           models_path: ")" << graphSettings.modelPath << R"(",
-          target_device: ")" << graphSettings.targetDevice << R"(",
-          default_resolution: ")" << graphSettings.defaultResolution << R"("
+          target_device: ")" << graphSettings.targetDevice << R"(")";
+
+    if (graphSettings.maxResolution.size()) {
+        oss << R"(
+          max_resolution: ")" << graphSettings.maxResolution << R"(")";
+    }
+
+    if (graphSettings.defaultResolution.size()) {
+        oss << R"(
+          default_resolution: ")" << graphSettings.defaultResolution << R"(")";
+    }
+
+    if (graphSettings.maxNumberImagesPerPrompt.has_value()) {
+        oss << R"(
+          max_number_images_per_prompt: )" << graphSettings.maxNumberImagesPerPrompt.value();
+    }
+
+    if (graphSettings.defaultNumInferenceSteps.has_value()) {
+        oss << R"(
+          default_num_inference_steps: )" << graphSettings.defaultNumInferenceSteps.value();
+    }
+
+    if (graphSettings.maxNumInferenceSteps.has_value()) {
+        oss << R"(
+          max_num_inference_steps: )" << graphSettings.maxNumInferenceSteps.value();
+    }
+
+    oss << R"(
       }
   }
 }
@@ -281,7 +307,7 @@
 
     // clang-format on
     std::string fullPath = FileSystem::joinPath({directoryPath, "graph.pbtxt"});
-    return createFile(fullPath, oss.str());
+    return FileSystem::createFileOverwrite(fullPath, oss.str());
 }
 
 GraphExport::GraphExport() {
@@ -329,18 +355,14 @@
             SPDLOG_ERROR("Graph options not initialized for rerank.");
             return StatusCode::INTERNAL_ERROR;
         }
-<<<<<<< HEAD
-    } else if (hfSettings.task == image_generation) {
+    } else if (hfSettings.task == IMAGE_GENERATION_GRAPH) {
         if (std::holds_alternative<ImageGenerationGraphSettingsImpl>(hfSettings.graphSettings)) {
             return createImageGenerationGraphTemplate(directoryPath, std::get<ImageGenerationGraphSettingsImpl>(hfSettings.graphSettings));
         } else {
             SPDLOG_ERROR("Graph options not initialized for image generation.");
             return StatusCode::INTERNAL_ERROR;
         }
-    } else if (hfSettings.task == unknown) {
-=======
     } else if (hfSettings.task == UNKNOWN_GRAPH) {
->>>>>>> 46c0290a
         SPDLOG_ERROR("Graph options not initialized.");
         return StatusCode::INTERNAL_ERROR;
     }
