#
# Copyright (c) 2025 Intel Corporation
#
# Licensed under the Apache License, Version 2.0 (the "License");
# you may not use this file except in compliance with the License.
# You may obtain a copy of the License at
#
#      http://www.apache.org/licenses/LICENSE-2.0
#
# Unless required by applicable law or agreed to in writing, software
# distributed under the License is distributed on an "AS IS" BASIS,
# WITHOUT WARRANTIES OR CONDITIONS OF ANY KIND, either express or implied.
# See the License for the specific language governing permissions and
# limitations under the License.
#

load("@mediapipe//mediapipe/framework/port:build_config.bzl", "mediapipe_cc_proto_library", "mediapipe_proto_library")
load("//:common_settings.bzl", "ovms_cc_library")

ovms_cc_library(
    name = "s2t_servable",
    hdrs = ["s2t_servable.hpp"],
    visibility = ["//visibility:public"],
    alwayslink = 1,
)

ovms_cc_library(
    name = "s2t_calculator",
    srcs = ["s2t_calculator.cc"],
    deps = [
        "@mediapipe//mediapipe/framework:calculator_framework",
        "//src:httppayload",
        "//src:libovmslogging",
        "s2t_calculator_cc_proto",
        "//src/port:dr_audio",
<<<<<<< HEAD
        "//src/port:rapidjson_stringbuffer",
        "//src/port:rapidjson_writer",
        ":stt_servable",
=======
        ":s2t_servable",
>>>>>>> 087a9fa1
        "//third_party:genai",
        "//src/audio:audio_utils",
    ],
    visibility = ["//visibility:public"],
    alwayslink = 1,
)

mediapipe_proto_library(
    name = "s2t_calculator_proto",
    srcs = ["s2t_calculator.proto"],
    visibility = ["//visibility:private"],
    deps = [
        "@mediapipe//mediapipe/framework:calculator_options_proto",
        "@mediapipe//mediapipe/framework:calculator_proto",
    ],
)<|MERGE_RESOLUTION|>--- conflicted
+++ resolved
@@ -33,13 +33,9 @@
         "//src:libovmslogging",
         "s2t_calculator_cc_proto",
         "//src/port:dr_audio",
-<<<<<<< HEAD
         "//src/port:rapidjson_stringbuffer",
         "//src/port:rapidjson_writer",
-        ":stt_servable",
-=======
         ":s2t_servable",
->>>>>>> 087a9fa1
         "//third_party:genai",
         "//src/audio:audio_utils",
     ],
