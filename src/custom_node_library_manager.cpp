--- conflicted
+++ resolved
@@ -82,13 +82,8 @@
         execute,
         getInputsInfo,
         getOutputsInfo,
-<<<<<<< HEAD
-        release};
-    libraryBasePaths[name] = basePath;
-=======
         release,
         basePath};
->>>>>>> f21a878a
 
     SPDLOG_LOGGER_INFO(modelmanager_logger, "Successfully loaded custom node library name: {}; base_path: {}", name, basePath);
     return StatusCode::OK;
