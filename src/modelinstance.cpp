--- conflicted
+++ resolved
@@ -645,46 +645,26 @@
         std::vector<std::string> supportedConfigKeys2 = compiledModel->get_metric(supportedConfigKey);
         supportedConfigKeys = std::move(supportedConfigKeys2);
     } catch (std::exception& e) {
-<<<<<<< HEAD
-        SPDLOG_LOGGER_DEBUG(modelmanager_logger, "Exception thrown from IE when requesting target device: {}; ExecutableNetwork metric key: {}; Error: {}", targetDevice, supportedConfigKey, e.what());
-        return StatusCode::OK;
-    } catch (...) {
-        SPDLOG_LOGGER_DEBUG(modelmanager_logger, "Exception thrown from IE when requesting target device: {}; ExecutableNetwork metric key: {}", targetDevice, supportedConfigKey);
-        return StatusCode::OK;
-    }
-    SPDLOG_LOGGER_DEBUG(modelmanager_logger, "Logging model: {}; version: {};target device: {}; ExecutableNetwork configuration", getName(), getVersion(), targetDevice);
-=======
         SPDLOG_LOGGER_DEBUG(modelmanager_logger, "Exception thrown from IE when requesting target device: {}, CompiledModel metric key: {}; Error: {}", targetDevice, supportedConfigKey, e.what());
         return StatusCode::OK;
     } catch (...) {
         SPDLOG_LOGGER_DEBUG(modelmanager_logger, "Exception thrown from IE when requesting target device: {}, CompiledModel metric key: {}", targetDevice, supportedConfigKey);
         return StatusCode::OK;
     }
-    SPDLOG_LOGGER_DEBUG(modelmanager_logger, "Logging model:{}; version {};target device: {}; CompiledModel configuration", getName(), getVersion(), targetDevice);
->>>>>>> c8f20ffc
+    SPDLOG_LOGGER_DEBUG(modelmanager_logger, "Logging model:{}; version: {};target device: {}; CompiledModel configuration", getName(), getVersion(), targetDevice);
     for (auto& key : supportedConfigKeys) {
         std::string value;
         try {
             auto paramValue = compiledModel->get_config(key);
             value = paramValue.as<std::string>();
         } catch (std::exception& e) {
-<<<<<<< HEAD
-            SPDLOG_LOGGER_DEBUG(modelmanager_logger, "Exception thrown from IE when requesting target device: {}; ExecutableNetwork config key: {}; Error: {}", targetDevice, key, e.what());
-            continue;
-        } catch (...) {
-            SPDLOG_LOGGER_DEBUG(modelmanager_logger, "Exception thrown from IE when requesting target device: {}; ExecutableNetwork config key: {}", targetDevice, key);
-            continue;
-        }
-        SPDLOG_LOGGER_DEBUG(modelmanager_logger, "Model: {}; version: {}; target device: {}; ExecutableNetwork config key: {}; value: {}", getName(), getVersion(), targetDevice, key, value);
-=======
             SPDLOG_LOGGER_DEBUG(modelmanager_logger, "Exception thrown from IE when requesting target device: {}, CompiledModel config key: {}; Error: {}", targetDevice, key, e.what());
             continue;
         } catch (...) {
             SPDLOG_LOGGER_DEBUG(modelmanager_logger, "Exception thrown from IE when requesting target device: {}, CompiledModel config key: {}", targetDevice, key);
             continue;
         }
-        SPDLOG_LOGGER_DEBUG(modelmanager_logger, "Model: {}; version: {}; target device: {}, CompiledModel config key: {}, value :{}", getName(), getVersion(), targetDevice, key, value);
->>>>>>> c8f20ffc
+        SPDLOG_LOGGER_DEBUG(modelmanager_logger, "Model: {}; version: {}; target device: {}, CompiledModel config key: {}, value: {}", getName(), getVersion(), targetDevice, key, value);
     }
     return StatusCode::OK;
 }
