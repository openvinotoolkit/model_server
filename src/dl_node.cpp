//*****************************************************************************
// Copyright 2020 Intel Corporation
//
// Licensed under the Apache License, Version 2.0 (the "License");
// you may not use this file except in compliance with the License.
// You may obtain a copy of the License at
//
//     http://www.apache.org/licenses/LICENSE-2.0
//
// Unless required by applicable law or agreed to in writing, software
// distributed under the License is distributed on an "AS IS" BASIS,
// WITHOUT WARRANTIES OR CONDITIONS OF ANY KIND, either express or implied.
// See the License for the specific language governing permissions and
// limitations under the License.
//*****************************************************************************
#include "dl_node.hpp"

#include <map>
#include <utility>

#include "dlnodesession.hpp"
#include "logging.hpp"
#include "metric.hpp"
#include "modelmanager.hpp"
#include "ov_utils.hpp"
#include "ovinferrequestsqueue.hpp"
#include "prediction_service_utils.hpp"
#include "timer.hpp"

namespace ovms {

const uint WAIT_FOR_STREAM_ID_TIMEOUT_MICROSECONDS = 1;

Status DLNode::execute(session_key_t sessionKey, PipelineEventQueue& notifyEndQueue) {
    auto& nodeSession = getNodeSession(sessionKey);
    auto& dlNodeSession = static_cast<DLNodeSession&>(nodeSession);
    return dlNodeSession.execute(notifyEndQueue, WAIT_FOR_STREAM_ID_TIMEOUT_MICROSECONDS, *this);
}

Status DLNode::fetchResults(NodeSession& nodeSession, SessionResults& nodeSessionOutputs, ExecutionContext& context) {
    auto& dlNodeSession = static_cast<DLNodeSession&>(nodeSession);
    const auto& sessionMetadata = nodeSession.getNodeSessionMetadata();
    SessionResult sessionResults{sessionMetadata, {}};
    auto it = nodeSessionOutputs.emplace(sessionMetadata.getSessionKey(), std::move(sessionResults));
    if (!it.second) {
        SPDLOG_LOGGER_ERROR(dag_executor_logger, "Failed to put node: {} session: {} results in node session outputs",
            getName(), nodeSession.getSessionKey());
        return StatusCode::INTERNAL_ERROR;
    }
    auto& metadataTensorResultsPair = it.first->second;
    auto& tensorResults = metadataTensorResultsPair.second;
    Status status;
    const uint waitTimeMicroseconds = 1;
    auto& inferRequest = dlNodeSession.getInferRequest(waitTimeMicroseconds);
    auto& model = dlNodeSession.getModelInstance();
    status = this->fetchResults(tensorResults, inferRequest, model, nodeSession.getSessionKey());
<<<<<<< HEAD
    INCREMENT_IF_ENABLED(model.getMetricReporter().getInferRequestMetric(sessionMetadata.getContext()));
=======

    try {
        INCREMENT_IF_ENABLED(model.getMetricReporter().getInferRequestMetric(context));
    } catch (std::logic_error& e) {
        SPDLOG_ERROR("Metric error: {}", e.what());
        return StatusCode::INTERNAL_ERROR;
    }
>>>>>>> 106347db
    return status;
}

Status DLNode::fetchResults(TensorWithSourceMap& outputs, ov::InferRequest& inferRequest, ModelInstance& model, session_key_t sessionKey) {
    ReleaseSessionGuard releaseSessionGuard(this->getNodeSession(sessionKey));
    // Wait for tensor results
    SPDLOG_LOGGER_DEBUG(dag_executor_logger, "Node: {} session: {} Waiting for infer request to finish", getName(), sessionKey);
    try {
        inferRequest.wait();
    } catch (const ov::Exception& e) {
        SPDLOG_LOGGER_ERROR(dag_executor_logger, "Node: {} session: {} IE exception occured during infer request wait: {}", getName(), sessionKey, e.what());
        return StatusCode::INTERNAL_ERROR;
    } catch (std::exception& e) {
        SPDLOG_LOGGER_ERROR(dag_executor_logger, "Node: {} session: {} exception occured during infer request wait: {}", getName(), sessionKey, e.what());
        return StatusCode::INTERNAL_ERROR;
    }
    SPDLOG_LOGGER_DEBUG(dag_executor_logger, "Node: {} session: {} infer request finished", getName(), sessionKey);
    SPDLOG_LOGGER_DEBUG(dag_executor_logger, "Inference processing time for node {}; model name: {}; session: {} - {} ms",
        this->getName(),
        model.getName(),
        sessionKey,
        this->getNodeSession(sessionKey).getTimer().elapsed<std::chrono::microseconds>("inference") / 1000);

    static_cast<DLNodeSession&>(this->getNodeSession(sessionKey)).clearInputs();

    // Fill outputs map with result tensors. Fetch only those that are required in following nodes.
    for (const auto& node : this->next) {
        for (const auto& pair : node.get().getMappingByDependency(*this)) {
            const auto& output_name = pair.first;
            if (outputs.find(output_name) != outputs.end()) {
                continue;
            }

            try {
                std::string realModelOutputName;
                if (!getRealOutputName(model, output_name, &realModelOutputName).ok()) {
                    SPDLOG_LOGGER_WARN(dag_executor_logger, "Node: {} session: {} Cannot find real model output name for alias: {}", getName(), sessionKey, output_name);
                    return StatusCode::INTERNAL_ERROR;
                }
                SPDLOG_LOGGER_DEBUG(dag_executor_logger, "Node: {} session: {} Getting tensor from model: {}, inferRequestStreamId: {}, tensorName: {}",
                    getName(), sessionKey, modelName, sessionKey, realModelOutputName);
                const auto tensor = inferRequest.get_tensor(realModelOutputName);
                SPDLOG_LOGGER_DEBUG(dag_executor_logger, "Node: {} session: {} Creating copy of tensor from model: {}, tensorName: {}",
                    getName(), sessionKey, modelName, realModelOutputName);
                ov::Tensor copiedTensor;
                auto status = tensorClone(copiedTensor, tensor);
                if (!status.ok()) {
                    SPDLOG_LOGGER_DEBUG(dag_executor_logger, "Could not clone result tensor; node: {}; session: {}; model name: {}; output: {}",
                        getName(),
                        this->modelName,
                        realModelOutputName);
                    return status;
                }
                outputs.emplace(std::make_pair(output_name, TensorWithSource(std::move(copiedTensor))));
            } catch (const ov::Exception& e) {
                Status status = StatusCode::OV_INTERNAL_SERIALIZATION_ERROR;
                SPDLOG_LOGGER_DEBUG(dag_executor_logger, "Node: {} session:{} Error during getting tensor {}; exception message: {}", getName(), sessionKey, status.string(), e.what());
                return status;
            }
            SPDLOG_LOGGER_DEBUG(dag_executor_logger, "Node: {} session: {} Tensor with name {} has been prepared", getName(), sessionKey, output_name);
        }
    }
    return StatusCode::OK;
}

void DLNode::release(session_key_t sessionId) {
    SPDLOG_LOGGER_DEBUG(dag_executor_logger, "Release node: {} sessionKey: {}", getName(), sessionId);
    getNodeSession(sessionId).release();
}
bool DLNode::tryDisarm(const session_key_t& sessionKey, const uint microseconds) {
    return getNodeSession(sessionKey).tryDisarm(microseconds);
}

std::unique_ptr<NodeSession> DLNode::createNodeSession(const NodeSessionMetadata& metadata, const CollapseDetails& collapsingDetails) {
    return std::make_unique<DLNodeSession>(metadata, getName(), previous.size(), collapsingDetails,
        this->modelManager, this->modelName, this->modelVersion.value_or(0));
}

}  // namespace ovms<|MERGE_RESOLUTION|>--- conflicted
+++ resolved
@@ -54,9 +54,6 @@
     auto& inferRequest = dlNodeSession.getInferRequest(waitTimeMicroseconds);
     auto& model = dlNodeSession.getModelInstance();
     status = this->fetchResults(tensorResults, inferRequest, model, nodeSession.getSessionKey());
-<<<<<<< HEAD
-    INCREMENT_IF_ENABLED(model.getMetricReporter().getInferRequestMetric(sessionMetadata.getContext()));
-=======
 
     try {
         INCREMENT_IF_ENABLED(model.getMetricReporter().getInferRequestMetric(context));
@@ -64,7 +61,7 @@
         SPDLOG_ERROR("Metric error: {}", e.what());
         return StatusCode::INTERNAL_ERROR;
     }
->>>>>>> 106347db
+
     return status;
 }
 
