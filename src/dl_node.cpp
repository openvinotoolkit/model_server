//*****************************************************************************
// Copyright 2020 Intel Corporation
//
// Licensed under the Apache License, Version 2.0 (the "License");
// you may not use this file except in compliance with the License.
// You may obtain a copy of the License at
//
//     http://www.apache.org/licenses/LICENSE-2.0
//
// Unless required by applicable law or agreed to in writing, software
// distributed under the License is distributed on an "AS IS" BASIS,
// WITHOUT WARRANTIES OR CONDITIONS OF ANY KIND, either express or implied.
// See the License for the specific language governing permissions and
// limitations under the License.
//*****************************************************************************
#include "dl_node.hpp"

#include <map>
#include <utility>

#include <inference_engine.hpp>
#include <spdlog/spdlog.h>

#include "modelmanager.hpp"
#include "ov_utils.hpp"
#include "ovinferrequestsqueue.hpp"
#include "prediction_service_utils.hpp"

namespace ovms {

const uint WAIT_FOR_STREAM_ID_TIMEOUT_MICROSECONDS = 1;

Status DLNode::execute(ThreadSafeQueue<std::reference_wrapper<Node>>& notifyEndQueue) {
    Status status;
    if (this->nodeStreamIdGuard == nullptr) {
        status = requestExecuteRequiredResources();
        if (!status.ok()) {
            notifyEndQueue.push(*this);
            return status;
        }
    }
    auto streamId = this->nodeStreamIdGuard->tryGetId(WAIT_FOR_STREAM_ID_TIMEOUT_MICROSECONDS);
    if (!streamId) {
        SPDLOG_DEBUG("[Node: {}] Could not acquire stream Id right away", getName());
        return StatusCode::PIPELINE_STREAM_ID_NOT_READY_YET;
    }
    auto& inferRequestsQueue = this->model->getInferRequestsQueue();
    auto& inferRequest = inferRequestsQueue.getInferRequest(streamId.value());
    status = setInputsForInference(inferRequest);
    if (!status.ok()) {
        notifyEndQueue.push(*this);
        return status;
    }
    status = executeInference(notifyEndQueue, inferRequest);
    if (!status.ok()) {
        notifyEndQueue.push(*this);
        return status;
    }
    return status;
}

Status DLNode::requestExecuteRequiredResources() {
    Status status = StatusCode::OK;
    status = getModelInstance(
        this->modelManager,
        this->modelName,
        this->modelVersion.value_or(0),
        this->model,
        this->modelUnloadGuard);

    if (!status.ok()) {
        SPDLOG_DEBUG("Getting modelInstance failed for node: {} with: {}", getName(), status.string());
        return status;
    }

    status = prepareInputsAndModelForInference();
    if (!status.ok()) {
        return status;
    }
    auto& inferRequestsQueue = this->model->getInferRequestsQueue();
    this->nodeStreamIdGuard = std::make_unique<NodeStreamIdGuard>(inferRequestsQueue);
    return status;
}

Status DLNode::setInputsForInference(InferenceEngine::InferRequest& infer_request) {
    Status status = StatusCode::OK;
    try {
        // Prepare inference request, fill with input blobs
        for (const auto& kv : this->inputBlobs) {
            std::string realModelInputName;
            if (!getRealInputName(kv.first, &realModelInputName).ok()) {
                SPDLOG_WARN("DLNode::fetchResults (Node name {}); cannot find real model input name for ali{}", getName(), kv.first);
                return StatusCode::INTERNAL_ERROR;
            }
            infer_request.SetBlob(realModelInputName, kv.second);
        }
        // OV implementation the InferenceEngineException is not
        // a base class for all other exceptions thrown from OV.
        // OV can throw exceptions derived from std::logic_error.
    } catch (const InferenceEngine::details::InferenceEngineException& e) {
        status = StatusCode::OV_INTERNAL_DESERIALIZATION_ERROR;
        SPDLOG_DEBUG("[Node: {}] {}; exception message: {}", getName(), status.string(), e.what());
    } catch (std::logic_error& e) {
        status = StatusCode::OV_INTERNAL_DESERIALIZATION_ERROR;
        SPDLOG_DEBUG("[Node: {}] {}; exception message: {}", getName(), status.string(), e.what());
    } catch (...) {
        status = StatusCode::OV_INTERNAL_DESERIALIZATION_ERROR;
        SPDLOG_DEBUG("[Node: {}] {}; with unknown exception", getName(), status.string());
    }
    return status;
}

Status DLNode::executeInference(ThreadSafeQueue<std::reference_wrapper<Node>>& notifyEndQueue, InferenceEngine::InferRequest& infer_request) {
    try {
        SPDLOG_DEBUG("Setting completion callback for node name: {}", this->getName());
        infer_request.SetCompletionCallback([this, &notifyEndQueue, &infer_request]() {
            SPDLOG_DEBUG("Completion callback received for node name: {}", this->getName());
            // After inference is completed, input blobs are not needed anymore
            this->inputBlobs.clear();
            notifyEndQueue.push(*this);
            infer_request.SetCompletionCallback([]() {});  // reset callback on infer request
        });
        SPDLOG_DEBUG("Starting infer async for node name: {}", getName());
        infer_request.StartAsync();
    } catch (const InferenceEngine::details::InferenceEngineException& e) {
        SPDLOG_DEBUG("[Node: {}] Exception occured when starting async inference or setting completion callback on model: {}, error: {}",
            getName(), modelName, e.what());
        return StatusCode::OV_INTERNAL_INFERENCE_ERROR;
    } catch (const std::exception& e) {
        SPDLOG_DEBUG("[Node: {}] Exception occured when starting async inference or setting completion callback on  model: {}, error: {}",
            getName(), modelName, e.what());
        return StatusCode::OV_INTERNAL_INFERENCE_ERROR;
    } catch (...) {
        SPDLOG_DEBUG("[Node: {}] Unknown exception occured when starting async inference or setting completion callback on model: {}",
            getName(), modelName);
        return StatusCode::OV_INTERNAL_INFERENCE_ERROR;
    }
    return StatusCode::OK;
}

Status DLNode::fetchResults(BlobMap& outputs) {
    // ::execute needs to be executed before ::fetchResults
    if (this->model == nullptr) {
        SPDLOG_DEBUG("[Node: {}] Fetching results failed due to earlier execution failure", getName());
        return StatusCode::UNKNOWN_ERROR;
    }

    // Get infer request corresponding to this node model
    auto streamId = this->nodeStreamIdGuard->tryGetId();
    if (!streamId) {
        SPDLOG_DEBUG("[Node: {}] Fetching results failed - node had stream Id never assigned", getName());
        return StatusCode::UNKNOWN_ERROR;
    }
    auto& infer_request = this->model->getInferRequestsQueue().getInferRequest(streamId.value());
    // Wait for blob results
    SPDLOG_DEBUG("[Node: {}] Waiting for infer request with streamId: {} to finish", getName(), streamId.value());
    auto ov_status = infer_request.Wait(InferenceEngine::IInferRequest::RESULT_READY);
    SPDLOG_DEBUG("[Node: {}] Infer request with streamId: {} finished", getName(), streamId.value());
    this->inputBlobs.clear();
    if (ov_status != InferenceEngine::StatusCode::OK) {
        Status status = StatusCode::OV_INTERNAL_INFERENCE_ERROR;
        SPDLOG_DEBUG("[Node: {}] Async infer failed: {}; OV StatusCode: {}", getName(), status.string(), ov_status);
        return status;
    }

    // Fill outputs map with result blobs. Fetch only those that are required in following nodes.
    for (const auto& node : this->next) {
        for (const auto& pair : node.get().getMappingByDependency(*this)) {
            const auto& output_name = pair.first;
            if (outputs.count(output_name) == 1) {
                continue;
            }

            try {
                std::string realModelOutputName;
                if (!getRealOutputName(output_name, &realModelOutputName).ok()) {
                    SPDLOG_WARN("[Node: {}] Cannot find real model output name for alias{}", getName(), output_name);
                    return StatusCode::INTERNAL_ERROR;
                }
                SPDLOG_DEBUG("[Node: {}] Getting blob from model: {}, inferRequestStreamId: {}, blobName: {}",
                    getName(), modelName, streamId.value(), realModelOutputName);
                const auto blob = infer_request.GetBlob(realModelOutputName);
                SPDLOG_DEBUG("[Node: {}] Creating copy of blob from model: {}, inferRequestStreamId: {}, blobName: {}",
                    getName(), modelName, streamId.value(), realModelOutputName);
                InferenceEngine::Blob::Ptr copiedBlob = nullptr;
                auto status = blobClone(copiedBlob, blob);
                if (!status.ok()) {
<<<<<<< HEAD
=======
                    SPDLOG_DEBUG("Could not clone result blob; node name: {}; model name: {}; output: {}",
                        getName(),
                        this->modelName,
                        realModelOutputName);
>>>>>>> 3f9e22e0
                    return status;
                }
                outputs.emplace(std::make_pair(output_name, std::move(copiedBlob)));
            } catch (const InferenceEngine::details::InferenceEngineException& e) {
                Status status = StatusCode::OV_INTERNAL_SERIALIZATION_ERROR;
                SPDLOG_DEBUG("[Node: {}] Error during getting blob {}; exception message: {}", getName(), status.string(), e.what());
                return status;
            }
            SPDLOG_DEBUG("[Node: {}]: Blob with name {} has been prepared", getName(), output_name);
        }
    }
    // After results are fetched, model and inference request are not needed anymore
    this->release();
    return StatusCode::OK;
}

Status DLNode::validate(const InferenceEngine::Blob::Ptr& blob, const TensorInfo& info) {
    if (info.getPrecision() != blob->getTensorDesc().getPrecision()) {
        std::stringstream ss;
        ss << "Expected: " << info.getPrecisionAsString()
           << "; Actual: " << TensorInfo::getPrecisionAsString(blob->getTensorDesc().getPrecision());
        const std::string details = ss.str();
        SPDLOG_DEBUG("[Node: {}] Invalid precision - {}", getName(), details);
        return Status(StatusCode::INVALID_PRECISION, details);
    }

    // If batch size differes, check if remaining dimensions are equal
    if (info.getShape()[0] != blob->getTensorDesc().getDims()[0]) {
        // If remaining dimensions are equal, it is invalid batch size
        std::stringstream ss;
        if (std::equal(info.getShape().begin() + 1, info.getShape().end(), blob->getTensorDesc().getDims().begin() + 1)) {
            ss << "Expected: " << info.getShape()[0] << "; Actual: " << blob->getTensorDesc().getDims()[0];
            const std::string details = ss.str();
            SPDLOG_DEBUG("[Node: {}] Invalid batch size - {}", getName(), details);
            return Status(StatusCode::INVALID_BATCH_SIZE, details);
        } else {
            // Otherwise whole shape is incorrect
            ss << "Expected: " << TensorInfo::shapeToString(info.getShape())
               << "; Actual: " << TensorInfo::shapeToString(blob->getTensorDesc().getDims());
            const std::string details = ss.str();
            SPDLOG_DEBUG("Node: {}] Invalid shape - {}", getName(), details);
            return Status(StatusCode::INVALID_SHAPE, details);
        }
    }

    if (info.getShape() != blob->getTensorDesc().getDims()) {
        std::stringstream ss;
        ss << "Expected: " << TensorInfo::shapeToString(info.getShape())
           << "; Actual: " << TensorInfo::shapeToString(blob->getTensorDesc().getDims());
        const std::string details = ss.str();
        SPDLOG_DEBUG("Node: {}] Invalid shape - {}", getName(), details);
        return Status(StatusCode::INVALID_SHAPE, details);
    }

    return StatusCode::OK;
}

Status DLNode::prepareInputsAndModelForInference() {
    size_t requestedBatchSize = 0;
    std::map<std::string, shape_t> requestedReshapes;

    // Validate each blob against its OV tensor info
    const auto& inputsInfo = this->model->getInputsInfo();
    for (const auto& kv : this->inputBlobs) {
        const auto& name = kv.first;
        auto& blob = kv.second;

        if (inputsInfo.count(name) == 0) {
            std::stringstream ss;
            ss << "Required input: " << name;
            const std::string details = ss.str();
            SPDLOG_DEBUG("[Node: {}] Missing input with specific name - {}", getName(), details);
            return Status(StatusCode::INVALID_MISSING_INPUT, details);
        }
        auto& inputInfo = *inputsInfo.at(name);
        auto status = validate(blob, inputInfo);
        if (status.ok()) {
            continue;
        }

        // If precision is incorrect, perform conversion
        if (status == StatusCode::INVALID_PRECISION) {
            return status;
        }

        // If batch size is incorrect, perform network batch size change if allowed (shape mode=auto or batch size=auto)
        if (status == StatusCode::INVALID_BATCH_SIZE) {
            if (this->model->getModelConfig().getBatchingMode() == Mode::AUTO) {
                requestedBatchSize = blob->getTensorDesc().getDims()[0];
            } else if (this->model->getModelConfig().isShapeAuto(name)) {
                requestedReshapes[name] = blob->getTensorDesc().getDims();
            } else {
                return status;
            }
        }

        // If shape is incorrect, perform reshape if allowed (mode=auto)
        if (status == StatusCode::INVALID_SHAPE) {
            if (!this->model->getModelConfig().isShapeAuto(name)) {
                return status;
            }
            requestedReshapes[name] = blob->getTensorDesc().getDims();
        }
    }
    if (requestedReshapes.size() > 0) {
        auto status = this->model->reloadModel(0, requestedReshapes, this->modelUnloadGuard);
        if (!status.ok()) {
            return status;
        }
    } else if (requestedBatchSize > 0) {
        auto status = this->model->reloadModel(requestedBatchSize, {}, this->modelUnloadGuard);
        if (!status.ok()) {
            return status;
        }
    }
    return StatusCode::OK;
}

}  // namespace ovms<|MERGE_RESOLUTION|>--- conflicted
+++ resolved
@@ -185,13 +185,10 @@
                 InferenceEngine::Blob::Ptr copiedBlob = nullptr;
                 auto status = blobClone(copiedBlob, blob);
                 if (!status.ok()) {
-<<<<<<< HEAD
-=======
                     SPDLOG_DEBUG("Could not clone result blob; node name: {}; model name: {}; output: {}",
                         getName(),
                         this->modelName,
                         realModelOutputName);
->>>>>>> 3f9e22e0
                     return status;
                 }
                 outputs.emplace(std::make_pair(output_name, std::move(copiedBlob)));
