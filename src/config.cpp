//*****************************************************************************
// Copyright 2020 Intel Corporation
//
// Licensed under the Apache License, Version 2.0 (the "License");
// you may not use this file except in compliance with the License.
// You may obtain a copy of the License at
//
//     http://www.apache.org/licenses/LICENSE-2.0
//
// Unless required by applicable law or agreed to in writing, software
// distributed under the License is distributed on an "AS IS" BASIS,
// WITHOUT WARRANTIES OR CONDITIONS OF ANY KIND, either express or implied.
// See the License for the specific language governing permissions and
// limitations under the License.
//*****************************************************************************
#include "config.hpp"

#include <algorithm>
#include <filesystem>
#include <limits>
#include <regex>
#include <thread>

#include <boost/algorithm/string.hpp>
#include <sysexits.h>

#include "version.hpp"

namespace ovms {

const uint AVAILABLE_CORES = std::thread::hardware_concurrency();
const uint MAX_PORT_NUMBER = std::numeric_limits<ushort>::max();

const uint64_t DEFAULT_REST_WORKERS = AVAILABLE_CORES * 4.0;
const std::string DEFAULT_REST_WORKERS_STRING{std::to_string(DEFAULT_REST_WORKERS)};
const uint64_t MAX_REST_WORKERS = 10'000;

Config& Config::parse(int argc, char** argv) {
    try {
        options = std::make_unique<cxxopts::Options>(argv[0], "OpenVINO Model Server");

        // clang-format off
        options->add_options()
            ("h, help",
                "Show this help message and exit")
            ("version",
                "Show binary version")
            ("port",
                "gRPC server port",
                cxxopts::value<uint64_t>()->default_value("9178"),
                "PORT")
            ("grpc_bind_address",
                "Network interface address to bind to for the gRPC API",
                cxxopts::value<std::string>()->default_value("0.0.0.0"),
                "GRPC_BIND_ADDRESS")
            ("rest_port",
                "REST server port, the REST server will not be started if rest_port is blank or set to 0",
                cxxopts::value<uint64_t>()->default_value("0"),
                "REST_PORT")
            ("rest_bind_address",
                "Network interface address to bind to for the REST API",
                cxxopts::value<std::string>()->default_value("0.0.0.0"),
                "REST_BIND_ADDRESS")
            ("grpc_workers",
                "Number of gRPC servers. Default 1. Increase for multi client, high throughput scenarios",
                cxxopts::value<uint>()->default_value("1"),
                "GRPC_WORKERS")
            ("rest_workers",
                "Number of worker threads in REST server - has no effect if rest_port is not set. Default value depends on number of CPUs. ",
                cxxopts::value<uint>()->default_value(DEFAULT_REST_WORKERS_STRING.c_str()),
                "REST_WORKERS")
            ("log_level",
<<<<<<< HEAD
                "serving log level - one of DEBUG, INFO, WARNING, ERROR",
=======
                "Serving log level - one of DEBUG, INFO, ERROR",
>>>>>>> 5561bc8a
                cxxopts::value<std::string>()->default_value("INFO"), "LOG_LEVEL")
            ("log_path",
                "Optional path to the log file",
                cxxopts::value<std::string>(), "LOG_PATH")
            ("grpc_channel_arguments",
                "A comma separated list of arguments to be passed to the grpc server. (e.g. grpc.max_connection_age_ms=2000)",
                cxxopts::value<std::string>(), "GRPC_CHANNEL_ARGUMENTS")
            ("file_system_poll_wait_seconds",
                "Time interval between config and model versions changes detection. Default is 1. Zero or negative value disables changes monitoring.",
                cxxopts::value<uint>()->default_value("1"),
                "SECONDS");
        options->add_options("multi model")
            ("config_path",
                "Absolute path to json configuration file",
                cxxopts::value<std::string>(), "CONFIG_PATH");

        options->add_options("single model")
            ("model_name",
                "Name of the model",
                cxxopts::value<std::string>(),
                "MODEL_NAME")
            ("model_path",
                "Absolute path to model, as in tf serving",
                cxxopts::value<std::string>(),
                "MODEL_PATH")
            ("batch_size",
                "Resets models batchsize, int value or auto. This parameter will be ignored if shape is set",
                cxxopts::value<std::string>(),
                "BATCH_SIZE")
            ("shape",
                "Resets models shape (model must support reshaping). If set, batch_size parameter is ignored",
                cxxopts::value<std::string>(),
                "SHAPE")
            ("model_version_policy",
                "Model version policy",
                cxxopts::value<std::string>(),
                "MODEL_VERSION_POLICY")
            ("nireq",
                "Size of inference request queue for model executions. Recommended to be >= parallel executions. Default value calculated by OpenVINO based on available resources. Request for 0 is treated as request for default value",
                cxxopts::value<uint32_t>(),
                "NIREQ")
            ("target_device",
                "Target device to run the inference",
                cxxopts::value<std::string>()->default_value("CPU"),
                "TARGET_DEVICE")
            ("cpu_extension",
                "A path to shared library containing custom CPU layer implementation. Default: empty.",
                cxxopts::value<std::string>()->default_value(""),
                "CPU_EXTENSION")
            ("plugin_config",
                "A dictionary of plugin configuration keys and their values, eg \"{\\\"CPU_THROUGHPUT_STREAMS\\\": \\\"1\\\"}\". Default throughput streams for CPU and GPU are calculated by OpenVINO",
                cxxopts::value<std::string>(),
                "PLUGIN_CONFIG")
            ("stateful",
                "Flag indicating model is stateful",
                cxxopts::value<bool>()->default_value("false"),
                "STATEFUL")
            ("sequence_timeout_seconds",
                "Determines how many seconds model will wait for next request in the sequence. Exceeding this time will cause sequence to expire.",
                cxxopts::value<uint32_t>(),
                "SEQUENCE_TIMEOUT_SECONDS")
            ("low_latency_transformation",
                "Flag indicating that Model Server should perform low latency transformation on that model",
                cxxopts::value<bool>()->default_value("false"),
                "LOW_LATENCY_TRANSFORMATION")
            ("max_sequence_number",
                "Determines how many sequences can be processed concurrently by one model instance. When that value is reached, attempt to start a new sequence will result in error.",
                cxxopts::value<uint32_t>(),
                "MAX_SEQUENCE_NUMBER");

        // clang-format on

        result = std::make_unique<cxxopts::ParseResult>(options->parse(argc, argv));

        if (result->count("version")) {
            std::cout << PROJECT_NAME << std::endl;
            std::cout << "OpenVINO backend " << OPENVINO_NAME << std::endl;
            exit(EX_OK);
        }

        if (result->count("help") || result->arguments().size() == 0) {
            std::cout << options->help({"", "multi model", "single model"}) << std::endl;
            exit(EX_OK);
        }

        validate();
    } catch (const cxxopts::OptionException& e) {
        std::cerr << "error parsing options: " << e.what() << std::endl;
        exit(EX_USAGE);
    }

    return instance();
}

bool Config::check_hostname_or_ip(const std::string& input) {
    if (input.size() > 255) {
        return false;
    }
    bool all_numeric = true;
    for (char c : input) {
        if (c == '.') {
            continue;
        }
        if (!::isdigit(c)) {
            all_numeric = false;
        }
    }
    if (all_numeric) {
        std::regex valid_ip_regex("^(([0-9]|[1-9][0-9]|1[0-9]{2}|2[0-4][0-9]|25[0-5])\\.){3}([0-9]|[1-9][0-9]|1[0-9]{2}|2[0-4][0-9]|25[0-5])$");
        return std::regex_match(input, valid_ip_regex);
    } else {
        std::regex valid_hostname_regex("^(([a-zA-Z0-9]|[a-zA-Z0-9][a-zA-Z0-9\\-]*[a-zA-Z0-9])\\.)*([A-Za-z0-9]|[A-Za-z0-9][A-Za-z0-9\\-]*[A-Za-z0-9])$");
        return std::regex_match(input, valid_hostname_regex);
    }
}

void Config::validate() {
    // cannot set both config path & model_name/model_path
    if (result->count("config_path") && (result->count("model_name") || result->count("model_path"))) {
        std::cerr << "Use either config_path or model_path with model_name" << std::endl;
        exit(EX_USAGE);
    }

    if (!result->count("config_path") && !(result->count("model_name") && result->count("model_path"))) {
        std::cerr << "Use config_path or model_path with model_name" << std::endl;
        exit(EX_USAGE);
    }

    if (result->count("config_path") && (result->count("batch_size") || result->count("shape") ||
                                            result->count("nireq") || result->count("model_version_policy") || result->count("target_device") ||
                                            result->count("plugin_config"))) {
        std::cerr << "Model parameters in CLI are exclusive with the config file" << std::endl;
        exit(EX_USAGE);
    }

    // check grpc_workers value
    if (result->count("grpc_workers") && ((this->grpcWorkers() > AVAILABLE_CORES) || (this->grpcWorkers() < 1))) {
        std::cerr << "grpc_workers count should be from 1 to CPU core count : " << AVAILABLE_CORES << std::endl;
        exit(EX_USAGE);
    }

    // check rest_workers value
    if (result->count("rest_workers") && ((this->restWorkers() > MAX_REST_WORKERS) || (this->restWorkers() < 2))) {
        std::cerr << "rest_workers count should be from 2 to " << MAX_REST_WORKERS << std::endl;
        exit(EX_USAGE);
    }

    if (result->count("rest_workers") && (this->restWorkers() != DEFAULT_REST_WORKERS) && this->restPort() == 0) {
        std::cerr << "rest_workers is set but rest_port is not set. rest_port is required to start rest servers" << std::endl;
        exit(EX_USAGE);
    }

    // check docker ports
    if (result->count("port") && ((this->port() > MAX_PORT_NUMBER) || (this->port() < 0))) {
        std::cerr << "port number out of range from 0 to " << MAX_PORT_NUMBER << std::endl;
        exit(EX_USAGE);
    }
    if (result->count("rest_port") && ((this->restPort() > MAX_PORT_NUMBER) || (this->restPort() < 0))) {
        std::cerr << "rest_port number out of range from 0 to " << MAX_PORT_NUMBER << std::endl;
        exit(EX_USAGE);
    }

    // check bind addresses:
    if (result->count("rest_bind_address") && check_hostname_or_ip(this->restBindAddress()) == false) {
        std::cerr << "rest_bind_address has invalid format: proper hostname or IP address expected." << std::endl;
        exit(EX_USAGE);
    }
    if (result->count("grpc_bind_address") && check_hostname_or_ip(this->grpcBindAddress()) == false) {
        std::cerr << "grpc_bind_address has invalid format: proper hostname or IP address expected." << std::endl;
        exit(EX_USAGE);
    }
    if (result->count("rest_port") && ((this->restPort() > MAX_PORT_NUMBER) || (this->restPort() < 0))) {
        std::cerr << "rest_port number out of range from 0 to " << MAX_PORT_NUMBER << std::endl;
        exit(EX_USAGE);
    }

    // port and rest_port cannot be the same
    if (this->port() == this->restPort()) {
        std::cerr << "port and rest_port cannot have the same values" << std::endl;
        exit(EX_USAGE);
    }

    // check cpu_extension path:
    if (result->count("cpu_extension") && !std::filesystem::exists(this->cpuExtensionLibraryPath())) {
        std::cerr << "File path provided as an --cpu_extension parameter does not exists in the filesystem: " << this->cpuExtensionLibraryPath() << std::endl;
        exit(EX_USAGE);
    }

<<<<<<< HEAD
    // check log_level values
    if (result->count("log_level")) {
        std::vector v({"DEBUG", "INFO", "WARNING", "ERROR"});
        if (std::find(v.begin(), v.end(), this->logLevel()) == v.end()) {
            std::cerr << "log_level should be on of: DEBUG, INFO, WARNING, ERROR" << std::endl;
            exit(EX_USAGE);
        }
    }

=======
    // check stateful flags:
    if ((result->count("low_latency_transformation") || result->count("max_sequence_number") || result->count("sequence_timeout_seconds")) && !result->count("stateful")) {
        std::cerr << "Setting low_latency_transformation, max_sequence_number and sequence_timeout_seconds require setting stateful flag for the model." << std::endl;
        exit(EX_USAGE);
    }
>>>>>>> 5561bc8a
    return;
}

}  // namespace ovms<|MERGE_RESOLUTION|>--- conflicted
+++ resolved
@@ -70,11 +70,7 @@
                 cxxopts::value<uint>()->default_value(DEFAULT_REST_WORKERS_STRING.c_str()),
                 "REST_WORKERS")
             ("log_level",
-<<<<<<< HEAD
                 "serving log level - one of DEBUG, INFO, WARNING, ERROR",
-=======
-                "Serving log level - one of DEBUG, INFO, ERROR",
->>>>>>> 5561bc8a
                 cxxopts::value<std::string>()->default_value("INFO"), "LOG_LEVEL")
             ("log_path",
                 "Optional path to the log file",
@@ -263,7 +259,6 @@
         exit(EX_USAGE);
     }
 
-<<<<<<< HEAD
     // check log_level values
     if (result->count("log_level")) {
         std::vector v({"DEBUG", "INFO", "WARNING", "ERROR"});
@@ -273,13 +268,11 @@
         }
     }
 
-=======
     // check stateful flags:
     if ((result->count("low_latency_transformation") || result->count("max_sequence_number") || result->count("sequence_timeout_seconds")) && !result->count("stateful")) {
         std::cerr << "Setting low_latency_transformation, max_sequence_number and sequence_timeout_seconds require setting stateful flag for the model." << std::endl;
         exit(EX_USAGE);
     }
->>>>>>> 5561bc8a
     return;
 }
 
