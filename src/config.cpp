--- conflicted
+++ resolved
@@ -20,11 +20,7 @@
 #include <regex>
 #include <thread>
 
-<<<<<<< HEAD
-#include <spdlog/spdlog.h>
-=======
 #include "logging.hpp"
->>>>>>> f38d2531
 // TODO: Write windows/linux specific status codes.
 #ifdef __linux__
 #include <sysexits.h>
