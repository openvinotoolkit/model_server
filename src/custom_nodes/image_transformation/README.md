--- conflicted
+++ resolved
@@ -41,9 +41,5 @@
 | target_image_layout  | Output image layout. If specified and differs from original_image_layout, layout conversion will be performed | | |
 | scale  | All values will be divided by this value. When `scale_values` is specified, this value is ignored. [read more](https://docs.openvinotoolkit.org/latest/openvino_docs_MO_DG_prepare_model_convert_model_Converting_Model_General.html) | | |
 | scale_values  | Scale values to be used for the input image per channel. Input data will be divided those values. Values should be provided in the same order as output image color order. [read more](https://docs.openvinotoolkit.org/latest/openvino_docs_MO_DG_prepare_model_convert_model_Converting_Model_General.html) | | |
-<<<<<<< HEAD
-| scale_values  | Mean values to be used for the input image per channel. Values will be substracted from each input image data value. Values should be provided in the same order as output image color order. [read more](https://docs.openvinotoolkit.org/latest/openvino_docs_MO_DG_prepare_model_convert_model_Converting_Model_General.html) | | |
-=======
 | mean_values  | Mean values to be used for the input image per channel. Values will be substracted from each input image data value. Values should be provided in the same order as output image color order. [read more](https://docs.openvinotoolkit.org/latest/openvino_docs_MO_DG_prepare_model_convert_model_Converting_Model_General.html) | | |
->>>>>>> 3676ef1c
 | debug  | Defines if debug messages should be displayed | false | |