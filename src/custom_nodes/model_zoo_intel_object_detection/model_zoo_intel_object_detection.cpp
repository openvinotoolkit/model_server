--- conflicted
+++ resolved
@@ -37,7 +37,6 @@
 static constexpr const char* OUTPUT_IMAGES_TENSOR_NAME = "images";
 static constexpr const char* OUTPUT_COORDINATES_TENSOR_NAME = "coordinates";
 static constexpr const char* OUTPUT_CONFIDENCES_TENSOR_NAME = "confidences";
-<<<<<<< HEAD
 static constexpr const char* OUTPUT_IMAGES_DIMS_NAME = "images_dims";
 static constexpr const char* OUTPUT_COORDINATES_DIMS_NAME = "coordinates_dims";
 static constexpr const char* OUTPUT_CONFIDENCES_DIMS_NAME = "confidences_dims";
@@ -45,7 +44,7 @@
 static constexpr const char* OUTPUT_COORDINATES_INFO_DIMS_NAME = "coordinates_info_dims";
 static constexpr const char* OUTPUT_IMAGES_INFO_DIMS_NAME = "images_info_dims";
 static constexpr const char* OUTPUT_CONFIDENCES_INFO_DIMS_NAME = "confidences_info_dims";
-
+static constexpr const char* OUTPUT_LABEL_IDS_TENSOR_NAME = "label_ids";
 static constexpr const int QUEUE_SIZE = 1;
 
 std::shared_mutex internalManagerLock;
@@ -69,9 +68,6 @@
     }
     return true;
 }
-=======
-static constexpr const char* OUTPUT_LABEL_IDS_TENSOR_NAME = "label_ids";
->>>>>>> 3358c105
 
 bool copy_images_into_output(struct CustomNodeTensor* output, const std::vector<cv::Rect>& boxes, const cv::Mat& originalImage, int targetImageHeight, int targetImageWidth, const std::string& targetImageLayout, bool convertToGrayScale, CustomNodeLibraryInternalManager* internalManager) {
     const uint64_t outputBatch = boxes.size();
@@ -174,7 +170,6 @@
     return true;
 }
 
-<<<<<<< HEAD
 int initializeInternalManager(void** customNodeLibraryInternalManager, const struct CustomNodeParam* params, int paramsCount) {
     // creating InternalManager instance
     std::unique_ptr<CustomNodeLibraryInternalManager> internalManager = std::make_unique<CustomNodeLibraryInternalManager>();
@@ -270,31 +265,6 @@
         delete internalManager;
     }
     return 0;
-=======
-bool copy_label_ids_into_output(struct CustomNodeTensor* output, const std::vector<int>& labelIds) {
-    const uint64_t outputBatch = labelIds.size();
-    uint64_t byteSize = sizeof(float) * outputBatch;
-
-    float* buffer = (float*)malloc(byteSize);
-    NODE_ASSERT(buffer != nullptr, "malloc has failed");
-    std::memcpy(buffer, labelIds.data(), byteSize);
-
-    output->data = reinterpret_cast<uint8_t*>(buffer);
-    output->dataBytes = byteSize;
-    output->dimsCount = 3;
-    output->dims = (uint64_t*)malloc(output->dimsCount * sizeof(uint64_t));
-    NODE_ASSERT(output->dims != nullptr, "malloc has failed");
-    output->dims[0] = outputBatch;
-    output->dims[1] = 1;
-    output->dims[2] = 1;
-    output->precision = I32;
-    return true;
-}
-
-void cleanup(CustomNodeTensor& tensor) {
-    free(tensor.data);
-    free(tensor.dims);
->>>>>>> 3358c105
 }
 
 int execute(const struct CustomNodeTensor* inputs, int inputsCount, struct CustomNodeTensor** outputs, int* outputsCount, const struct CustomNodeParam* params, int paramsCount, void* customNodeLibraryInternalManager) {
@@ -413,7 +383,6 @@
         confidences.resize(maxOutputBatch);
     }
 
-<<<<<<< HEAD
     std::shared_lock lock(internalManagerLock);
     CustomNodeLibraryInternalManager* internalManager = static_cast<CustomNodeLibraryInternalManager*>(customNodeLibraryInternalManager);
 
@@ -421,11 +390,6 @@
     if (!get_buffer<struct CustomNodeTensor>(internalManager, outputs, OUTPUT_TENSOR_NAME, 3 * sizeof(CustomNodeTensor))) {
         return 1;
     }
-=======
-    *outputsCount = 4;
-    *outputs = (struct CustomNodeTensor*)malloc(*outputsCount * sizeof(CustomNodeTensor));
-    NODE_ASSERT((*outputs) != nullptr, "malloc has failed");
->>>>>>> 3358c105
 
     CustomNodeTensor& imagesTensor = (*outputs)[0];
     imagesTensor.name = OUTPUT_IMAGES_TENSOR_NAME;
@@ -448,16 +412,6 @@
         cleanup(coordinatesTensor, internalManager);
         cleanup(imagesTensor, internalManager);
         release(*outputs, internalManager);
-        return 1;
-    }
-
-    CustomNodeTensor& labelIdsTensor = (*outputs)[3];
-    labelIdsTensor.name = OUTPUT_LABEL_IDS_TENSOR_NAME;
-    if (!copy_label_ids_into_output(&labelIdsTensor, labelIds)) {
-        cleanup(imagesTensor);
-        cleanup(coordinatesTensor);
-        cleanup(labelIdsTensor);
-        free(*outputs);
         return 1;
     }
 
@@ -522,7 +476,6 @@
     NODE_ASSERT(targetImageLayout == "NCHW" || targetImageLayout == "NHWC", "target image layout must be NCHW or NHWC");
     bool convertToGrayScale = get_string_parameter("convert_to_gray_scale", params, paramsCount) == "true";
 
-<<<<<<< HEAD
     std::shared_lock lock(internalManagerLock);
     CustomNodeLibraryInternalManager* internalManager = static_cast<CustomNodeLibraryInternalManager*>(customNodeLibraryInternalManager);
 
@@ -530,11 +483,6 @@
     if (!get_buffer<struct CustomNodeTensorInfo>(internalManager, info, OUTPUT_TENSOR_INFO_NAME, 3 * sizeof(CustomNodeTensorInfo))) {
         return 1;
     }
-=======
-    *infoCount = 4;
-    *info = (struct CustomNodeTensorInfo*)malloc(*infoCount * sizeof(struct CustomNodeTensorInfo));
-    NODE_ASSERT((*info) != nullptr, "malloc has failed");
->>>>>>> 3358c105
 
     (*info)[0].name = OUTPUT_IMAGES_TENSOR_NAME;
     if (!get_buffer<uint64_t>(internalManager, &((*info)[0].dims), OUTPUT_IMAGES_INFO_DIMS_NAME, 5 * sizeof(uint64_t))) {
