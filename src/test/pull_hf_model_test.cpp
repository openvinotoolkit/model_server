--- conflicted
+++ resolved
@@ -233,7 +233,6 @@
     ASSERT_EQ(hfDownloader->getGraphDirectory(), expectedPath);
 }
 
-<<<<<<< HEAD
 class TestOptimumDownloaderSetup : public ::testing::Test {
 public:
     ovms::HFSettingsImpl inHfSettings;
@@ -351,7 +350,8 @@
     cliMockPath += " export";
     optimumDownloader->setExportCliExportCommand(cliMockPath);
     ASSERT_EQ(optimumDownloader->cloneRepository(), ovms::StatusCode::OK);
-=======
+}
+
 TEST(HfDownloaderClassTest, ProtocollsWithPassword) {
     std::string modelName = "model/name";
     std::string downloadPath = "/path/to/Download";
@@ -375,7 +375,6 @@
     hfEndpoint = "what_ever_is_here://www.new_hf.com/";
     hfToken = "123!$token";
     EXPECT_EQ(TestHfDownloader(modelName, downloadPath, hfEndpoint, hfToken, "", false).GetRepositoryUrlWithPassword(), "what_ever_is_here://123!$token:123!$token@www.new_hf.com/model/name");
->>>>>>> 10ec851f
 }
 
 TEST_F(HfDownloaderPullHfModel, MethodsNegative) {
