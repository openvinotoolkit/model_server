--- conflicted
+++ resolved
@@ -158,8 +158,6 @@
     ASSERT_EQ(status.getCode(), ovms::StatusCode::SEQUENCE_ID_NOT_PROVIDED);
 }
 
-<<<<<<< HEAD
-=======
 TEST_F(StatefulModelInstance, wrongSeqIdNoControl) {
     ConstructorEnabledModelManager manager;
     createConfigFileWithContent(ovmsConfig, configFilePath);
@@ -225,7 +223,6 @@
     ASSERT_EQ(status.getCode(), ovms::StatusCode::SEQUENCE_CONTROL_INPUT_BAD_TYPE);
 }
 
->>>>>>> a8b6020e
 TEST_F(StatefulModelInstance, PreprocessingFirstRequest) {
     // Prepare model instance and processing spec
     MockedStatefulModelInstance modelInstance("model", 1);
@@ -234,19 +231,11 @@
     ovms::SequenceProcessingSpec sequenceProcessingSpec(sequenceControlInput, sequenceId);
 
     // Prepare states blob desc
-<<<<<<< HEAD
     std::vector<size_t> shape{ 1, 10 };
     size_t elementsCount = std::accumulate(shape.begin(), shape.end(), 1, std::multiplies<size_t>());
     const Precision precision{ Precision::FP32 };
     const Layout layout{ Layout::NC };
     const TensorDesc desc{ precision, shape, layout };
-=======
-    std::vector<size_t> shape{1, 10};
-    size_t elementsCount = std::accumulate(shape.begin(), shape.end(), 1, std::multiplies<size_t>());
-    const Precision precision{Precision::FP32};
-    const Layout layout{Layout::NC};
-    const TensorDesc desc{precision, shape, layout};
->>>>>>> a8b6020e
 
     // Prepare default state blob
     std::vector<float> defaultState(elementsCount);
@@ -281,8 +270,6 @@
     EXPECT_EQ(ovms::blobClone(stateCloneBlob, irMemoryState[0].GetState()), ovms::StatusCode::OK);
     currentBlobIrData.assign((float*)stateCloneBlob->buffer(), ((float*)stateCloneBlob->buffer()) + elementsCount);
     EXPECT_EQ(currentBlobIrData, defaultState);
-<<<<<<< HEAD
-=======
 }
 
 TEST_F(StatefulModelInstance, PreprocessingIntermediateRequest) {
@@ -339,6 +326,5 @@
         EXPECT_EQ(currentBlobIrData, newState);
     }
 }
->>>>>>> a8b6020e
 
 }  // namespace