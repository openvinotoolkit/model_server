--- conflicted
+++ resolved
@@ -576,7 +576,6 @@
     ASSERT_TRUE(d["data"][0]["embedding"].IsArray());
     ASSERT_EQ(d["data"][0]["embedding"].Size(), EMBEDDING_OUTPUT_SIZE);
     ASSERT_EQ(d["data"][0]["index"], 0);
-<<<<<<< HEAD
 }
 
 class EmbeddingsInvalidConfigTest : public V3HttpTest {
@@ -810,6 +809,4 @@
     rapidjson::ParseResult ok = d.Parse(response.c_str());
     ASSERT_EQ(ok.Code(), 1);
     ASSERT_THAT(status.string(), ::testing::HasSubstr("longer than allowed"));
-=======
->>>>>>> 628d6ab2
 }