//*****************************************************************************
// Copyright 2021 Intel Corporation
//
// Licensed under the Apache License, Version 2.0 (the "License");
// you may not use this file except in compliance with the License.
// You may obtain a copy of the License at
//
//     http://www.apache.org/licenses/LICENSE-2.0
//
// Unless required by applicable law or agreed to in writing, software
// distributed under the License is distributed on an "AS IS" BASIS,
// WITHOUT WARRANTIES OR CONDITIONS OF ANY KIND, either express or implied.
// See the License for the specific language governing permissions and
// limitations under the License.
//*****************************************************************************
#include <array>
#include <functional>
#include <limits>
#include <numeric>
#include <string>
#include <utility>

#include <gmock/gmock.h>
#include <gtest/gtest.h>

#include "../custom_node.hpp"
#include "../custom_node_library_manager.hpp"
#include "../dl_node.hpp"
#include "../entry_node.hpp"
#include "../execution_context.hpp"
#include "../exit_node.hpp"
<<<<<<< HEAD
#include "../metric_registry.hpp"
=======
>>>>>>> 106347db
#include "../model_metric_reporter.hpp"
#include "../node_library.hpp"
#include "../node_library_utils.hpp"
#include "../pipelinedefinition.hpp"
#include "../precision.hpp"
#include "../stringutils.hpp"
#include "test_utils.hpp"

using namespace ovms;

using tensorflow::serving::PredictRequest;
using tensorflow::serving::PredictResponse;

class EnsembleFlowCustomNodePipelineExecutionTest : public TestWithTempDir {
protected:
    void SetUp() override {
        TestWithTempDir::SetUp();

<<<<<<< HEAD
        reporter = std::make_unique<ModelMetricReporter>(&this->registry, "example_pipeline_name", 1);  // TODO: Add real metric registry
=======
        defaultContext = std::make_unique<ExecutionContext>(ExecutionContext::Interface::GRPC, ExecutionContext::Method::Predict);
        reporter = std::make_unique<ModelMetricReporter>(nullptr, nullptr, "example_pipeline_name", 1);  // TODO: Add real metric registry
>>>>>>> 106347db

        CustomNodeLibraryManager manager;
        ASSERT_EQ(manager.loadLibrary(
                      this->libraryName,
                      this->libraryPath),
            StatusCode::OK);
        ASSERT_EQ(manager.getLibrary(
                      this->libraryName,
                      this->library),
            StatusCode::OK);
        dagDummyModelOutputTensorInfo = std::make_shared<ovms::TensorInfo>(pipelineOutputName,
            ovms::Precision::FP32,
            DUMMY_MODEL_SHAPE,
            Layout{"NC"});
        dagDummyModelInputTensorInfo = std::make_shared<ovms::TensorInfo>(pipelineInputName,
            ovms::Precision::FP32,
            DUMMY_MODEL_SHAPE,
            Layout{"NC"});
    }

    template <typename T>
    void prepareRequest(const std::vector<T>& data) {
        this->prepareRequest(this->request, data);
    }

    template <typename T>
    void prepareRequest(PredictRequest& request, const std::vector<T>& data, const std::string& inputName = pipelineInputName, const shape_t shape = {}) {
        tensorflow::TensorProto& proto = (*request.mutable_inputs())[inputName];
        proto.set_dtype(tensorflow::DataTypeToEnum<T>::value);
        proto.mutable_tensor_content()->assign((char*)data.data(), data.size() * sizeof(T));
        if (shape.size()) {
            for (auto& dim : shape) {
                proto.mutable_tensor_shape()->add_dim()->set_size(dim);
            }
        } else {
            proto.mutable_tensor_shape()->add_dim()->set_size(1);
            proto.mutable_tensor_shape()->add_dim()->set_size(data.size());
        }
    }

    template <typename T>
    std::unique_ptr<Pipeline> prepareSingleNodePipelineWithLibraryMock() {
        const std::vector<float> inputValues{3.5, 2.1, -0.2};
        auto inputTensorInfo = std::make_shared<ovms::TensorInfo>(pipelineInputName,
            ovms::Precision::FP32,
            ovms::Shape{1, 3},
            Layout{"NC"});
        const tensor_map_t inputsInfo{{pipelineInputName, inputTensorInfo}};
        this->prepareRequest(inputValues);
        auto input_node = std::make_unique<EntryNode<PredictRequest>>(&request, inputsInfo);
        const tensor_map_t outputsInfo{{pipelineOutputName, dagDummyModelOutputTensorInfo}};
        auto output_node = std::make_unique<ExitNode<PredictResponse>>(&response, outputsInfo);
        auto custom_node = std::make_unique<CustomNode>(
            customNodeName,
            createLibraryMock<T>(),
            parameters_t{});

        auto pipeline = std::make_unique<Pipeline>(*input_node, *output_node, *this->reporter);
        pipeline->connect(*input_node, *custom_node, {{pipelineInputName, customNodeInputName}});
        pipeline->connect(*custom_node, *output_node, {{customNodeOutputName, pipelineOutputName}});

        pipeline->push(std::move(input_node));
        pipeline->push(std::move(custom_node));
        pipeline->push(std::move(output_node));
        return pipeline;
    }

    template <typename T>
    void checkResponse(std::vector<T> data, std::function<T(T)> op) {
        this->checkResponse(this->pipelineOutputName, data, op);
    }

    template <typename T>
    void checkResponse(const std::string& outputName, std::vector<T> data, std::function<T(T)> op) {
        this->checkResponse(outputName, this->response, data, op);
    }

    template <typename T>
    void checkResponse(const std::string& outputName, const PredictResponse& response, const std::vector<T>& data, const shape_t& shape) {
        ASSERT_TRUE(response.outputs().contains(outputName)) << outputName;
        const auto& proto = response.outputs().at(outputName);

        ASSERT_EQ(proto.tensor_content().size(), data.size() * sizeof(T));
        ASSERT_EQ(proto.tensor_shape().dim_size(), shape.size());
        for (size_t i = 0; i < shape.size(); ++i) {
            ASSERT_EQ(proto.tensor_shape().dim(i).size(), shape[i]);
        }

        auto* ptr = reinterpret_cast<const T*>(proto.tensor_content().c_str());
        const std::vector<T> actual(ptr, ptr + data.size());
        for (size_t i = 0; i < actual.size(); i++) {
            EXPECT_NEAR(actual[i], data[i], 0.001) << " i is: " << i;
        }
    }

    template <typename T>
    void checkResponse(const std::string& outputName, const PredictResponse& response, std::vector<T> data, std::function<T(T)> op) {
        std::transform(data.begin(), data.end(), data.begin(), op);
        ASSERT_TRUE(response.outputs().contains(outputName));
        const auto& proto = response.outputs().at(outputName);

        ASSERT_EQ(proto.tensor_content().size(), data.size() * sizeof(T));
        ASSERT_EQ(proto.tensor_shape().dim_size(), 2);
        ASSERT_EQ(proto.tensor_shape().dim(0).size(), 1);
        ASSERT_EQ(proto.tensor_shape().dim(1).size(), data.size());

        auto* ptr = reinterpret_cast<const T*>(proto.tensor_content().c_str());

        const std::vector<T> actual(ptr, ptr + data.size());

        for (size_t i = 0; i < actual.size(); i++) {
            EXPECT_NEAR(actual[i], data[i], 0.001);
        }
    }

    PredictRequest request;
    PredictResponse response;
<<<<<<< HEAD
    MetricRegistry registry;
=======
    std::unique_ptr<ExecutionContext> defaultContext;
>>>>>>> 106347db
    std::unique_ptr<ModelMetricReporter> reporter;

    NodeLibrary library;

    const std::string customNodeName = "add_sub_node";
    const std::string libraryName = "add_sub_lib";
    const std::string libraryPath = "/ovms/bazel-bin/src/lib_node_add_sub.so";
    const std::string customNodeInputName = "input_numbers";
    const std::string customNodeOutputName = "output_numbers";
    static constexpr const char* pipelineInputName = "pipeline_input";
    const std::string pipelineOutputName = "pipeline_output";
    std::shared_ptr<ovms::TensorInfo> dagDummyModelOutputTensorInfo;
    std::shared_ptr<ovms::TensorInfo> dagDummyModelInputTensorInfo;
};

TEST_F(EnsembleFlowCustomNodePipelineExecutionTest, AddSubCustomNode) {
    // Most basic configuration, just process single add-sub custom node pipeline request
    // input  add-sub  output
    //  O------->O------->O
    const std::vector<float> inputValues{3.2, 5.7, -2.4};
    this->prepareRequest(inputValues);

    const float addValue = 2.5;
    const float subValue = 4.8;

    auto inputTensorInfo = std::make_shared<ovms::TensorInfo>(pipelineInputName,
        ovms::Precision::FP32,
        ovms::Shape{1, 3},
        Layout{"NC"});
    const tensor_map_t inputsInfo{{pipelineInputName, inputTensorInfo}};
    auto input_node = std::make_unique<EntryNode<PredictRequest>>(&request, inputsInfo);
    auto tensorInfo = std::make_shared<ovms::TensorInfo>(pipelineOutputName,
        ovms::Precision::FP32,
        ovms::Shape{1, 3},
        Layout{"NC"});
    const tensor_map_t outputsInfo{{pipelineOutputName, tensorInfo}};
    auto output_node = std::make_unique<ExitNode<PredictResponse>>(&response, outputsInfo);
    auto custom_node = std::make_unique<CustomNode>(customNodeName, library,
        parameters_t{
            {"add_value", std::to_string(addValue)},
            {"sub_value", std::to_string(subValue)}});

    Pipeline pipeline(*input_node, *output_node, *this->reporter);
    pipeline.connect(*input_node, *custom_node, {{pipelineInputName, customNodeInputName}});
    pipeline.connect(*custom_node, *output_node, {{customNodeOutputName, pipelineOutputName}});

    pipeline.push(std::move(input_node));
    pipeline.push(std::move(custom_node));
    pipeline.push(std::move(output_node));

<<<<<<< HEAD
    ASSERT_EQ(pipeline.execute(DEFAULT_CONTEXT), StatusCode::OK);
=======
    ASSERT_EQ(pipeline.execute(*this->defaultContext), StatusCode::OK);
>>>>>>> 106347db
    ASSERT_EQ(response.outputs().size(), 1);

    this->checkResponse<float>(inputValues, [addValue, subValue](float value) -> float {
        return value + addValue - subValue;
    });
}

class EnsembleFlowCustomNodeAndDemultiplexerGatherPipelineExecutionTest : public EnsembleFlowCustomNodePipelineExecutionTest {
protected:
    ConstructorEnabledModelManager modelManager;
    ModelConfig config = DUMMY_MODEL_CONFIG;
    CustomNodeLibraryManager manager;
    NodeLibrary differentOpsLibrary;
    NodeLibrary chooseMaxLibrary;
    const std::string differentOpsLibraryName{"different_ops"};
    const std::string chooseMaxLibraryName{"choose_max"};
    const std::string differentOpsLibraryPath{"/ovms/bazel-bin/src/lib_node_perform_different_operations.so"};
    const std::string chooseMaxLibraryPath{"/ovms/bazel-bin/src/lib_node_choose_maximum.so"};
    const std::string pipelineInputName = "pipeline_input";
    const std::string pipelineOutputName = "pipeline_output";
    const std::string pipelineFactorsName = "pipeline_factors";
    const std::string chooseMaxInputName = "input_tensors";
    const std::string chooseMaxOutputName = "maximum_tensor";
    const std::string differentOpsInputName = "input_numbers";
    const std::string differentOpsFactorsInputName = "op_factors";
    const std::string differentOpsOutputName = "different_ops_results";
    const std::string differentOpsFactorsOutputName = "different_ops_factors";
    const std::unordered_map<std::string, std::string> differentOpsOutputAlias{{differentOpsOutputName, differentOpsOutputName}};
    const std::unordered_map<std::string, std::string> chooseMaxOutputAlias{{chooseMaxOutputName, chooseMaxOutputName}};
    const std::string dummyNodeName = "dummy";
    const std::string differentOpsNodeName{"different-ops-node"};
    const std::string chooseMaxNodeName{"choose-max-node"};
    const int32_t demultiplyCount = 4;  // different ops library has (1,4,10) as output

    void SetUp() override {
        EnsembleFlowCustomNodePipelineExecutionTest::SetUp();
        // increasing default nireq == 1 to speed up the tests
        // in multilayered demultiplication we still will have more than
        // 16 concurrent inferences
        config.setNireq(16);
        ASSERT_EQ(modelManager.reloadModelWithVersions(config), StatusCode::OK_RELOADED);
        ASSERT_EQ(manager.loadLibrary(
                      differentOpsLibraryName,
                      differentOpsLibraryPath),
            StatusCode::OK);
        ASSERT_EQ(manager.getLibrary(
                      differentOpsLibraryName,
                      differentOpsLibrary),
            StatusCode::OK);
        ASSERT_EQ(manager.loadLibrary(
                      chooseMaxLibraryName,
                      chooseMaxLibraryPath),
            StatusCode::OK);
        ASSERT_EQ(manager.getLibrary(
                      chooseMaxLibraryName,
                      chooseMaxLibrary),
            StatusCode::OK);
        dagDummyModelOutputTensorInfo = std::make_shared<ovms::TensorInfo>(pipelineOutputName,
            ovms::Precision::FP32,
            DUMMY_MODEL_SHAPE,
            Layout{"NC"});
        dagDummyModelInputTensorInfo = std::make_shared<ovms::TensorInfo>(pipelineInputName,
            ovms::Precision::FP32,
            DUMMY_MODEL_SHAPE,
            Layout{"NC"});
    }
};

TEST_F(EnsembleFlowCustomNodeAndDemultiplexerGatherPipelineExecutionTest, MultipleDemultiplexerDummyGathersIntertwinedLevels) {
    // Most basic configuration, just process single add-sub custom node pipeline request
    // input  (differentOps    dummy   chooseMax ) XN    output
    //  O-----(----->O---------->O------->O------>...----->O
    const uint demultiplicationLayersCount = 10;
    // values choosen in a way that first choosen different ops result will be addition. all following ones will be multiplications
    const std::vector<float> inputValues{0.2, 0.7, -0.4, -0.1, 0.0001, -0.8, 0.7, 0.8, 0.9, 0.1};
    const std::vector<float> inputFactors{1, -1, 2, 2};
    parameters_t parameters{
        {"selection_criteria", "MAXIMUM_MAXIMUM"}};
    // create expected output -> it is dependent from input values & DAG topology
    auto expectedResult = inputValues;
    std::transform(expectedResult.begin(), expectedResult.end(), expectedResult.begin(),
        [demultiplicationLayersCount, inputFactors](float f) {
            for (size_t iterations = 0; iterations < demultiplicationLayersCount; ++iterations) {
                // input values are prepared in a way that the first layer will choose adding operation tensor
                if (iterations == 0) {
                    f += inputFactors[0];
                } else {
                    f *= inputFactors[2];  // different ops mutliply will be choosen
                }
                f += 1;  // dummy
            }
            return f;
        });
    PredictRequest predictRequest;
    this->prepareRequest(predictRequest, inputValues, pipelineInputName);
    this->prepareRequest(predictRequest, inputFactors, pipelineFactorsName);

    // create pipeline
    std::vector<std::unique_ptr<Node>> nodes(2 + 3 * demultiplicationLayersCount);  // entry + exit + (choose + differentOps + dummy) * layerCount
    const tensor_map_t inputsInfo{{pipelineInputName, dagDummyModelInputTensorInfo}, {pipelineFactorsName,
                                                                                         std::make_shared<ovms::TensorInfo>(pipelineFactorsName,
                                                                                             ovms::Precision::FP32,
                                                                                             ovms::Shape{1, 4},
                                                                                             Layout{"NC"})}};
    nodes[0] = std::make_unique<EntryNode<PredictRequest>>(&predictRequest, inputsInfo);
    const tensor_map_t outputsInfo{{pipelineOutputName, dagDummyModelOutputTensorInfo}};
    nodes[1] = std::make_unique<ExitNode<PredictResponse>>(&response, outputsInfo);
    size_t i = 2;
    for (size_t demultiplicationLayer = 0; demultiplicationLayer < demultiplicationLayersCount; ++demultiplicationLayer) {
        nodes[i++] = std::make_unique<CustomNode>(differentOpsNodeName + "-" + std::to_string(demultiplicationLayer), differentOpsLibrary, parameters_t{}, differentOpsOutputAlias, demultiplyCount);
        nodes[i++] = std::make_unique<DLNode>(dummyNodeName + "-" + std::to_string(demultiplicationLayer), "dummy", std::nullopt, modelManager);
        nodes[i++] = std::make_unique<CustomNode>(chooseMaxNodeName + "-" + std::to_string(demultiplicationLayer), chooseMaxLibrary, parameters, chooseMaxOutputAlias, std::nullopt, std::set<std::string>({differentOpsNodeName + "-" + std::to_string(demultiplicationLayer)}));
    }

    Pipeline pipeline(*nodes[0], *nodes[1], *this->reporter);
    i = 2;
    for (size_t demultiplicationLayer = 0; demultiplicationLayer < demultiplicationLayersCount; ++demultiplicationLayer) {
        if (i == 2) {  // first node after entry
            pipeline.connect(*nodes[0], *nodes[i], {{pipelineFactorsName, differentOpsFactorsInputName}, {pipelineInputName, differentOpsInputName}});
        } else {  // node inside pipeline
            pipeline.connect(*nodes[0], *nodes[i], {{pipelineFactorsName, differentOpsFactorsInputName}});
        }
        pipeline.connect(*nodes[i], *nodes[i + 1], {{differentOpsOutputName, DUMMY_MODEL_INPUT_NAME}});
        pipeline.connect(*nodes[i + 1], *nodes[i + 2], {{DUMMY_MODEL_OUTPUT_NAME, chooseMaxInputName}});
        if ((i + 3) != (2 + 3 * demultiplicationLayersCount)) {  // connect different ops to choose max
            pipeline.connect(*nodes[i + 2], *nodes[i + 3], {{chooseMaxOutputName, differentOpsInputName}});
        } else {  // if last connect to exit node
            pipeline.connect(*nodes[i + 2], *nodes[1], {{chooseMaxOutputName, pipelineOutputName}});
        }
        i = i + 3;
    }
    for (auto& node : nodes) {
        pipeline.push(std::move(node));
    }

<<<<<<< HEAD
    ASSERT_EQ(pipeline.execute(DEFAULT_CONTEXT), StatusCode::OK);
=======
    ASSERT_EQ(pipeline.execute(*this->defaultContext), StatusCode::OK);
>>>>>>> 106347db
    ASSERT_EQ(response.outputs().size(), 1);
    this->checkResponse(pipelineOutputName, response, expectedResult, {1, 10});
}

TEST_F(EnsembleFlowCustomNodeAndDemultiplexerGatherPipelineExecutionTest, MultipleDemultiplexerLevelsThenDummyThenMultipleGathers) {
    // Most basic configuration, just process single add-sub custom node pipeline request
    // input  (differentOps dummy)xN   chooseMax xN    output
    //  O-----(----->O------->O---...----->O---->...----->O
    const uint demultiplicationLayersCount = 4;
    // values choosen in a way that first choosen different ops result will be addition. all following ones will be multiplications
    const std::vector<float> inputValues{0.2, 0.7, -0.4, -0.1, 0.0001, -0.8, 0.7, 0.8, 0.9, 0.1};
    const std::vector<float> inputFactors{1, -1, 2, 2};
    parameters_t parameters{
        {"selection_criteria", "MAXIMUM_MAXIMUM"}};
    // create expected output -> it is dependent from input values & DAG topology
    auto expectedResult = inputValues;
    std::transform(expectedResult.begin(), expectedResult.end(), expectedResult.begin(),
        [demultiplicationLayersCount, inputFactors](float f) {
            for (size_t iterations = 0; iterations < demultiplicationLayersCount; ++iterations) {
                // input values are prepared in a way that the first layer will choose adding operation tensor
                if (iterations == 0) {
                    f += inputFactors[0];
                } else {
                    f *= inputFactors[2];  // different ops mutliply will be choosen
                }
                f += 1;  // dummy
            }
            return f;
        });
    PredictRequest predictRequest;
    this->prepareRequest(predictRequest, inputValues, pipelineInputName);
    this->prepareRequest(predictRequest, inputFactors, pipelineFactorsName);

    // create pipeline
    size_t nodesCount = 2 + 3 * demultiplicationLayersCount;  // entry + exit + (choose + differentOps + dummy) * layerCount
    std::vector<std::unique_ptr<Node>> nodes(nodesCount);
    const tensor_map_t inputsInfo{{pipelineInputName, dagDummyModelInputTensorInfo}, {pipelineFactorsName,
                                                                                         std::make_shared<ovms::TensorInfo>(pipelineFactorsName,
                                                                                             ovms::Precision::FP32,
                                                                                             ovms::Shape{1, 4},
                                                                                             Layout{"NC"})}};
    nodes[0] = std::make_unique<EntryNode<PredictRequest>>(&predictRequest, inputsInfo);
    const tensor_map_t outputsInfo{{pipelineOutputName, dagDummyModelOutputTensorInfo}};
    nodes[nodesCount - 1] = std::make_unique<ExitNode<PredictResponse>>(&response, outputsInfo);
    size_t i = 1;
    for (size_t demultiplicationLayer = 0; demultiplicationLayer < demultiplicationLayersCount; ++demultiplicationLayer) {
        nodes[i++] = std::make_unique<CustomNode>(differentOpsNodeName + "-" + std::to_string(demultiplicationLayer), differentOpsLibrary, parameters_t{}, differentOpsOutputAlias, demultiplyCount);
        nodes[i++] = std::make_unique<DLNode>(dummyNodeName + "-" + std::to_string(demultiplicationLayer), "dummy", std::nullopt, modelManager);
        nodes[nodesCount - 1 - (i / 2)] = std::make_unique<CustomNode>(chooseMaxNodeName + "-" + std::to_string(demultiplicationLayer), chooseMaxLibrary, parameters, chooseMaxOutputAlias, std::nullopt, std::set<std::string>({differentOpsNodeName + "-" + std::to_string(demultiplicationLayer)}));
    }

    Pipeline pipeline(*nodes[0], *nodes[nodesCount - 1], *this->reporter);
    i = 1;
    for (size_t demultiplicationLayer = 0; demultiplicationLayer < demultiplicationLayersCount; ++demultiplicationLayer) {
        if (i == 1) {  // first node after entry needs to connect to entry
            pipeline.connect(*nodes[0], *nodes[i], {{pipelineFactorsName, differentOpsFactorsInputName}, {pipelineInputName, differentOpsInputName}});
        }
        pipeline.connect(*nodes[i], *nodes[i + 1], {{differentOpsOutputName, DUMMY_MODEL_INPUT_NAME}});
        // pass factors further if +2 node is differentOps
        if (demultiplicationLayer != demultiplicationLayersCount - 1) {
            pipeline.connect(*nodes[i], *nodes[i + 2], {{differentOpsFactorsOutputName, differentOpsFactorsInputName}});
        }
        // in between different ops & dummy node
        if (demultiplicationLayer != demultiplicationLayersCount - 1) {  // all but last dummy connect to differentOps node
            pipeline.connect(*nodes[i + 1], *nodes[i + 2], {{DUMMY_MODEL_OUTPUT_NAME, differentOpsInputName}});
        } else {  // last dummy connects to chooseMax node
            pipeline.connect(*nodes[i + 1], *nodes[i + 2], {{DUMMY_MODEL_OUTPUT_NAME, chooseMaxInputName}});
        }
        if (demultiplicationLayer != 0) {  // in between choose max nodes
            pipeline.connect(*nodes[nodesCount - 1 - (demultiplicationLayer + 1)],
                *nodes[nodesCount - 1 - demultiplicationLayer], {{chooseMaxOutputName, chooseMaxInputName}});
        } else {  // connect last choose max to exit node
            pipeline.connect(*nodes[nodesCount - 1 - (demultiplicationLayer + 1)],
                *nodes[nodesCount - 1 - demultiplicationLayer], {{chooseMaxOutputName, pipelineOutputName}});
        }
        i = i + 2;
    }
    for (auto& node : nodes) {
        pipeline.push(std::move(node));
    }

<<<<<<< HEAD
    ASSERT_EQ(pipeline.execute(DEFAULT_CONTEXT), StatusCode::OK);
=======
    ASSERT_EQ(pipeline.execute(*this->defaultContext), StatusCode::OK);
>>>>>>> 106347db
    ASSERT_EQ(response.outputs().size(), 1);
    this->checkResponse(pipelineOutputName, response, expectedResult, {1, 10});
}

TEST_F(EnsembleFlowCustomNodePipelineExecutionTest, SeriesOfCustomNodes) {
    constexpr int N = 100;
    constexpr int PARAMETERS_PAIRS_COUNT = 2;
    static_assert(PARAMETERS_PAIRS_COUNT > 0);
    static_assert(N > PARAMETERS_PAIRS_COUNT);
    static_assert((N % PARAMETERS_PAIRS_COUNT) == 0);
    // input      add-sub x N      output
    //  O------->O->O...O->O------->O

    const std::vector<float> inputValues{3.2, 5.7, -2.4};
    this->prepareRequest(inputValues);

    const std::array<float, PARAMETERS_PAIRS_COUNT> addValues{1.5, -2.4};
    const std::array<float, PARAMETERS_PAIRS_COUNT> subValues{-5.1, 1.9};

    auto inputTensorInfo = std::make_shared<ovms::TensorInfo>(pipelineInputName,
        ovms::Precision::FP32,
        ovms::Shape{1, 3},
        Layout{"NC"});
    const tensor_map_t inputsInfo{{pipelineInputName, inputTensorInfo}};
    auto input_node = std::make_unique<EntryNode<PredictRequest>>(&request, inputsInfo);
    auto tensorInfo = std::make_shared<ovms::TensorInfo>(pipelineOutputName,
        ovms::Precision::FP32,
        ovms::Shape{1, 3},
        Layout{"NC"});
    const tensor_map_t outputsInfo{{pipelineOutputName, tensorInfo}};
    auto output_node = std::make_unique<ExitNode<PredictResponse>>(&response, outputsInfo);

    std::unique_ptr<CustomNode> custom_nodes[N];
    for (int i = 0; i < N; i++) {
        custom_nodes[i] = std::make_unique<CustomNode>(customNodeName + std::to_string(i), library,
            parameters_t{
                {"add_value", std::to_string(addValues[i % PARAMETERS_PAIRS_COUNT])},
                {"sub_value", std::to_string(subValues[i % PARAMETERS_PAIRS_COUNT])}});
    }

    Pipeline pipeline(*input_node, *output_node, *this->reporter);
    pipeline.connect(*input_node, *(custom_nodes[0]), {{pipelineInputName, customNodeInputName}});
    pipeline.connect(*(custom_nodes[N - 1]), *output_node, {{customNodeOutputName, pipelineOutputName}});
    for (int i = 0; i < N - 1; i++) {
        pipeline.connect(*(custom_nodes[i]), *(custom_nodes[i + 1]), {{customNodeOutputName, customNodeInputName}});
    }

    pipeline.push(std::move(input_node));
    pipeline.push(std::move(output_node));
    for (auto& custom_node : custom_nodes) {
        pipeline.push(std::move(custom_node));
    }

<<<<<<< HEAD
    ASSERT_EQ(pipeline.execute(DEFAULT_CONTEXT), StatusCode::OK);
=======
    ASSERT_EQ(pipeline.execute(*this->defaultContext), StatusCode::OK);
>>>>>>> 106347db
    ASSERT_EQ(response.outputs().size(), 1);

    this->checkResponse<float>(inputValues, [N, addValues, subValues](float value) -> float {
        for (int i = 0; i < PARAMETERS_PAIRS_COUNT; i++) {
            value += (N / PARAMETERS_PAIRS_COUNT) * addValues[i];
            value -= (N / PARAMETERS_PAIRS_COUNT) * subValues[i];
        }
        return value;
    });
}

TEST_F(EnsembleFlowCustomNodePipelineExecutionTest, ParallelCustomNodes) {
    constexpr int N = 200;
    constexpr int PARAMETERS_PAIRS_COUNT = 5;
    static_assert(PARAMETERS_PAIRS_COUNT > 0);
    static_assert(N > PARAMETERS_PAIRS_COUNT);
    static_assert((N % PARAMETERS_PAIRS_COUNT) == 0);
    /* input    add-sub x N      output
        O---------->O------------->O
        ...        ...            /\
        L---------->O-------------_|
    */

    const std::vector<float> inputValues{9.1, -3.7, 22.2};
    this->prepareRequest(inputValues);

    const std::array<float, PARAMETERS_PAIRS_COUNT> addValues{4.5, 0.2, -0.6, 0.4, -2.5};
    const std::array<float, PARAMETERS_PAIRS_COUNT> subValues{8.5, -3.2, 10.0, -0.5, 2.4};

    auto inputTensorInfo = std::make_shared<ovms::TensorInfo>(pipelineInputName,
        ovms::Precision::FP32,
        ovms::Shape{1, 3},
        Layout{"NC"});
    const tensor_map_t inputsInfo{{pipelineInputName, inputTensorInfo}};
    auto input_node = std::make_unique<EntryNode<PredictRequest>>(&request, inputsInfo);
    tensor_map_t outputsInfo;
    for (size_t i = 0; i < N; ++i) {
        const std::string outputName = pipelineOutputName + std::to_string(i);
        outputsInfo.emplace(outputName,
            std::make_shared<ovms::TensorInfo>(outputName,
                ovms::Precision::FP32,
                ovms::Shape{1, 3},
                Layout{"NC"}));
    }
    auto output_node = std::make_unique<ExitNode<PredictResponse>>(&response, outputsInfo);

    Pipeline pipeline(*input_node, *output_node, *this->reporter);
    std::unique_ptr<CustomNode> custom_nodes[N];
    for (int i = 0; i < N; i++) {
        custom_nodes[i] = std::make_unique<CustomNode>(customNodeName + std::to_string(i), library,
            parameters_t{
                {"add_value", std::to_string(addValues[i % PARAMETERS_PAIRS_COUNT])},
                {"sub_value", std::to_string(subValues[i % PARAMETERS_PAIRS_COUNT])}});
        pipeline.connect(*input_node, *(custom_nodes[i]),
            {{pipelineInputName, customNodeInputName}});
        pipeline.connect(*(custom_nodes[i]), *output_node,
            {{customNodeOutputName, pipelineOutputName + std::to_string(i)}});
        pipeline.push(std::move(custom_nodes[i]));
    }
    pipeline.push(std::move(input_node));
    pipeline.push(std::move(output_node));

<<<<<<< HEAD
    ASSERT_EQ(pipeline.execute(DEFAULT_CONTEXT), StatusCode::OK);
=======
    ASSERT_EQ(pipeline.execute(*this->defaultContext), StatusCode::OK);
>>>>>>> 106347db
    ASSERT_EQ(response.outputs().size(), N);

    for (int i = 0; i < N; i++) {
        this->checkResponse<float>(
            pipelineOutputName + std::to_string(i),
            inputValues,
            [i, addValues, subValues](float value) -> float {
                value += addValues[i % PARAMETERS_PAIRS_COUNT];
                value -= subValues[i % PARAMETERS_PAIRS_COUNT];
                return value;
            });
    }
}

TEST_F(EnsembleFlowCustomNodePipelineExecutionTest, CustomAndDLNodes) {
    // input  add-sub1 dummy  add-sub2 output
    //  O------->O------O--------O------>O
    ConstructorEnabledModelManager modelManager;
    ModelConfig config = DUMMY_MODEL_CONFIG;
    modelManager.reloadModelWithVersions(config);

    const std::vector<float> inputValues{
        4, 1.5, -5, -2.5, 9.3, 0.3, -0.15, 7.4, 5.2, -2.4};
    this->prepareRequest(inputValues);

    const float addValues[] = {-0.85, 30.2};
    const float subValues[] = {1.35, -28.5};

    const tensor_map_t inputsInfo{{pipelineInputName, dagDummyModelInputTensorInfo}};
    auto input_node = std::make_unique<EntryNode<PredictRequest>>(&request, inputsInfo);
    const tensor_map_t outputsInfo{{pipelineOutputName, dagDummyModelOutputTensorInfo}};
    auto output_node = std::make_unique<ExitNode<PredictResponse>>(&response, outputsInfo);
    auto model_node = std::make_unique<DLNode>(
        "dummy_node",
        "dummy",
        std::nullopt,
        modelManager);
    std::unique_ptr<CustomNode> custom_node[] = {
        std::make_unique<CustomNode>(customNodeName + "_0", library,
            parameters_t{
                {"add_value", std::to_string(addValues[0])},
                {"sub_value", std::to_string(subValues[0])}}),
        std::make_unique<CustomNode>(customNodeName + "_1", library,
            parameters_t{
                {"add_value", std::to_string(addValues[1])},
                {"sub_value", std::to_string(subValues[1])}})};

    Pipeline pipeline(*input_node, *output_node, *this->reporter);
    pipeline.connect(*input_node, *(custom_node[0]), {{pipelineInputName, customNodeInputName}});
    pipeline.connect(*(custom_node[0]), *model_node, {{customNodeOutputName, DUMMY_MODEL_INPUT_NAME}});
    pipeline.connect(*model_node, *(custom_node[1]), {{DUMMY_MODEL_OUTPUT_NAME, customNodeInputName}});
    pipeline.connect(*(custom_node[1]), *output_node, {{customNodeOutputName, pipelineOutputName}});

    pipeline.push(std::move(input_node));
    pipeline.push(std::move(custom_node[0]));
    pipeline.push(std::move(custom_node[1]));
    pipeline.push(std::move(model_node));
    pipeline.push(std::move(output_node));

<<<<<<< HEAD
    ASSERT_EQ(pipeline.execute(DEFAULT_CONTEXT), StatusCode::OK);
=======
    ASSERT_EQ(pipeline.execute(*this->defaultContext), StatusCode::OK);
>>>>>>> 106347db
    ASSERT_EQ(response.outputs().size(), 1);

    this->checkResponse<float>(inputValues, [addValues, subValues](float value) -> float {
        return value + DUMMY_ADDITION_VALUE + addValues[0] + addValues[1] - subValues[0] - subValues[1];
    });
}

struct LibraryFailInExecute {
    static int initialize(void** customNodeLibraryInternalManager, const struct CustomNodeParam* params, int paramsCount) {
        return 0;
    }
    static int deinitialize(void* customNodeLibraryInternalManager) {
        return 0;
    }
    static int execute(const struct CustomNodeTensor*, int, struct CustomNodeTensor**, int*, const struct CustomNodeParam*, int, void* customNodeLibraryInternalManager) {
        return 1;
    }
    static int getInputsInfo(struct CustomNodeTensorInfo**, int*, const struct CustomNodeParam*, int, void* customNodeLibraryInternalManager) {
        return 0;
    }
    static int getOutputsInfo(struct CustomNodeTensorInfo**, int*, const struct CustomNodeParam*, int, void* customNodeLibraryInternalManager) {
        return 0;
    }
    static int release(void* ptr, void* customNodeLibraryInternalManager) {
        free(ptr);
        return 0;
    }
};

TEST_F(EnsembleFlowCustomNodePipelineExecutionTest, FailInCustomNodeExecution) {
    auto pipeline = this->prepareSingleNodePipelineWithLibraryMock<LibraryFailInExecute>();
<<<<<<< HEAD
    ASSERT_EQ(pipeline->execute(DEFAULT_CONTEXT), StatusCode::NODE_LIBRARY_EXECUTION_FAILED);
=======
    ASSERT_EQ(pipeline->execute(*this->defaultContext), StatusCode::NODE_LIBRARY_EXECUTION_FAILED);
>>>>>>> 106347db
}

struct LibraryCorruptedOutputHandle {
    static int initialize(void** customNodeLibraryInternalManager, const struct CustomNodeParam* params, int paramsCount) {
        return 0;
    }
    static int deinitialize(void* customNodeLibraryInternalManager) {
        return 0;
    }
    static int execute(const struct CustomNodeTensor*, int, struct CustomNodeTensor** handle, int* outputsNum, const struct CustomNodeParam*, int, void* customNodeLibraryInternalManager) {
        *handle = nullptr;
        *outputsNum = 5;
        return 0;
    }
    static int getInputsInfo(struct CustomNodeTensorInfo**, int*, const struct CustomNodeParam*, int, void* customNodeLibraryInternalManager) {
        return 0;
    }
    static int getOutputsInfo(struct CustomNodeTensorInfo**, int*, const struct CustomNodeParam*, int, void* customNodeLibraryInternalManager) {
        return 0;
    }
    static int release(void* ptr, void* customNodeLibraryInternalManager) {
        free(ptr);
        return 0;
    }
};

TEST_F(EnsembleFlowCustomNodePipelineExecutionTest, FailInCustomNodeOutputsCorruptedHandle) {
    auto pipeline = this->prepareSingleNodePipelineWithLibraryMock<LibraryCorruptedOutputHandle>();
<<<<<<< HEAD
    ASSERT_EQ(pipeline->execute(DEFAULT_CONTEXT), StatusCode::NODE_LIBRARY_OUTPUTS_CORRUPTED);
=======
    ASSERT_EQ(pipeline->execute(*this->defaultContext), StatusCode::NODE_LIBRARY_OUTPUTS_CORRUPTED);
>>>>>>> 106347db
}

struct LibraryCorruptedOutputsNumber {
    static int initialize(void** customNodeLibraryInternalManager, const struct CustomNodeParam* params, int paramsCount) {
        return 0;
    }
    static int deinitialize(void* customNodeLibraryInternalManager) {
        return 0;
    }
    static int execute(const struct CustomNodeTensor*, int, struct CustomNodeTensor** handle, int* outputsNum, const struct CustomNodeParam*, int, void* customNodeLibraryInternalManager) {
        *handle = (struct CustomNodeTensor*)malloc(5 * sizeof(struct CustomNodeTensor));
        *outputsNum = 0;
        return 0;
    }
    static int getInputsInfo(struct CustomNodeTensorInfo**, int*, const struct CustomNodeParam*, int, void* customNodeLibraryInternalManager) {
        return 0;
    }
    static int getOutputsInfo(struct CustomNodeTensorInfo**, int*, const struct CustomNodeParam*, int, void* customNodeLibraryInternalManager) {
        return 0;
    }
    static int release(void* ptr, void* customNodeLibraryInternalManager) {
        free(ptr);
        return 0;
    }
};

TEST_F(EnsembleFlowCustomNodePipelineExecutionTest, FailInCustomNodeOutputsCorruptedNumberOfOutputs) {
    auto pipeline = this->prepareSingleNodePipelineWithLibraryMock<LibraryCorruptedOutputsNumber>();
<<<<<<< HEAD
    ASSERT_EQ(pipeline->execute(DEFAULT_CONTEXT), StatusCode::NODE_LIBRARY_OUTPUTS_CORRUPTED_COUNT);
=======
    ASSERT_EQ(pipeline->execute(*this->defaultContext), StatusCode::NODE_LIBRARY_OUTPUTS_CORRUPTED_COUNT);
>>>>>>> 106347db
}

struct LibraryMissingOutput {
    static int initialize(void** customNodeLibraryInternalManager, const struct CustomNodeParam* params, int paramsCount) {
        return 0;
    }
    static int deinitialize(void* customNodeLibraryInternalManager) {
        return 0;
    }
    static int execute(const struct CustomNodeTensor*, int, struct CustomNodeTensor** handle, int* outputsNum, const struct CustomNodeParam*, int, void* customNodeLibraryInternalManager) {
        *handle = (struct CustomNodeTensor*)malloc(sizeof(struct CustomNodeTensor));
        *outputsNum = 1;
        (*handle)->name = "random_not_connected_output";
        (*handle)->precision = CustomNodeTensorPrecision::FP32;
        (*handle)->dims = (uint64_t*)malloc(sizeof(uint64_t));
        (*handle)->dims[0] = 1;
        (*handle)->dimsCount = 1;
        (*handle)->data = (uint8_t*)malloc(sizeof(float) * sizeof(uint8_t));
        (*handle)->dataBytes = sizeof(float);
        return 0;
    }
    static int getInputsInfo(struct CustomNodeTensorInfo**, int*, const struct CustomNodeParam*, int, void* customNodeLibraryInternalManager) {
        return 0;
    }
    static int getOutputsInfo(struct CustomNodeTensorInfo**, int*, const struct CustomNodeParam*, int, void* customNodeLibraryInternalManager) {
        return 0;
    }
    static int release(void* ptr, void* customNodeLibraryInternalManager) {
        free(ptr);
        return 0;
    }
};

TEST_F(EnsembleFlowCustomNodePipelineExecutionTest, FailInCustomNodeMissingOutput) {
    auto pipeline = this->prepareSingleNodePipelineWithLibraryMock<LibraryMissingOutput>();
<<<<<<< HEAD
    ASSERT_EQ(pipeline->execute(DEFAULT_CONTEXT), StatusCode::NODE_LIBRARY_MISSING_OUTPUT);
=======
    ASSERT_EQ(pipeline->execute(*this->defaultContext), StatusCode::NODE_LIBRARY_MISSING_OUTPUT);
>>>>>>> 106347db
}

struct LibraryIncorrectOutputPrecision {
    static int initialize(void** customNodeLibraryInternalManager, const struct CustomNodeParam* params, int paramsCount) {
        return 0;
    }
    static int deinitialize(void* customNodeLibraryInternalManager) {
        return 0;
    }
    static int execute(const struct CustomNodeTensor*, int, struct CustomNodeTensor** handle, int* outputsNum, const struct CustomNodeParam*, int, void* customNodeLibraryInternalManager) {
        *handle = (struct CustomNodeTensor*)malloc(sizeof(struct CustomNodeTensor));
        *outputsNum = 1;
        (*handle)->name = "output_numbers";
        (*handle)->precision = CustomNodeTensorPrecision::UNSPECIFIED;
        (*handle)->dims = (uint64_t*)malloc(sizeof(uint64_t));
        (*handle)->dimsCount = 1;
        (*handle)->data = (uint8_t*)malloc(sizeof(uint8_t));
        (*handle)->dataBytes = 1;
        return 0;
    }
    static int getInputsInfo(struct CustomNodeTensorInfo**, int*, const struct CustomNodeParam*, int, void* customNodeLibraryInternalManager) {
        return 0;
    }
    static int getOutputsInfo(struct CustomNodeTensorInfo**, int*, const struct CustomNodeParam*, int, void* customNodeLibraryInternalManager) {
        return 0;
    }
    static int release(void* ptr, void* customNodeLibraryInternalManager) {
        free(ptr);
        return 0;
    }
};

TEST_F(EnsembleFlowCustomNodePipelineExecutionTest, FailInCustomNodeOutputInvalidPrecision) {
    auto pipeline = this->prepareSingleNodePipelineWithLibraryMock<LibraryIncorrectOutputPrecision>();
<<<<<<< HEAD
    ASSERT_EQ(pipeline->execute(DEFAULT_CONTEXT), StatusCode::NODE_LIBRARY_INVALID_PRECISION);
=======
    ASSERT_EQ(pipeline->execute(*this->defaultContext), StatusCode::NODE_LIBRARY_INVALID_PRECISION);
>>>>>>> 106347db
}

struct LibraryIncorrectOutputShape {
    static int initialize(void** customNodeLibraryInternalManager, const struct CustomNodeParam* params, int paramsCount) {
        return 0;
    }
    static int deinitialize(void* customNodeLibraryInternalManager) {
        return 0;
    }
    static int execute(const struct CustomNodeTensor*, int, struct CustomNodeTensor** handle, int* outputsNum, const struct CustomNodeParam*, int, void* customNodeLibraryInternalManager) {
        *handle = (struct CustomNodeTensor*)malloc(sizeof(struct CustomNodeTensor));
        *outputsNum = 1;
        (*handle)->name = "output_numbers";
        (*handle)->precision = CustomNodeTensorPrecision::FP32;
        (*handle)->dims = nullptr;
        (*handle)->dimsCount = 0;
        (*handle)->data = (uint8_t*)malloc(sizeof(uint8_t));
        (*handle)->dataBytes = 1;
        return 0;
    }
    static int getInputsInfo(struct CustomNodeTensorInfo**, int*, const struct CustomNodeParam*, int, void* customNodeLibraryInternalManager) {
        return 0;
    }
    static int getOutputsInfo(struct CustomNodeTensorInfo**, int*, const struct CustomNodeParam*, int, void* customNodeLibraryInternalManager) {
        return 0;
    }
    static int release(void* ptr, void* customNodeLibraryInternalManager) {
        free(ptr);
        return 0;
    }
};

TEST_F(EnsembleFlowCustomNodePipelineExecutionTest, FailInCustomNodeOutputInvalidShape) {
    auto pipeline = this->prepareSingleNodePipelineWithLibraryMock<LibraryIncorrectOutputShape>();
<<<<<<< HEAD
    ASSERT_EQ(pipeline->execute(DEFAULT_CONTEXT), StatusCode::NODE_LIBRARY_INVALID_SHAPE);
=======
    ASSERT_EQ(pipeline->execute(*this->defaultContext), StatusCode::NODE_LIBRARY_INVALID_SHAPE);
>>>>>>> 106347db
}

struct LibraryIncorrectOutputContentSize {
    static int initialize(void** customNodeLibraryInternalManager, const struct CustomNodeParam* params, int paramsCount) {
        return 0;
    }
    static int deinitialize(void* customNodeLibraryInternalManager) {
        return 0;
    }
    static int execute(const struct CustomNodeTensor*, int, struct CustomNodeTensor** handle, int* outputsNum, const struct CustomNodeParam*, int, void* customNodeLibraryInternalManager) {
        *handle = (struct CustomNodeTensor*)malloc(sizeof(struct CustomNodeTensor));
        *outputsNum = 1;
        (*handle)->name = "output_numbers";
        (*handle)->precision = CustomNodeTensorPrecision::FP32;
        (*handle)->dims = (uint64_t*)malloc(sizeof(uint64_t));
        (*handle)->dimsCount = 1;
        (*handle)->data = nullptr;
        (*handle)->dataBytes = 0;
        return 0;
    }
    static int getInputsInfo(struct CustomNodeTensorInfo**, int*, const struct CustomNodeParam*, int, void* customNodeLibraryInternalManager) {
        return 0;
    }
    static int getOutputsInfo(struct CustomNodeTensorInfo**, int*, const struct CustomNodeParam*, int, void* customNodeLibraryInternalManager) {
        return 0;
    }
    static int release(void* ptr, void* customNodeLibraryInternalManager) {
        free(ptr);
        return 0;
    }
};

TEST_F(EnsembleFlowCustomNodePipelineExecutionTest, FailInCustomNodeOutputInvalidContentSize) {
    auto pipeline = this->prepareSingleNodePipelineWithLibraryMock<LibraryIncorrectOutputContentSize>();
<<<<<<< HEAD
    ASSERT_EQ(pipeline->execute(DEFAULT_CONTEXT), StatusCode::NODE_LIBRARY_INVALID_CONTENT_SIZE);
=======
    ASSERT_EQ(pipeline->execute(*this->defaultContext), StatusCode::NODE_LIBRARY_INVALID_CONTENT_SIZE);
>>>>>>> 106347db
}

struct LibraryNotInitilizedExecuteCorrectly {
    static int initialize(void** customNodeLibraryInternalManager, const struct CustomNodeParam* params, int paramsCount) {
        return 0;
    }
    static int deinitialize(void* customNodeLibraryInternalManager) {
        return 0;
    }
    // execute function is not using buffer allocation feature, therefore initialize does not do anything apart from returning 0 meaning that initialize worked as intended
    static int execute(const struct CustomNodeTensor* inputs, int inputsCount, struct CustomNodeTensor** outputs, int* outputsCount, const struct CustomNodeParam* params, int paramsCount, void* customNodeLibraryInternalManager) {
        *outputs = (struct CustomNodeTensor*)malloc(sizeof(struct CustomNodeTensor));
        *outputsCount = 1;
        (*outputs)->name = "output_numbers";
        (*outputs)->precision = CustomNodeTensorPrecision::FP32;
        (*outputs)->dims = (uint64_t*)malloc(2 * sizeof(uint64_t));
        (*outputs)->dims[0] = 1;
        (*outputs)->dims[1] = 10;
        (*outputs)->dimsCount = 2;
        (*outputs)->data = (uint8_t*)malloc(sizeof(uint8_t));
        (*outputs)->dataBytes = 40;
        return 0;
    }
    static int getInputsInfo(struct CustomNodeTensorInfo** info, int* infoCount, const struct CustomNodeParam* params, int paramsCount, void* customNodeLibraryInternalManager) {
        return 0;
    }
    static int getOutputsInfo(struct CustomNodeTensorInfo** info, int* infoCount, const struct CustomNodeParam* params, int paramsCount, void* customNodeLibraryInternalManager) {
        return 0;
    }
    static int release(void* ptr, void* customNodeLibraryInternalManager) {
        free(ptr);
        return 0;
    }
};

TEST_F(EnsembleFlowCustomNodePipelineExecutionTest, SuccessInCustomNodeExecutionNotInitialized) {
    auto pipeline = this->prepareSingleNodePipelineWithLibraryMock<LibraryNotInitilizedExecuteCorrectly>();
<<<<<<< HEAD
    ASSERT_EQ(pipeline->execute(DEFAULT_CONTEXT), StatusCode::OK);
=======
    ASSERT_EQ(pipeline->execute(*this->defaultContext), StatusCode::OK);
>>>>>>> 106347db
}

struct LibraryNotInitializedFailInExecute {
    // execute is using buffer allocation, therefore initialize should be modified to work properly
    static int initialize(void** customNodeLibraryInternalManager, const struct CustomNodeParam* params, int paramsCount) {
        return 0;
    }
    static int deinitialize(void* customNodeLibraryInternalManager) {
        return 0;
    }
    // execute function is using customNodeLibraryInternalManager, that was supposed to be created in initialize function
    // execute fails due to incorrect initialization
    static int execute(const struct CustomNodeTensor* inputs, int inputsCount, struct CustomNodeTensor** outputs, int* outputsCount, const struct CustomNodeParam* params, int paramsCount, void* customNodeLibraryInternalManager) {
        if (customNodeLibraryInternalManager == nullptr) {
            return 1;
        }
        *outputs = (struct CustomNodeTensor*)malloc(sizeof(struct CustomNodeTensor));
        *outputsCount = 1;
        (*outputs)->name = "output_numbers";
        (*outputs)->precision = CustomNodeTensorPrecision::FP32;
        (*outputs)->dims = (uint64_t*)malloc(2 * sizeof(uint64_t));
        (*outputs)->dims[0] = 1;
        (*outputs)->dims[1] = 10;
        (*outputs)->dimsCount = 2;
        (*outputs)->data = (uint8_t*)malloc(sizeof(uint8_t));
        (*outputs)->dataBytes = 40;
        return 0;
    }
    static int getInputsInfo(struct CustomNodeTensorInfo**, int*, const struct CustomNodeParam*, int, void* customNodeLibraryInternalManager) {
        return 0;
    }
    static int getOutputsInfo(struct CustomNodeTensorInfo**, int*, const struct CustomNodeParam*, int, void* customNodeLibraryInternalManager) {
        return 0;
    }
    static int release(void* ptr, void* customNodeLibraryInternalManager) {
        free(ptr);
        return 0;
    }
};

TEST_F(EnsembleFlowCustomNodePipelineExecutionTest, FailInCustomNodeExecutionNotInitialized) {
    auto pipeline = this->prepareSingleNodePipelineWithLibraryMock<LibraryNotInitializedFailInExecute>();
<<<<<<< HEAD
    ASSERT_EQ(pipeline->execute(DEFAULT_CONTEXT), StatusCode::NODE_LIBRARY_EXECUTION_FAILED);
=======
    ASSERT_EQ(pipeline->execute(*this->defaultContext), StatusCode::NODE_LIBRARY_EXECUTION_FAILED);
>>>>>>> 106347db
}

TEST_F(EnsembleFlowCustomNodePipelineExecutionTest, FailInCustomNodeInitialize) {
    // Nodes
    // request   custom    response
    //  O--------->O---------->O
    //          add-sub
    ConstructorEnabledModelManager manager;
    PipelineFactory factory;

    const float addValue = 0.9;
    const float subValue = 7.3;

    // initialize function call from now on will be calling this lambda function, which indicates
    // initialization failure
    library.initialize = [](void**, const struct CustomNodeParam*, int) { return 1; };
    ASSERT_TRUE(library.isValid());
    std::vector<NodeInfo> info{
        {NodeKind::ENTRY, ENTRY_NODE_NAME, "", std::nullopt, {{pipelineInputName, pipelineInputName}}},
        {NodeKind::CUSTOM, "custom_node", "", std::nullopt, {{customNodeOutputName, customNodeOutputName}},
            std::nullopt, {}, library, parameters_t{{"add_value", std::to_string(addValue)}, {"sub_value", std::to_string(subValue)}}},
        {NodeKind::EXIT, EXIT_NODE_NAME},
    };

    pipeline_connections_t connections;

    // request (pipelineInputName) O--------->O custom node (customNodeInputName)
    connections["custom_node"] = {
        {ENTRY_NODE_NAME, {{pipelineInputName, customNodeInputName}}}};

    // custom node (customNodeOutputName) O--------->O response (pipelineOutputName)
    connections[EXIT_NODE_NAME] = {
        {"custom_node", {{customNodeOutputName, pipelineOutputName}}}};

    // createDefinition fails due to initialization failure
    ASSERT_EQ(factory.createDefinition("my_new_pipeline", info, connections, manager), StatusCode::NODE_LIBRARY_INITIALIZE_FAILED);
}

TEST_F(EnsembleFlowCustomNodePipelineExecutionTest, FailInCustomNodeDeinitialize) {
    // Nodes
    // request   custom    response
    //  O--------->O---------->O
    //          add-sub
    ConstructorEnabledModelManager manager;
    PipelineFactory factory;

    const std::vector<float> inputValues{7.8, -2.4, 1.9, 8.7, -2.4, 3.5};
    this->prepareRequest(inputValues);

    const float addValue = 0.9;
    const float subValue = 7.3;

    // deinitialize function call from now on will be calling this lambda function, which indicates
    // deinitialization failure
    library.deinitialize = [](void*) { return 1; };
    ASSERT_TRUE(library.isValid());
    std::vector<NodeInfo> info{
        {NodeKind::ENTRY, ENTRY_NODE_NAME, "", std::nullopt, {{pipelineInputName, pipelineInputName}}},
        {NodeKind::CUSTOM, "custom_node", "", std::nullopt, {{customNodeOutputName, customNodeOutputName}},
            std::nullopt, {}, library, parameters_t{{"add_value", std::to_string(addValue)}, {"sub_value", std::to_string(subValue)}}},
        {NodeKind::EXIT, EXIT_NODE_NAME},
    };

    pipeline_connections_t connections;

    // request (pipelineInputName) O--------->O custom node (customNodeInputName)
    connections["custom_node"] = {
        {ENTRY_NODE_NAME, {{pipelineInputName, customNodeInputName}}}};

    // custom node (customNodeOutputName) O--------->O response (pipelineOutputName)
    connections[EXIT_NODE_NAME] = {
        {"custom_node", {{customNodeOutputName, pipelineOutputName}}}};

    std::unique_ptr<Pipeline> pipeline;
    // creating definition, pipeline and then executing works propely due to correct initialization
    ASSERT_EQ(factory.createDefinition("my_new_pipeline", info, connections, manager), StatusCode::OK);
    ASSERT_EQ(factory.create(pipeline, "my_new_pipeline", &request, &response, manager), StatusCode::OK);
<<<<<<< HEAD
    ASSERT_EQ(pipeline->execute(DEFAULT_CONTEXT), StatusCode::OK);
=======
    ASSERT_EQ(pipeline->execute(*this->defaultContext), StatusCode::OK);
>>>>>>> 106347db

    this->checkResponse<float>(inputValues, [addValue, subValue](float value) -> float {
        return value + addValue - subValue;
    });

    // after execute we are retiring pipeline definition and making sure that its state is retired after the operation
    // even tho deinitialize is failing there is no direct indication of that apart from errors in logs
    factory.retireOtherThan({}, manager);
    ASSERT_EQ(factory.findDefinitionByName("my_new_pipeline")->getStateCode(), PipelineDefinitionStateCode::RETIRED);
}

class EnsembleFlowCustomNodeFactoryCreateThenExecuteTest : public EnsembleFlowCustomNodePipelineExecutionTest {};

TEST_F(EnsembleFlowCustomNodeFactoryCreateThenExecuteTest, SimplePipelineFactoryCreationWithCustomNode) {
    // Nodes
    // request   custom    response
    //  O--------->O---------->O
    //          add-sub
    ConstructorEnabledModelManager manager;
    PipelineFactory factory;

    const std::vector<float> inputValues{7.8, -2.4, 1.9, 8.7, -2.4, 3.5};
    this->prepareRequest(inputValues);

    const float addValue = 0.9;
    const float subValue = 7.3;

    std::vector<NodeInfo> info{
        {NodeKind::ENTRY, ENTRY_NODE_NAME, "", std::nullopt, {{pipelineInputName, pipelineInputName}}},
        {NodeKind::CUSTOM, "custom_node", "", std::nullopt, {{customNodeOutputName, customNodeOutputName}},
            std::nullopt, {}, library, parameters_t{{"add_value", std::to_string(addValue)}, {"sub_value", std::to_string(subValue)}}},
        {NodeKind::EXIT, EXIT_NODE_NAME},
    };

    pipeline_connections_t connections;

    // request (pipelineInputName) O--------->O custom node (customNodeInputName)
    connections["custom_node"] = {
        {ENTRY_NODE_NAME, {{pipelineInputName, customNodeInputName}}}};

    // custom node (customNodeOutputName) O--------->O response (pipelineOutputName)
    connections[EXIT_NODE_NAME] = {
        {"custom_node", {{customNodeOutputName, pipelineOutputName}}}};

    std::unique_ptr<Pipeline> pipeline;
    ASSERT_EQ(factory.createDefinition("my_new_pipeline", info, connections, manager), StatusCode::OK);
    ASSERT_EQ(factory.create(pipeline, "my_new_pipeline", &request, &response, manager), StatusCode::OK);
<<<<<<< HEAD
    ASSERT_EQ(pipeline->execute(DEFAULT_CONTEXT), StatusCode::OK);
=======
    ASSERT_EQ(pipeline->execute(*this->defaultContext), StatusCode::OK);
>>>>>>> 106347db

    this->checkResponse<float>(inputValues, [addValue, subValue](float value) -> float {
        return value + addValue - subValue;
    });
}

TEST_F(EnsembleFlowCustomNodeFactoryCreateThenExecuteTest, ParallelPipelineFactoryUsageWithCustomNode) {
    //                 Nodes
    //              custom_node_N
    //         v-------->O----------v
    //  request O--------->O---------->O response     x   PARALLEL_SIMULATED_REQUEST_COUNT
    //         ^-------->O----------^
    //                add-sub
    ConstructorEnabledModelManager manager;
    PipelineFactory factory;

    const int PARALLEL_CUSTOM_NODES = 3;
    const int PARALLEL_SIMULATED_REQUEST_COUNT = 30;

    const std::vector<float> inputValues{7.8, -2.4, 1.9, 8.7, -2.4, 3.5};
    std::array<PredictRequest, PARALLEL_SIMULATED_REQUEST_COUNT> requests{};

    for (int i = 0; i < PARALLEL_SIMULATED_REQUEST_COUNT; i++) {
        this->prepareRequest(requests[i], inputValues);
    }

    const std::array<float, PARALLEL_CUSTOM_NODES> addValues{-1.5, 1.4, -0.1};
    const std::array<float, PARALLEL_CUSTOM_NODES> subValues{4.9, -1.9, -0.9};

    std::vector<NodeInfo> info{
        {NodeKind::ENTRY, ENTRY_NODE_NAME, "", std::nullopt, {{pipelineInputName, pipelineInputName}}},
        {NodeKind::EXIT, EXIT_NODE_NAME},
    };

    for (int i = 0; i < PARALLEL_CUSTOM_NODES; i++) {
        info.emplace_back(std::move(NodeInfo(
            NodeKind::CUSTOM,
            "custom_node_" + std::to_string(i),
            "", std::nullopt,
            {{customNodeOutputName, customNodeOutputName}},
            std::nullopt, {},
            library, parameters_t{{"add_value", std::to_string(addValues[i])}, {"sub_value", std::to_string(subValues[i])}})));
    }

    pipeline_connections_t connections;

    for (int i = 0; i < PARALLEL_CUSTOM_NODES; i++) {
        // request (pipelineInputName) O--------->O custom_node_N (customNodeInputName)
        connections["custom_node_" + std::to_string(i)] = {
            {ENTRY_NODE_NAME, {{pipelineInputName, customNodeInputName}}}};
    }

    auto& responseConnections = connections[EXIT_NODE_NAME];
    for (int i = 0; i < PARALLEL_CUSTOM_NODES; i++) {
        responseConnections["custom_node_" + std::to_string(i)] =
            {{customNodeOutputName, "output_" + std::to_string(i)}};
    }

    std::unique_ptr<Pipeline> pipeline;
    ASSERT_EQ(factory.createDefinition("my_new_pipeline", info, connections, manager), StatusCode::OK);
    ASSERT_EQ(factory.create(pipeline, "my_new_pipeline", &requests[0], &response, manager), StatusCode::OK);

    auto run = [this, &requests, &manager, &factory, &inputValues, addValues, subValues, PARALLEL_CUSTOM_NODES](int i) {
        std::unique_ptr<Pipeline> pipeline;
        PredictResponse response_local;

        ASSERT_EQ(factory.create(pipeline, "my_new_pipeline", &requests[i], &response_local, manager), StatusCode::OK);
<<<<<<< HEAD
        ASSERT_EQ(pipeline->execute(DEFAULT_CONTEXT), StatusCode::OK);
=======
        ASSERT_EQ(pipeline->execute(*this->defaultContext), StatusCode::OK);
>>>>>>> 106347db

        for (int n = 0; n < PARALLEL_CUSTOM_NODES; n++) {
            this->checkResponse<float>("output_" + std::to_string(n), response_local, inputValues, [addValues, subValues, n](float value) -> float {
                return value + addValues[n] - subValues[n];
            });
        }
    };

    std::vector<std::promise<void>> promises(PARALLEL_SIMULATED_REQUEST_COUNT);
    std::vector<std::thread> threads;

    for (int n = 0; n < PARALLEL_SIMULATED_REQUEST_COUNT; n++) {
        threads.emplace_back(std::thread([&promises, n, &run]() {
            promises[n].get_future().get();
            run(n);
        }));
    }

    // Sleep to allow all threads to initialize
    std::this_thread::sleep_for(std::chrono::milliseconds(100));

    for (auto& promise : promises) {
        promise.set_value();
    }

    for (auto& thread : threads) {
        thread.join();
    }
}

struct AddSubInternalManager {
    uint64_t* inputDims;
    uint64_t* outputDims;
    struct CustomNodeTensorInfo* inputInfo;
    struct CustomNodeTensorInfo* outputInfo;
    struct CustomNodeTensor* outputTensor;
    uint8_t* outputTensorData;
    uint64_t* outputTensorDims;
    inline static std::vector<float> mockedOutput{0, 0, -1, 1, -2, 2, -3, 3, -4, 4};

    AddSubInternalManager() {
        inputDims = (uint64_t*)malloc(2 * sizeof(uint64_t));
        outputDims = (uint64_t*)malloc(2 * sizeof(uint64_t));
        inputInfo = (struct CustomNodeTensorInfo*)malloc(1 * sizeof(struct CustomNodeTensorInfo));
        outputInfo = (struct CustomNodeTensorInfo*)malloc(1 * sizeof(struct CustomNodeTensorInfo));
        outputTensor = (struct CustomNodeTensor*)malloc(1 * sizeof(struct CustomNodeTensor));
        outputTensorData = (uint8_t*)malloc(10 * 4 * sizeof(uint8_t));
        outputTensorDims = (uint64_t*)malloc(2 * sizeof(uint64_t));
    }

    bool isPtrOwnedByManager(void* ptr) {
        return (ptr == inputDims || ptr == outputDims || ptr == inputInfo || ptr == outputInfo || ptr == outputTensor || ptr == outputTensorData || ptr == outputTensorDims);
    }
};

struct LibraryAddSubWithInternalManager {
    static int initialize(void** customNodeLibraryInternalManager, const struct CustomNodeParam* params, int paramsCount) {
        AddSubInternalManager* internalManager = new AddSubInternalManager();
        *customNodeLibraryInternalManager = internalManager;
        return 0;
    }
    static int deinitialize(void* customNodeLibraryInternalManager) {
        if (customNodeLibraryInternalManager != nullptr) {
            AddSubInternalManager* internalManager = static_cast<AddSubInternalManager*>(customNodeLibraryInternalManager);
            delete internalManager;
        }
        return 0;
    }
    static int execute(const struct CustomNodeTensor* inputs, int inputsCount, struct CustomNodeTensor** outputs, int* outputsCount, const struct CustomNodeParam* params, int paramsCount, void* customNodeLibraryInternalManager) {
        AddSubInternalManager* internalManager = static_cast<AddSubInternalManager*>(customNodeLibraryInternalManager);
        if (internalManager == nullptr)
            return 1;

        const struct CustomNodeTensor* input = &inputs[0];

        *outputsCount = 1;
        *outputs = internalManager->outputTensor;
        struct CustomNodeTensor* output = (&(*outputs))[0];

        output->name = "output_numbers";
        output->data = internalManager->outputTensorData;
        output->dataBytes = input->dataBytes;
        output->dims = internalManager->outputTensorDims;
        output->dimsCount = input->dimsCount;
        memcpy((void*)output->dims, (void*)input->dims, input->dimsCount * sizeof(uint64_t));
        output->precision = input->precision;

        for (uint64_t i = 0; i < output->dataBytes; i += sizeof(float)) {
            *(float*)(output->data + i) = internalManager->mockedOutput[i / sizeof(float)];
        }

        return 0;
    }

    static int getInputsInfo(struct CustomNodeTensorInfo** info, int* infoCount, const struct CustomNodeParam* params, int paramsCount, void* customNodeLibraryInternalManager) {
        AddSubInternalManager* internalManager = static_cast<AddSubInternalManager*>(customNodeLibraryInternalManager);
        if (internalManager == nullptr)
            return 1;
        *infoCount = 1;
        *info = internalManager->inputInfo;
        (*info)->name = "input_numbers";
        (*info)->dimsCount = 2;
        (*info)->dims = internalManager->inputDims;
        (*info)->dims[0] = 1;
        (*info)->dims[1] = 10;
        (*info)->precision = FP32;
        return 0;
    }
    static int getOutputsInfo(struct CustomNodeTensorInfo** info, int* infoCount, const struct CustomNodeParam* params, int paramsCount, void* customNodeLibraryInternalManager) {
        AddSubInternalManager* internalManager = static_cast<AddSubInternalManager*>(customNodeLibraryInternalManager);
        if (internalManager == nullptr)
            return 1;
        *infoCount = 1;
        *info = internalManager->outputInfo;
        (*info)->name = "output_numbers";
        (*info)->dimsCount = 2;
        (*info)->dims = internalManager->outputDims;
        (*info)->dims[0] = 1;
        (*info)->dims[1] = 10;
        (*info)->precision = FP32;
        return 0;
    }
    static int release(void* ptr, void* customNodeLibraryInternalManager) {
        AddSubInternalManager* internalManager = static_cast<AddSubInternalManager*>(customNodeLibraryInternalManager);
        if (internalManager == nullptr)
            return 1;
        if (!internalManager->isPtrOwnedByManager(ptr)) {
            free(ptr);
        }
        return 0;
    }
};

TEST_F(EnsembleFlowCustomNodeFactoryCreateThenExecuteTest, PipelineFactoryCreationAndExecuteWithCustomNodeUsingInternalManager) {
    ConstructorEnabledModelManager manager;
    PipelineFactory factory;

    const std::vector<float> inputValues{7.8, -2.4, 1.9, 8.7, -2.4, 3.5, 2.5, 1.2, -2.5, 10.0};
    this->prepareRequest(inputValues);

    NodeLibrary libraryAddSubWithInternalManager = createLibraryMock<LibraryAddSubWithInternalManager>();
    ASSERT_TRUE(libraryAddSubWithInternalManager.isValid());

    std::vector<NodeInfo> info{
        {NodeKind::ENTRY, ENTRY_NODE_NAME, "", std::nullopt, {{pipelineInputName, pipelineInputName}}},
        {NodeKind::CUSTOM, "custom_node", "", std::nullopt, {{customNodeOutputName, customNodeOutputName}},
            std::nullopt, {}, libraryAddSubWithInternalManager},
        {NodeKind::EXIT, EXIT_NODE_NAME},
    };

    pipeline_connections_t connections;

    // request (pipelineInputName) O--------->O custom node (customNodeInputName)
    connections["custom_node"] = {
        {ENTRY_NODE_NAME, {{pipelineInputName, customNodeInputName}}}};

    // custom node (customNodeOutputName) O--------->O response (pipelineOutputName)
    connections[EXIT_NODE_NAME] = {
        {"custom_node", {{customNodeOutputName, pipelineOutputName}}}};

    std::unique_ptr<Pipeline> pipeline;
    ASSERT_EQ(factory.createDefinition("my_new_pipeline", info, connections, manager), StatusCode::OK);
    ASSERT_EQ(factory.create(pipeline, "my_new_pipeline", &request, &response, manager), StatusCode::OK);
<<<<<<< HEAD
    ASSERT_EQ(pipeline->execute(DEFAULT_CONTEXT), StatusCode::OK);
=======
    ASSERT_EQ(pipeline->execute(*this->defaultContext), StatusCode::OK);
>>>>>>> 106347db

    this->checkResponse<float>(AddSubInternalManager::mockedOutput, [](float value) -> float {
        return value;
    });
}

static const char* pipelineCustomNodeConfig = R"(
{
    "model_config_list": [],
    "custom_node_library_config_list": [
        {
            "name": "lib_add_sub",
            "base_path": "/ovms/bazel-bin/src/lib_node_add_sub.so"
        }
    ],
    "pipeline_config_list": [
        {
            "name": "my_pipeline",
            "inputs": ["pipeline_input"],
            "nodes": [
                {
                    "name": "custom_node",
                    "library_name": "lib_add_sub",
                    "params": {
                        "add_value": "3.2",
                        "sub_value": "2.7"
                    },
                    "type": "custom",
                    "inputs": [
                        {"input_numbers": {"node_name": "request",
                                           "data_item": "pipeline_input"}}
                    ],
                    "outputs": [
                        {"data_item": "output_numbers",
                         "alias": "custom_node_output"}
                    ]
                }
            ],
            "outputs": [
                {"pipeline_output": {"node_name": "custom_node",
                                     "data_item": "custom_node_output"}
                }
            ]
        }
    ]
})";

class EnsembleFlowCustomNodeLoadConfigThenExecuteTest : public EnsembleFlowCustomNodePipelineExecutionTest {
protected:
    void SetUp() override {
        EnsembleFlowCustomNodePipelineExecutionTest::SetUp();
        configJsonFilePath = directoryPath + "/ovms_config_file.json";
    }

    void loadCorrectConfiguration() {
        this->loadConfiguration(pipelineCustomNodeConfig);
    }

    void loadConfiguration(const char* configContent, Status expectedStatus = StatusCode::OK) {
        createConfigFileWithContent(configContent, configJsonFilePath);
        ASSERT_EQ(manager.loadConfig(configJsonFilePath), expectedStatus);
    }

    void checkResponseForCorrectConfiguration() {
        this->checkResponse<float>(inputValues, [](float value) -> float {
            return value + 3.2 - 2.7;
        });
    }

    std::string configJsonFilePath;
    const std::string pipelineName = "my_pipeline";
    ConstructorEnabledModelManager manager;
    const std::vector<float> inputValues{2.4, 9.3, -7.1};
};

TEST_F(EnsembleFlowCustomNodeLoadConfigThenExecuteTest, AddSubCustomNode) {
    std::unique_ptr<Pipeline> pipeline;
    this->prepareRequest(inputValues);
    this->loadCorrectConfiguration();
    ASSERT_EQ(manager.createPipeline(pipeline, pipelineName, &request, &response), StatusCode::OK);
<<<<<<< HEAD
    ASSERT_EQ(pipeline->execute(DEFAULT_CONTEXT), StatusCode::OK);
=======
    ASSERT_EQ(pipeline->execute(*this->defaultContext), StatusCode::OK);
>>>>>>> 106347db
    this->checkResponseForCorrectConfiguration();
}

static const char* pipelineCustomNodeReferenceMissingLibraryConfig = R"(
{
    "model_config_list": [],
    "custom_node_library_config_list": [
        {
            "name": "lib_add_sub",
            "base_path": "/ovms/bazel-bin/src/lib_node_add_sub.so"
        }
    ],
    "pipeline_config_list": [
        {
            "name": "my_pipeline",
            "inputs": ["pipeline_input"],
            "nodes": [
                {
                    "name": "custom_node",
                    "library_name": "non_existing_library",
                    "params": {
                        "add_value": "3.2",
                        "sub_value": "2.7"
                    },
                    "type": "custom",
                    "inputs": [
                        {"input_numbers": {"node_name": "request",
                                           "data_item": "pipeline_input"}}
                    ],
                    "outputs": [
                        {"data_item": "output_numbers",
                         "alias": "custom_node_output"}
                    ]
                }
            ],
            "outputs": [
                {"pipeline_output": {"node_name": "custom_node",
                                     "data_item": "custom_node_output"}
                }
            ]
        }
    ]
})";

TEST_F(EnsembleFlowCustomNodeLoadConfigThenExecuteTest, ReferenceMissingLibraryThenCorrect) {
    std::unique_ptr<Pipeline> pipeline;
    this->prepareRequest(inputValues);

    // Loading correct configuration is required for test to pass.
    // This is due to fact that when OVMS loads pipeline definition for the first time and fails, its status is RETIRED.
    this->loadCorrectConfiguration();
    ASSERT_EQ(manager.createPipeline(pipeline, pipelineName, &request, &response), StatusCode::OK);
<<<<<<< HEAD
    ASSERT_EQ(pipeline->execute(DEFAULT_CONTEXT), StatusCode::OK);
=======
    ASSERT_EQ(pipeline->execute(*this->defaultContext), StatusCode::OK);
>>>>>>> 106347db
    this->checkResponseForCorrectConfiguration();
    response.Clear();

    this->loadConfiguration(pipelineCustomNodeReferenceMissingLibraryConfig, StatusCode::PIPELINE_DEFINITION_INVALID_NODE_LIBRARY);
    ASSERT_EQ(manager.createPipeline(pipeline, pipelineName, &request, &response), StatusCode::PIPELINE_DEFINITION_NOT_LOADED_YET);
    response.Clear();

    this->loadCorrectConfiguration();
    ASSERT_EQ(manager.createPipeline(pipeline, pipelineName, &request, &response), StatusCode::OK);
<<<<<<< HEAD
    ASSERT_EQ(pipeline->execute(DEFAULT_CONTEXT), StatusCode::OK);
=======
    ASSERT_EQ(pipeline->execute(*this->defaultContext), StatusCode::OK);
>>>>>>> 106347db
    this->checkResponseForCorrectConfiguration();
}

static const char* pipelineCustomNodeReferenceLibraryWithExecutionErrorMissingParamsLibraryConfig = R"(
{
    "model_config_list": [],
    "custom_node_library_config_list": [
        {
            "name": "lib_add_sub_new",
            "base_path": "/ovms/bazel-bin/src/lib_node_add_sub.so"
        }
    ],
    "pipeline_config_list": [
        {
            "name": "my_pipeline",
            "inputs": ["pipeline_input"],
            "nodes": [
                {
                    "name": "custom_node",
                    "library_name": "lib_add_sub_new",
                    "params": {
                    },
                    "type": "custom",
                    "inputs": [
                        {"input_numbers": {"node_name": "request",
                                           "data_item": "pipeline_input"}}
                    ],
                    "outputs": [
                        {"data_item": "output_numbers",
                         "alias": "custom_node_output"}
                    ]
                }
            ],
            "outputs": [
                {"pipeline_output": {"node_name": "custom_node",
                                     "data_item": "custom_node_output"}
                }
            ]
        }
    ]
})";

TEST_F(EnsembleFlowCustomNodeLoadConfigThenExecuteTest, ReferenceLibraryWithExecutionErrorThenCorrect) {
    std::unique_ptr<Pipeline> pipeline;
    this->prepareRequest(inputValues);

    // Loading correct configuration is required for test to pass.
    // This is due to fact that when OVMS loads pipeline definition for the first time and fails, its status is RETIRED.
    this->loadCorrectConfiguration();
    ASSERT_EQ(manager.createPipeline(pipeline, pipelineName, &request, &response), StatusCode::OK);
<<<<<<< HEAD
    ASSERT_EQ(pipeline->execute(DEFAULT_CONTEXT), StatusCode::OK);
=======
    ASSERT_EQ(pipeline->execute(*this->defaultContext), StatusCode::OK);
>>>>>>> 106347db
    this->checkResponseForCorrectConfiguration();
    response.Clear();

    this->loadConfiguration(pipelineCustomNodeReferenceLibraryWithExecutionErrorMissingParamsLibraryConfig);
    ASSERT_EQ(manager.createPipeline(pipeline, pipelineName, &request, &response), StatusCode::OK);
<<<<<<< HEAD
    ASSERT_EQ(pipeline->execute(DEFAULT_CONTEXT), StatusCode::NODE_LIBRARY_EXECUTION_FAILED);
=======
    ASSERT_EQ(pipeline->execute(*this->defaultContext), StatusCode::NODE_LIBRARY_EXECUTION_FAILED);
>>>>>>> 106347db
    response.Clear();

    this->loadCorrectConfiguration();
    ASSERT_EQ(manager.createPipeline(pipeline, pipelineName, &request, &response), StatusCode::OK);
<<<<<<< HEAD
    ASSERT_EQ(pipeline->execute(DEFAULT_CONTEXT), StatusCode::OK);
=======
    ASSERT_EQ(pipeline->execute(*this->defaultContext), StatusCode::OK);
>>>>>>> 106347db
    this->checkResponseForCorrectConfiguration();
}

static const char* pipelineCustomNodeMissingParametersConfig = R"(
{
    "model_config_list": [],
    "custom_node_library_config_list": [
        {
            "name": "lib_add_sub",
            "base_path": "/ovms/bazel-bin/src/lib_node_add_sub.so"
        }
    ],
    "pipeline_config_list": [
        {
            "name": "my_pipeline",
            "inputs": ["pipeline_input"],
            "nodes": [
                {
                    "name": "custom_node",
                    "library_name": "lib_add_sub",
                    "params": {
                        "random_parameter": "abcd"
                    },
                    "type": "custom",
                    "inputs": [
                        {"input_numbers": {"node_name": "request",
                                           "data_item": "pipeline_input"}}
                    ],
                    "outputs": [
                        {"data_item": "output_numbers",
                         "alias": "custom_node_output"}
                    ]
                }
            ],
            "outputs": [
                {"pipeline_output": {"node_name": "custom_node",
                                     "data_item": "custom_node_output"}
                }
            ]
        }
    ]
})";

TEST_F(EnsembleFlowCustomNodeLoadConfigThenExecuteTest, MissingRequiredNodeParametersThenCorrect) {
    std::unique_ptr<Pipeline> pipeline;
    this->prepareRequest(inputValues);

    // Loading correct configuration is required for test to pass.
    // This is due to fact that when OVMS loads pipeline definition for the first time and fails, its status is RETIRED.
    this->loadCorrectConfiguration();
    ASSERT_EQ(manager.createPipeline(pipeline, pipelineName, &request, &response), StatusCode::OK);
<<<<<<< HEAD
    ASSERT_EQ(pipeline->execute(DEFAULT_CONTEXT), StatusCode::OK);
=======
    ASSERT_EQ(pipeline->execute(*this->defaultContext), StatusCode::OK);
>>>>>>> 106347db
    this->checkResponseForCorrectConfiguration();
    response.Clear();

    this->loadConfiguration(pipelineCustomNodeMissingParametersConfig);
    ASSERT_EQ(manager.createPipeline(pipeline, pipelineName, &request, &response), StatusCode::OK);
<<<<<<< HEAD
    ASSERT_EQ(pipeline->execute(DEFAULT_CONTEXT), StatusCode::NODE_LIBRARY_EXECUTION_FAILED);
=======
    ASSERT_EQ(pipeline->execute(*this->defaultContext), StatusCode::NODE_LIBRARY_EXECUTION_FAILED);
>>>>>>> 106347db
    response.Clear();

    this->loadCorrectConfiguration();
    ASSERT_EQ(manager.createPipeline(pipeline, pipelineName, &request, &response), StatusCode::OK);
<<<<<<< HEAD
    ASSERT_EQ(pipeline->execute(DEFAULT_CONTEXT), StatusCode::OK);
=======
    ASSERT_EQ(pipeline->execute(*this->defaultContext), StatusCode::OK);
>>>>>>> 106347db
    this->checkResponseForCorrectConfiguration();
}

static const char* pipelineCustomNodeLibraryNotEscapedPathConfig = R"(
{
    "model_config_list": [],
    "custom_node_library_config_list": [
        {
            "name": "lib_add_sub_new",
            "base_path": "/ovms/bazel-bin/src/../src/lib_node_add_sub.so"
        }
    ],
    "pipeline_config_list": [
        {
            "name": "my_pipeline",
            "inputs": ["pipeline_input"],
            "nodes": [
                {
                    "name": "custom_node",
                    "library_name": "lib_add_sub_new",
                    "params": {
                        "add_value": "3.2",
                        "sub_value": "2.7"
                    },
                    "type": "custom",
                    "inputs": [
                        {"input_numbers": {"node_name": "request",
                                           "data_item": "pipeline_input"}}
                    ],
                    "outputs": [
                        {"data_item": "output_numbers",
                         "alias": "custom_node_output"}
                    ]
                }
            ],
            "outputs": [
                {"pipeline_output": {"node_name": "custom_node",
                                     "data_item": "custom_node_output"}
                }
            ]
        }
    ]
})";

TEST_F(EnsembleFlowCustomNodeLoadConfigThenExecuteTest, ReferenceLibraryWithRestrictedBasePathThenCorrect) {
    std::unique_ptr<Pipeline> pipeline;
    this->prepareRequest(inputValues);

    // Loading correct configuration is required for test to pass.
    // This is due to fact that when OVMS loads pipeline definition for the first time and fails, its status is RETIRED.
    this->loadCorrectConfiguration();
    ASSERT_EQ(manager.createPipeline(pipeline, pipelineName, &request, &response), StatusCode::OK);
<<<<<<< HEAD
    ASSERT_EQ(pipeline->execute(DEFAULT_CONTEXT), StatusCode::OK);
=======
    ASSERT_EQ(pipeline->execute(*this->defaultContext), StatusCode::OK);
>>>>>>> 106347db
    this->checkResponseForCorrectConfiguration();
    response.Clear();

    this->loadConfiguration(pipelineCustomNodeLibraryNotEscapedPathConfig, StatusCode::PIPELINE_DEFINITION_INVALID_NODE_LIBRARY);
    ASSERT_EQ(manager.createPipeline(pipeline, pipelineName, &request, &response), StatusCode::PIPELINE_DEFINITION_NOT_LOADED_YET);
    response.Clear();

    this->loadCorrectConfiguration();
    ASSERT_EQ(manager.createPipeline(pipeline, pipelineName, &request, &response), StatusCode::OK);
<<<<<<< HEAD
    ASSERT_EQ(pipeline->execute(DEFAULT_CONTEXT), StatusCode::OK);
=======
    ASSERT_EQ(pipeline->execute(*this->defaultContext), StatusCode::OK);
>>>>>>> 106347db
    this->checkResponseForCorrectConfiguration();
}

static const char* pipelineCustomNodeDifferentOperationsConfig = R"(
{
    "model_config_list": [],
    "custom_node_library_config_list": [
        {
            "name": "lib_perform_different_operations",
            "base_path": "/ovms/bazel-bin/src/lib_node_perform_different_operations.so"
        }
    ],
    "pipeline_config_list": [
        {
            "name": "my_pipeline",
            "inputs": ["pipeline_input", "pipeline_factors"],
            "nodes": [
                {
                    "name": "custom_node",
                    "library_name": "lib_perform_different_operations",
                    "type": "custom",
                    "inputs": [
                        {"input_numbers": {"node_name": "request",
                                           "data_item": "pipeline_input"}},
                        {"op_factors": {"node_name": "request",
                                           "data_item": "pipeline_factors"}}
                    ],
                    "outputs": [
                        {"data_item": "different_ops_results",
                         "alias": "custom_node_output"}
                    ]
                }
            ],
            "outputs": [
                {"pipeline_output": {"node_name": "custom_node",
                                     "data_item": "custom_node_output"}
                }
            ]
        }
    ]
})";

class EnsembleFlowCustomNodeAndDemultiplexerLoadConfigThenExecuteTest : public EnsembleFlowCustomNodeLoadConfigThenExecuteTest {
protected:
    void SetUp() override {
        EnsembleFlowCustomNodeLoadConfigThenExecuteTest::SetUp();
        configJsonFilePath = directoryPath + "/ovms_config_file.json";
    }
    const std::string differentOpsInputName = "pipeline_input";
    const std::string differentOpsFactorsName = "pipeline_factors";
};

enum OPS {
    ADD,
    SUB,
    MULTIPLY,
    DIVIDE
};

static void prepareDifferentOpsExpectedOutput(std::vector<float>& expectedOutput, const std::vector<float>& input, const std::vector<float>& factors) {
    for (size_t j = 0; j < 4; ++j) {  // iterate over ops
        for (size_t i = 0; i < DUMMY_MODEL_OUTPUT_SIZE; ++i) {
            size_t index = DUMMY_MODEL_OUTPUT_SIZE * j + i;
            switch (j) {
            case ADD:
                expectedOutput[index] = input[i] + factors[j];
                break;
            case SUB:
                expectedOutput[index] = input[i] - factors[j];
                break;
            case MULTIPLY:
                expectedOutput[index] = input[i] * factors[j];
                break;
            case DIVIDE:
                expectedOutput[index] = input[i] / factors[j];
                break;
            }
        }
    }
}

enum class Method {
    MAXIMUM_MAXIMUM,
    MAXIMUM_MINIMUM,
    MAXIMUM_AVERAGE,
};

std::vector<float> prepareGatherHighestExpectedOutput(std::vector<float> input, Method option) {
    std::vector<float> expectedOutput(DUMMY_MODEL_OUTPUT_SIZE);
    size_t tensorsCount = input.size() / DUMMY_MODEL_OUTPUT_SIZE;
    // perform operations
    std::vector<float> minimums(tensorsCount, std::numeric_limits<int>::max());
    std::vector<float> maximums(tensorsCount, std::numeric_limits<int>::lowest());
    std::vector<float> averages(tensorsCount, 0);
    for (size_t opId = 0; opId < tensorsCount; ++opId) {  // iterate over ops
        for (size_t i = 0; i < DUMMY_MODEL_OUTPUT_SIZE; ++i) {
            size_t index = DUMMY_MODEL_OUTPUT_SIZE * opId + i;
            switch (option) {
            case Method::MAXIMUM_MAXIMUM:
                maximums[opId] = std::max(maximums[opId], input[index]);
                break;
            case Method::MAXIMUM_MINIMUM:
                minimums[opId] = std::min(maximums[opId], input[index]);
                break;
            case Method::MAXIMUM_AVERAGE:
                averages[opId] += input[index];
                break;
            default:
                throw std::logic_error("");
                break;
            }
        }
        averages[opId] /= DUMMY_MODEL_OUTPUT_SIZE;
    }
    // choose tensor
    size_t whichTensor = 42;
    const std::vector<float>* fromWhichContainerToChoose = &maximums;
    switch (option) {
    case Method::MAXIMUM_MAXIMUM:
        fromWhichContainerToChoose = &maximums;
        break;
    case Method::MAXIMUM_MINIMUM:
        fromWhichContainerToChoose = &minimums;
        break;
    case Method::MAXIMUM_AVERAGE:
        fromWhichContainerToChoose = &averages;
        break;
    default:
        throw std::logic_error("");
    }
    whichTensor = std::distance(fromWhichContainerToChoose->begin(),
        std::max_element(fromWhichContainerToChoose->begin(),
            fromWhichContainerToChoose->end()));
    // copy tensor
    std::copy(input.begin() + DUMMY_MODEL_OUTPUT_SIZE * whichTensor,
        input.begin() + DUMMY_MODEL_OUTPUT_SIZE * (whichTensor + 1),
        expectedOutput.begin());
    return expectedOutput;
}

TEST_F(EnsembleFlowCustomNodeAndDemultiplexerLoadConfigThenExecuteTest, JustDifferentOpsCustomNode) {
    std::unique_ptr<Pipeline> pipeline;
    std::vector<float> input{0, 1, 2, 3, 4, 5, 6, 7, 8, 9};
    std::vector<float> factors{1, 3, 2, 2};  // add/sub/multiply/divide
    this->prepareRequest(request, input, differentOpsInputName);
    this->prepareRequest(request, factors, differentOpsFactorsName);
    this->loadConfiguration(pipelineCustomNodeDifferentOperationsConfig);
    ASSERT_EQ(manager.createPipeline(pipeline, pipelineName, &request, &response), StatusCode::OK);
<<<<<<< HEAD
    ASSERT_EQ(pipeline->execute(DEFAULT_CONTEXT), StatusCode::OK);
=======
    ASSERT_EQ(pipeline->execute(*this->defaultContext), StatusCode::OK);
>>>>>>> 106347db

    std::vector<float> expectedOutput(4 * DUMMY_MODEL_OUTPUT_SIZE);
    prepareDifferentOpsExpectedOutput(expectedOutput, input, factors);
    this->checkResponse("pipeline_output", response, expectedOutput, {4, 1, 10});

    auto pipelineDefinition = manager.getPipelineFactory().findDefinitionByName(pipelineName);
    auto inputs = pipelineDefinition->getInputsInfo();
    auto outputs = pipelineDefinition->getOutputsInfo();
    ASSERT_NE(inputs.find(pipelineInputName), inputs.end());
    ASSERT_NE(outputs.find(pipelineOutputName), outputs.end());

    const auto& input_A = inputs.at(differentOpsInputName);
    EXPECT_EQ(input_A->getShape(), Shape({1, 10}));
    const auto& input_B = inputs.at(differentOpsFactorsName);
    EXPECT_EQ(input_B->getShape(), Shape({1, 4}));
    const auto& output = outputs.at(pipelineOutputName);
    EXPECT_EQ(output->getShape(), Shape({4, 1, 10}));
}

static const char* pipelineCustomNodeDifferentOperationsThenDummyConfig = R"(
{
    "custom_node_library_config_list": [
        {
            "name": "lib_perform_different_operations",
            "base_path": "/ovms/bazel-bin/src/lib_node_perform_different_operations.so"
        }
    ],
    "model_config_list": [
        {
            "config": {
                "name": "dummy",
                "base_path": "/ovms/src/test/dummy",
                "target_device": "CPU",
                "model_version_policy": {"all": {}},
                "nireq": 1
            }
        }
    ],
    "pipeline_config_list": [
        {
            "name": "my_pipeline",
            "inputs": ["pipeline_input", "pipeline_factors"],
            "nodes": [
                {
                    "name": "custom_node",
                    "library_name": "lib_perform_different_operations",
                    "type": "custom",
                    "demultiply_count": 4,
                    "inputs": [
                        {"input_numbers": {"node_name": "request",
                                           "data_item": "pipeline_input"}},
                        {"op_factors": {"node_name": "request",
                                           "data_item": "pipeline_factors"}}
                    ],
                    "outputs": [
                        {"data_item": "different_ops_results",
                         "alias": "custom_node_output"}
                    ]
                },
                {
                    "name": "dummyNode",
                    "model_name": "dummy",
                    "type": "DL model",
                    "inputs": [
                        {"b": {"node_name": "custom_node",
                               "data_item": "custom_node_output"}}
                    ],
                    "outputs": [
                        {"data_item": "a",
                         "alias": "dummy_output"}
                    ]
                }
            ],
            "outputs": [
                {"pipeline_output": {"node_name": "dummyNode",
                                     "data_item": "dummy_output"}
                }
            ]
        }
    ]
})";

TEST_F(EnsembleFlowCustomNodeAndDemultiplexerLoadConfigThenExecuteTest, DifferentOpsCustomNodeThenDummy) {
    std::unique_ptr<Pipeline> pipeline;
    std::vector<float> input{0, 1, 2, 3, 4, 5, 6, 7, 8, 9};
    std::vector<float> factors{1, 3, 2, 2};  // add/sub/multiply/divide
    this->prepareRequest(request, input, differentOpsInputName);
    this->prepareRequest(request, factors, differentOpsFactorsName);
    this->loadConfiguration(pipelineCustomNodeDifferentOperationsThenDummyConfig);
    ASSERT_EQ(manager.createPipeline(pipeline, pipelineName, &request, &response), StatusCode::OK);
<<<<<<< HEAD
    ASSERT_EQ(pipeline->execute(DEFAULT_CONTEXT), StatusCode::OK);
=======
    ASSERT_EQ(pipeline->execute(*this->defaultContext), StatusCode::OK);
>>>>>>> 106347db
    std::vector<float> expectedOutput(4 * DUMMY_MODEL_OUTPUT_SIZE);
    prepareDifferentOpsExpectedOutput(expectedOutput, input, factors);
    std::transform(expectedOutput.begin(), expectedOutput.end(), expectedOutput.begin(),
        [](float f) -> float { return f + 1; });
    this->checkResponse("pipeline_output", response, expectedOutput, {4, 1, 10});

    auto pipelineDefinition = manager.getPipelineFactory().findDefinitionByName(pipelineName);
    auto inputs = pipelineDefinition->getInputsInfo();
    auto outputs = pipelineDefinition->getOutputsInfo();
    ASSERT_NE(inputs.find(pipelineInputName), inputs.end());
    ASSERT_NE(outputs.find(pipelineOutputName), outputs.end());

    const auto& input_A = inputs.at(pipelineInputName);
    EXPECT_EQ(input_A->getShape(), Shape({1, 10}));
    const auto& output = outputs.at(pipelineOutputName);
    EXPECT_EQ(output->getShape(), Shape({4, 1, 10}));
}

static const char* pipelineCustomNodeDifferentOperations2OutputsConfig = R"(
{
    "custom_node_library_config_list": [
        {
            "name": "lib_perform_different_operations",
            "base_path": "/ovms/bazel-bin/src/lib_node_perform_different_operations.so"
        }
    ],
    "model_config_list": [
        {
            "config": {
                "name": "dummy",
                "base_path": "/ovms/src/test/dummy",
                "target_device": "CPU",
                "model_version_policy": {"all": {}},
                "nireq": 1
            }
        }
    ],
    "pipeline_config_list": [
        {
            "name": "my_pipeline",
            "inputs": ["pipeline_input", "pipeline_factors"],
            "nodes": [
                {
                    "name": "custom_node",
                    "library_name": "lib_perform_different_operations",
                    "type": "custom",
                    "demultiply_count": 4,
                    "inputs": [
                        {"input_numbers": {"node_name": "request",
                                           "data_item": "pipeline_input"}},
                        {"op_factors": {"node_name": "request",
                                           "data_item": "pipeline_factors"}}
                    ],
                    "outputs": [
                        {"data_item": "different_ops_results",
                         "alias": "custom_node_output"},
                        {"data_item": "different_ops_factors",
                         "alias": "custom_node_factors"}
                    ]
                }
            ],
            "outputs": [
                {"pipeline_output": {"node_name": "custom_node",
                                     "data_item": "custom_node_output"}
                },
                {"pipeline_factors": {"node_name": "custom_node",
                                      "data_item": "custom_node_factors"}
                }
            ]
        }
    ]
})";

TEST_F(EnsembleFlowCustomNodeAndDemultiplexerLoadConfigThenExecuteTest, DifferentOpsCustomNode2OutputsMetadataCheck) {
    std::unique_ptr<Pipeline> pipeline;
    std::vector<float> input{0, 1, 2, 3, 4, 5, 6, 7, 8, 9};
    std::vector<float> factors{1, 3, 2, 2};  // add/sub/multiply/divide
    this->prepareRequest(request, input, differentOpsInputName);
    this->prepareRequest(request, factors, differentOpsFactorsName);
    this->loadConfiguration(pipelineCustomNodeDifferentOperations2OutputsConfig);
    ASSERT_EQ(manager.createPipeline(pipeline, pipelineName, &request, &response), StatusCode::OK);
<<<<<<< HEAD
    ASSERT_EQ(pipeline->execute(DEFAULT_CONTEXT), StatusCode::OK);
=======
    ASSERT_EQ(pipeline->execute(*this->defaultContext), StatusCode::OK);
>>>>>>> 106347db

    std::vector<float> expectedOutput(4 * DUMMY_MODEL_OUTPUT_SIZE);
    prepareDifferentOpsExpectedOutput(expectedOutput, input, factors);
    this->checkResponse("pipeline_output", response, expectedOutput, {4, 1, 10});

    auto pipelineDefinition = manager.getPipelineFactory().findDefinitionByName(pipelineName);
    auto inputs = pipelineDefinition->getInputsInfo();
    auto outputs = pipelineDefinition->getOutputsInfo();
    ASSERT_NE(inputs.find(pipelineInputName), inputs.end());
    ASSERT_NE(outputs.find(pipelineOutputName), outputs.end());

    const auto& input_A = inputs.at(differentOpsInputName);
    EXPECT_EQ(input_A->getShape(), Shape({1, 10}));
    const auto& input_B = inputs.at(differentOpsFactorsName);
    EXPECT_EQ(input_B->getShape(), Shape({1, 4}));
    const auto& output = outputs.at(pipelineOutputName);
    EXPECT_EQ(output->getShape(), Shape({4, 1, 10}));
    const auto& outputFactors = outputs.at("pipeline_factors");
    EXPECT_EQ(outputFactors->getShape(), Shape({4, 1, 4}));
}

static const char* pipelineCustomNodeDifferentOperationsThenDummyThenChooseMaximumConfig = R"(
{
    "custom_node_library_config_list": [
        {
            "name": "lib_perform_different_operations",
            "base_path": "/ovms/bazel-bin/src/lib_node_perform_different_operations.so"
        },
        {
            "name": "lib_choose_maximum",
            "base_path": "/ovms/bazel-bin/src/lib_node_choose_maximum.so"
        }
    ],
    "model_config_list": [
        {
            "config": {
                "name": "dummy",
                "base_path": "/ovms/src/test/dummy",
                "target_device": "CPU",
                "model_version_policy": {"all": {}},
                "nireq": 1
            }
        }
    ],
    "pipeline_config_list": [
        {
            "name": "my_pipeline",
            "inputs": ["pipeline_input", "pipeline_factors"],
            "nodes": [
                {
                    "name": "custom_node",
                    "library_name": "lib_perform_different_operations",
                    "type": "custom",
                    "demultiply_count": 4,
                    "inputs": [
                        {"input_numbers": {"node_name": "request",
                                           "data_item": "pipeline_input"}},
                        {"op_factors": {"node_name": "request",
                                           "data_item": "pipeline_factors"}}
                    ],
                    "outputs": [
                        {"data_item": "different_ops_results",
                         "alias": "custom_node_output"}
                    ]
                },
                {
                    "name": "dummyNode",
                    "model_name": "dummy",
                    "type": "DL model",
                    "inputs": [
                        {"b": {"node_name": "custom_node",
                               "data_item": "custom_node_output"}}
                    ],
                    "outputs": [
                        {"data_item": "a",
                         "alias": "dummy_output"}
                    ]
                },
                {
                    "name": "choose_max",
                    "library_name": "lib_choose_maximum",
                    "type": "custom",
                    "gather_from_node": "custom_node",
                    "params": {
                        "selection_criteria": "MAXIMUM_MINIMUM"
                    },
                    "inputs": [
                        {"input_tensors": {"node_name": "dummyNode",
                                           "data_item": "dummy_output"}}
                    ],
                    "outputs": [
                        {"data_item": "maximum_tensor",
                         "alias": "maximum_tensor_alias"}
                    ]
                }
            ],
            "outputs": [
                {"pipeline_output": {"node_name": "choose_max",
                                     "data_item": "maximum_tensor_alias"}
                }
            ]
        }
    ]
})";

TEST_F(EnsembleFlowCustomNodeAndDemultiplexerLoadConfigThenExecuteTest, DifferentOpsCustomNodeThenDummyThenChooseMaximum) {
    std::unique_ptr<Pipeline> pipeline;
    std::vector<float> input{0, 1, 2, 3, 4, 5, 6, 7, 8, 9};
    std::vector<float> factors{1, 3, 2, 2};  // add/sub/multiply/divide
    this->prepareRequest(request, input, differentOpsInputName);
    this->prepareRequest(request, factors, differentOpsFactorsName);
    this->loadConfiguration(pipelineCustomNodeDifferentOperationsThenDummyThenChooseMaximumConfig);
    ASSERT_EQ(manager.createPipeline(pipeline, pipelineName, &request, &response), StatusCode::OK);
<<<<<<< HEAD
    ASSERT_EQ(pipeline->execute(DEFAULT_CONTEXT), StatusCode::OK);
=======
    ASSERT_EQ(pipeline->execute(*this->defaultContext), StatusCode::OK);
>>>>>>> 106347db

    std::vector<float> expectedOutput(4 * DUMMY_MODEL_OUTPUT_SIZE);
    prepareDifferentOpsExpectedOutput(expectedOutput, input, factors);
    std::transform(expectedOutput.begin(), expectedOutput.end(), expectedOutput.begin(),
        [](float f) -> float { return f + 1; });
    std::vector<float> expectedResult = prepareGatherHighestExpectedOutput(expectedOutput, Method::MAXIMUM_MINIMUM);
    this->checkResponse("pipeline_output", response, expectedResult, {1, 10});
}

static const char* pipelineCustomNodeDifferentOperationsThenDummyThenChooseMaximumThenDummyConfig = R"(
{
    "custom_node_library_config_list": [
        {
            "name": "lib_perform_different_operations",
            "base_path": "/ovms/bazel-bin/src/lib_node_perform_different_operations.so"
        },
        {
            "name": "lib_choose_maximum",
            "base_path": "/ovms/bazel-bin/src/lib_node_choose_maximum.so"
        }
    ],
    "model_config_list": [
        {
            "config": {
                "name": "dummy",
                "base_path": "/ovms/src/test/dummy",
                "target_device": "CPU",
                "model_version_policy": {"all": {}},
                "nireq": 1
            }
        }
    ],
    "pipeline_config_list": [
        {
            "name": "my_pipeline",
            "inputs": ["pipeline_input", "pipeline_factors"],
            "nodes": [
                {
                    "name": "custom_node",
                    "library_name": "lib_perform_different_operations",
                    "type": "custom",
                    "demultiply_count": 4,
                    "inputs": [
                        {"input_numbers": {"node_name": "request",
                                           "data_item": "pipeline_input"}},
                        {"op_factors": {"node_name": "request",
                                           "data_item": "pipeline_factors"}}
                    ],
                    "outputs": [
                        {"data_item": "different_ops_results",
                         "alias": "custom_node_output"}
                    ]
                },
                {
                    "name": "dummyNode",
                    "model_name": "dummy",
                    "type": "DL model",
                    "inputs": [
                        {"b": {"node_name": "custom_node",
                               "data_item": "custom_node_output"}}
                    ],
                    "outputs": [
                        {"data_item": "a",
                         "alias": "dummy_output"}
                    ]
                },
                {
                    "name": "choose_max",
                    "library_name": "lib_choose_maximum",
                    "type": "custom",
                    "gather_from_node": "custom_node",
                    "params": {
                        "selection_criteria": "MAXIMUM_MAXIMUM"
                    },
                    "inputs": [
                        {"input_tensors": {"node_name": "dummyNode",
                                           "data_item": "dummy_output"}}
                    ],
                    "outputs": [
                        {"data_item": "maximum_tensor",
                         "alias": "maximum_tensor_alias"}
                    ]
                },
                {
                    "name": "dummyNode2",
                    "model_name": "dummy",
                    "type": "DL model",
                    "inputs": [
                        {"b": {"node_name": "choose_max",
                               "data_item": "maximum_tensor_alias"}}
                    ],
                    "outputs": [
                        {"data_item": "a",
                         "alias": "dummy_output"}
                    ]
                }
            ],
            "outputs": [
                {"pipeline_output": {"node_name": "dummyNode2",
                                     "data_item": "dummy_output"}
                }
            ]
        }
    ]
})";

TEST_F(EnsembleFlowCustomNodeAndDemultiplexerLoadConfigThenExecuteTest, DifferentOpsCustomNodeThenDummyThenChooseMaximumThenDummyAgain) {
    std::unique_ptr<Pipeline> pipeline;
    std::vector<float> input{0, 1, 2, 3, 4, 5, 6, 7, 8, 9};
    std::vector<float> factors{1, 3, 2, 2};  // add/sub/multiply/divide
    this->prepareRequest(request, input, differentOpsInputName);
    this->prepareRequest(request, factors, differentOpsFactorsName);
    this->loadConfiguration(pipelineCustomNodeDifferentOperationsThenDummyThenChooseMaximumThenDummyConfig);
    ASSERT_EQ(manager.createPipeline(pipeline, pipelineName, &request, &response), StatusCode::OK);
<<<<<<< HEAD
    ASSERT_EQ(pipeline->execute(DEFAULT_CONTEXT), StatusCode::OK);
=======
    ASSERT_EQ(pipeline->execute(*this->defaultContext), StatusCode::OK);
>>>>>>> 106347db

    std::vector<float> expectedOutput(4 * DUMMY_MODEL_OUTPUT_SIZE);
    prepareDifferentOpsExpectedOutput(expectedOutput, input, factors);
    std::transform(expectedOutput.begin(), expectedOutput.end(), expectedOutput.begin(),
        [](float f) -> float { return f + 1; });
    std::vector<float> expectedResult = prepareGatherHighestExpectedOutput(expectedOutput, Method::MAXIMUM_MAXIMUM);
    std::transform(expectedResult.begin(), expectedResult.end(), expectedResult.begin(),
        [](float f) -> float { return f + 1; });
    this->checkResponse("pipeline_output", response, expectedResult, {1, 10});
}

static const char* demultiplyThenDummyThenChooseMaximumConfig = R"(
{
    "custom_node_library_config_list": [
        {
            "name": "lib_choose_maximum",
            "base_path": "/ovms/bazel-bin/src/lib_node_choose_maximum.so"
        }
    ],
    "model_config_list": [
        {
            "config": {
                "name": "dummy",
                "base_path": "/ovms/src/test/dummy",
                "target_device": "CPU",
                "model_version_policy": {"all": {}},
                "nireq": 1
            }
        }
    ],
    "pipeline_config_list": [
        {
            "name": "my_pipeline",
            "inputs": ["pipeline_input"],
            "demultiply_count": 0,
            "nodes": [
                {
                    "name": "dummyNode",
                    "model_name": "dummy",
                    "type": "DL model",
                    "inputs": [
                        {"b": {"node_name": "request",
                               "data_item": "pipeline_input"}}
                    ],
                    "outputs": [
                        {"data_item": "a",
                         "alias": "dummy_output"}
                    ]
                },
                {
                    "name": "choose_max",
                    "library_name": "lib_choose_maximum",
                    "type": "custom",
                    "gather_from_node": "request",
                    "params": {
                        "selection_criteria": "MAXIMUM_MAXIMUM"
                    },
                    "inputs": [
                        {"input_tensors": {"node_name": "dummyNode",
                                           "data_item": "dummy_output"}}
                    ],
                    "outputs": [
                        {"data_item": "maximum_tensor",
                         "alias": "maximum_tensor_alias"}
                    ]
                }
            ],
            "outputs": [
                {"pipeline_output": {"node_name": "choose_max",
                                     "data_item": "maximum_tensor_alias"}
                }
            ]
        }
    ]
})";

TEST_F(EnsembleFlowCustomNodeAndDemultiplexerLoadConfigThenExecuteTest, DemultiplyThenDummyThenChooseMaximum) {
    std::unique_ptr<Pipeline> pipeline;
    std::vector<float> input(4 * DUMMY_MODEL_OUTPUT_SIZE);
    std::fill(input.begin(), input.end(), 1.0);

    uint iterations = -1;
    uint number = 0;
    std::transform(input.begin(), input.end(), input.begin(),
        [&iterations, &number](float f) -> float {
            iterations++;
            number = iterations/10;
            return f + number; });

    this->prepareRequest(request, input, differentOpsInputName, {4, 1, 10});
    this->loadConfiguration(demultiplyThenDummyThenChooseMaximumConfig);
    ASSERT_EQ(manager.createPipeline(pipeline, pipelineName, &request, &response), StatusCode::OK);
<<<<<<< HEAD
    auto status = pipeline->execute(DEFAULT_CONTEXT);
=======
    auto status = pipeline->execute(*this->defaultContext);
>>>>>>> 106347db
    ASSERT_EQ(status, StatusCode::OK) << status.string();

    std::vector<float> expectedOutput{5, 5, 5, 5, 5, 5, 5, 5, 5, 5};
    this->checkResponse("pipeline_output", response, expectedOutput, {1, 10});
}

// Extract TensorInfo out of string in format: "1,3,500,500;FP32"
static CustomNodeTensorInfo extractMetadata(const char* key, const char* value) {
    std::string keyStr = key;
    std::string valueStr = value;
    auto tokens = tokenize(valueStr, ';');
    EXPECT_EQ(tokens.size(), 2);
    std::string shapeStr = tokens[0];
    std::string precisionStr = tokens[1];
    tokens = tokenize(shapeStr, ',');
    EXPECT_GE(tokens.size(), 1);
    shape_t shape;
    std::transform(tokens.begin(), tokens.end(), std::back_inserter(shape),
        [](const std::string& str) { return std::stoull(str); });
    CustomNodeTensorPrecision precision = toCustomNodeTensorPrecision(ovmsPrecisionToIE2Precision(ovms::fromString(precisionStr)));
    CustomNodeTensorInfo info;
    info.name = key;
    info.dimsCount = shape.size();
    info.dims = (uint64_t*)malloc(info.dimsCount * sizeof(uint64_t));
    std::memcpy(info.dims, shape.data(), info.dimsCount * sizeof(uint64_t));
    info.precision = precision;
    return info;
}

struct LibraryParamControlledMetadata {
    static bool startsWith(const char* str, const char* prefix) {
        // Ensure null terminated
        const int MAX = 300;
        const char* end = str;
        for (; *end != '\0'; ++end) {
            if ((end - str) > MAX) {
                EXPECT_TRUE(false);
            }
        }
        const char* end2 = prefix;
        for (; *end2 != '\0'; ++end2) {
            if ((end2 - str) > MAX) {
                EXPECT_TRUE(false);
            }
        }
        size_t strLen = std::strlen(str);
        size_t prefixLen = std::strlen(prefix);
        return strLen < prefixLen ? false : std::memcmp(str, prefix, prefixLen) == 0;
    }
    // Extract TensorInfo out of string in format: "1,3,500,500;FP32"
    static CustomNodeTensorInfo extractMetadata(const char* key, const char* value) {
        std::string keyStr = key;
        std::string valueStr = value;
        auto tokens = tokenize(valueStr, ';');
        EXPECT_EQ(tokens.size(), 2);
        std::string shapeStr = tokens[0];
        std::string precisionStr = tokens[1];
        tokens = tokenize(shapeStr, ',');
        EXPECT_GE(tokens.size(), 1);
        shape_t shape;
        std::transform(tokens.begin(), tokens.end(), std::back_inserter(shape),
            [](const std::string& str) { return std::stoull(str); });
        CustomNodeTensorPrecision precision = toCustomNodeTensorPrecision(ovmsPrecisionToIE2Precision(ovms::fromString(precisionStr)));
        CustomNodeTensorInfo info;
        info.name = key;
        info.dimsCount = shape.size();
        info.dims = (uint64_t*)malloc(info.dimsCount * sizeof(uint64_t));
        std::memcpy(info.dims, shape.data(), info.dimsCount * sizeof(uint64_t));
        info.precision = precision;
        return info;
    }
    static int initialize(void** customNodeLibraryInternalManager, const struct CustomNodeParam* params, int paramsCount) {
        return 0;
    }
    static int deinitialize(void* customNodeLibraryInternalManager) {
        return 0;
    }
    static int execute(const struct CustomNodeTensor*, int, struct CustomNodeTensor**, int*, const struct CustomNodeParam*, int, void* customNodeLibraryInternalManager) {
        return 1;
    }
    static int getInputsInfo(struct CustomNodeTensorInfo** info, int* infoCount, const struct CustomNodeParam* params, int paramsCount, void* customNodeLibraryInternalManager) {
        int inputs = 0;
        for (int i = 0; i < paramsCount; i++) {
            if (startsWith(params[i].key, "in_")) {
                inputs++;
            }
        }
        if (inputs == 0) {
            return 1;
        }
        *infoCount = inputs;
        *info = (struct CustomNodeTensorInfo*)malloc(inputs * sizeof(CustomNodeTensorInfo));
        int preparedInputsMetaCount = 0;
        for (int i = 0; i < paramsCount; i++) {
            if (startsWith(params[i].key, "in_")) {
                (*info)[preparedInputsMetaCount] = extractMetadata(params[i].key, params[i].value);
                preparedInputsMetaCount++;
            }
        }
        return 0;
    }
    static int getOutputsInfo(struct CustomNodeTensorInfo** info, int* infoCount, const struct CustomNodeParam* params, int paramsCount, void* customNodeLibraryInternalManager) {
        int outputs = 0;
        for (int i = 0; i < paramsCount; i++) {
            if (startsWith(params[i].key, "out_")) {
                outputs++;
            }
        }
        if (outputs == 0) {
            return 1;
        }
        *infoCount = outputs;
        *info = (struct CustomNodeTensorInfo*)malloc(outputs * sizeof(CustomNodeTensorInfo));
        int preparedInputsMetaCount = 0;
        for (int i = 0; i < paramsCount; i++) {
            if (startsWith(params[i].key, "out_")) {
                (*info)[preparedInputsMetaCount] = extractMetadata(params[i].key, params[i].value);
                preparedInputsMetaCount++;
            }
        }
        return 0;
    }
    static int release(void* ptr, void* customNodeLibraryInternalManager) {
        free(ptr);
        return 0;
    }
};

class EnsembleConfigurationValidationWithCustomNode : public ::testing::Test {
protected:
    void SetUp() override {
        mockedLibrary = createLibraryMock<LibraryParamControlledMetadata>();
        ASSERT_TRUE(mockedLibrary.isValid());
    }

    NodeLibrary mockedLibrary;

    const std::string customNodeInputName = "input_numbers";
    const std::string customNodeOutputName = "output_numbers";
    static constexpr const char* pipelineInputName = "pipeline_input";
    const std::string pipelineOutputName = "pipeline_output";
};

TEST_F(EnsembleConfigurationValidationWithCustomNode, SuccessfulConfiguration) {
    std::vector<NodeInfo> info{
        {NodeKind::ENTRY, ENTRY_NODE_NAME, "", std::nullopt, {{pipelineInputName, pipelineInputName}}},
        {NodeKind::CUSTOM, "custom_node_1", "", std::nullopt, {{"1", "out_OutputNumbers_1"}, {"2", "out_OutputNumbers_2"}}, std::nullopt, {}, mockedLibrary,
            parameters_t{
                {"in_InputNumbers", "1,3,10;FP32"},
                {"out_OutputNumbers_1", "1,30,7;I32"},
                {"out_OutputNumbers_2", "1,8;I32"}}},
        {NodeKind::CUSTOM, "custom_node_2", "", std::nullopt, {{"out", "out_OutputNumbers"}}, std::nullopt, {}, mockedLibrary,
            parameters_t{
                {"in_InputNumbers_1", "1,30,7;I32"},
                {"in_InputNumbers_2", "1,8;I32"},
                {"out_OutputNumbers", "1,2000;FP32"}}},
        {NodeKind::EXIT, EXIT_NODE_NAME},
    };

    pipeline_connections_t connections;

    connections["custom_node_1"] = {
        {ENTRY_NODE_NAME, {{pipelineInputName, "in_InputNumbers"}}}};

    connections["custom_node_2"] = {
        {"custom_node_1", {{"1", "in_InputNumbers_1"},
                              {"2", "in_InputNumbers_2"}}}};

    connections[EXIT_NODE_NAME] = {
        {"custom_node_2", {{"out", pipelineOutputName}}}};

    ConstructorEnabledModelManager manager;
    std::unique_ptr<PipelineDefinition> pipelineDefinition = std::make_unique<PipelineDefinition>("my_new_pipeline", info, connections);
    ASSERT_EQ(pipelineDefinition->validate(manager), StatusCode::OK);
}

TEST_F(EnsembleConfigurationValidationWithCustomNode, SuccessfulConfigurationWithDynamicShapeInInput) {
    std::vector<NodeInfo> info{
        {NodeKind::ENTRY, ENTRY_NODE_NAME, "", std::nullopt, {{pipelineInputName, pipelineInputName}}},
        {NodeKind::CUSTOM, "custom_node_1", "", std::nullopt, {{"1", "out_OutputNumbers_1"}, {"2", "out_OutputNumbers_2"}}, std::nullopt, {}, mockedLibrary,
            parameters_t{
                {"in_InputNumbers", "1,3,10;FP32"},
                {"out_OutputNumbers_1", "1,30,7;I32"},
                {"out_OutputNumbers_2", "1,8;I32"}}},
        {NodeKind::CUSTOM, "custom_node_2", "", std::nullopt, {{"out", "out_OutputNumbers"}}, std::nullopt, {}, mockedLibrary,
            parameters_t{
                {"in_InputNumbers_1", "1,0,7;I32"},
                {"in_InputNumbers_2", "1,8;I32"},
                {"out_OutputNumbers", "1,2000;FP32"}}},
        {NodeKind::EXIT, EXIT_NODE_NAME},
    };

    pipeline_connections_t connections;

    connections["custom_node_1"] = {
        {ENTRY_NODE_NAME, {{pipelineInputName, "in_InputNumbers"}}}};

    connections["custom_node_2"] = {
        {"custom_node_1", {{"1", "in_InputNumbers_1"},
                              {"2", "in_InputNumbers_2"}}}};

    connections[EXIT_NODE_NAME] = {
        {"custom_node_2", {{"out", pipelineOutputName}}}};

    ConstructorEnabledModelManager manager;
    std::unique_ptr<PipelineDefinition> pipelineDefinition = std::make_unique<PipelineDefinition>("my_new_pipeline", info, connections);
    ASSERT_EQ(pipelineDefinition->validate(manager), StatusCode::OK);
}

TEST_F(EnsembleConfigurationValidationWithCustomNode, SuccessfulConfigurationWithDynamicShapeInOutput) {
    std::vector<NodeInfo> info{
        {NodeKind::ENTRY, ENTRY_NODE_NAME, "", std::nullopt, {{pipelineInputName, pipelineInputName}}},
        {NodeKind::CUSTOM, "custom_node_1", "", std::nullopt, {{"1", "out_OutputNumbers_1"}, {"2", "out_OutputNumbers_2"}}, std::nullopt, {}, mockedLibrary,
            parameters_t{
                {"in_InputNumbers", "1,3,10;FP32"},
                {"out_OutputNumbers_1", "1,0,7;I32"},
                {"out_OutputNumbers_2", "1,8;I32"}}},
        {NodeKind::CUSTOM, "custom_node_2", "", std::nullopt, {{"out", "out_OutputNumbers"}}, std::nullopt, {}, mockedLibrary,
            parameters_t{
                {"in_InputNumbers_1", "1,30,7;I32"},
                {"in_InputNumbers_2", "1,8;I32"},
                {"out_OutputNumbers", "1,2000;FP32"}}},
        {NodeKind::EXIT, EXIT_NODE_NAME},
    };

    pipeline_connections_t connections;

    connections["custom_node_1"] = {
        {ENTRY_NODE_NAME, {{pipelineInputName, "in_InputNumbers"}}}};

    connections["custom_node_2"] = {
        {"custom_node_1", {{"1", "in_InputNumbers_1"},
                              {"2", "in_InputNumbers_2"}}}};

    connections[EXIT_NODE_NAME] = {
        {"custom_node_2", {{"out", pipelineOutputName}}}};

    ConstructorEnabledModelManager manager;
    std::unique_ptr<PipelineDefinition> pipelineDefinition = std::make_unique<PipelineDefinition>("my_new_pipeline", info, connections);
    ASSERT_EQ(pipelineDefinition->validate(manager), StatusCode::OK);
}

TEST_F(EnsembleConfigurationValidationWithCustomNode, ShapesNotMatchBetweenDLModelAndCustomNode) {
    std::vector<NodeInfo> info{
        {NodeKind::ENTRY, ENTRY_NODE_NAME, "", std::nullopt, {{pipelineInputName, pipelineInputName}}},
        {NodeKind::DL, "dummy_node_1", "dummy", std::nullopt, {{DUMMY_MODEL_OUTPUT_NAME, DUMMY_MODEL_OUTPUT_NAME}}},
        {NodeKind::DL, "dummy_node_2", "dummy", std::nullopt, {{DUMMY_MODEL_OUTPUT_NAME, DUMMY_MODEL_OUTPUT_NAME}}},
        {NodeKind::CUSTOM, "custom_node", "", std::nullopt, {{"out", "out_OutputNumbers"}}, std::nullopt, {}, mockedLibrary,
            parameters_t{
                {"in_InputNumbers_1", "1,10,7;FP32"},  // 1,10 is correcct
                {"in_InputNumbers_2", "1,10;FP32"},
                {"out_OutputNumbers", "1,2000;I32"}}},
        {NodeKind::EXIT, EXIT_NODE_NAME},
    };

    pipeline_connections_t connections;

    connections["dummy_node_1"] = {
        {ENTRY_NODE_NAME, {{pipelineInputName, DUMMY_MODEL_INPUT_NAME}}}};

    connections["dummy_node_2"] = {
        {ENTRY_NODE_NAME, {{pipelineInputName, DUMMY_MODEL_INPUT_NAME}}}};

    connections["custom_node"] = {
        {"dummy_node_1", {{DUMMY_MODEL_OUTPUT_NAME, "in_InputNumbers_1"}}},
        {"dummy_node_2", {{DUMMY_MODEL_OUTPUT_NAME, "in_InputNumbers_2"}}}};

    connections[EXIT_NODE_NAME] = {
        {"custom_node", {{"out", pipelineOutputName}}}};

    ConstructorEnabledModelManager manager;
    ModelConfig config = DUMMY_MODEL_CONFIG;
    ASSERT_EQ(manager.reloadModelWithVersions(config), StatusCode::OK_RELOADED);
    std::unique_ptr<PipelineDefinition> pipelineDefinition = std::make_unique<PipelineDefinition>("my_new_pipeline", info, connections);
    ASSERT_EQ(pipelineDefinition->validate(manager), StatusCode::INVALID_SHAPE);
}

TEST_F(EnsembleConfigurationValidationWithCustomNode, ShapesNotMatchBetweenCustomNodeAndDLNode) {
    std::vector<NodeInfo> info{
        {NodeKind::ENTRY, ENTRY_NODE_NAME, "", std::nullopt, {{pipelineInputName, pipelineInputName}}},
        {NodeKind::CUSTOM, "custom_node", "", std::nullopt, {{"out", "out_OutputNumbers"}}, std::nullopt, {}, mockedLibrary,
            parameters_t{
                {"in_InputNumbers_1", "1,10,7;I32"},
                {"out_OutputNumbers", "1,8;FP32"}  // 1,10 is correct
            }},
        {NodeKind::DL, "dummy_node", "dummy", std::nullopt, {{DUMMY_MODEL_OUTPUT_NAME, DUMMY_MODEL_OUTPUT_NAME}}},
        {NodeKind::EXIT, EXIT_NODE_NAME},
    };

    pipeline_connections_t connections;

    connections["custom_node"] = {
        {ENTRY_NODE_NAME, {{pipelineInputName, "in_InputNumbers_1"}}}};

    connections["dummy_node"] = {
        {"custom_node", {{"out", DUMMY_MODEL_INPUT_NAME}}}};

    connections[EXIT_NODE_NAME] = {
        {"dummy_node", {{DUMMY_MODEL_OUTPUT_NAME, pipelineOutputName}}}};

    ConstructorEnabledModelManager manager;
    ModelConfig config = DUMMY_MODEL_CONFIG;
    ASSERT_EQ(manager.reloadModelWithVersions(config), StatusCode::OK_RELOADED);
    std::unique_ptr<PipelineDefinition> pipelineDefinition = std::make_unique<PipelineDefinition>("my_new_pipeline", info, connections);
    ASSERT_EQ(pipelineDefinition->validate(manager), StatusCode::INVALID_SHAPE);
}

TEST_F(EnsembleConfigurationValidationWithCustomNode, ShapesNotMatchBetweenCustomNodes) {
    std::vector<NodeInfo> info{
        {NodeKind::ENTRY, ENTRY_NODE_NAME, "", std::nullopt, {{pipelineInputName, pipelineInputName}}},
        {NodeKind::CUSTOM, "custom_node_1", "", std::nullopt, {{"1", "out_OutputNumbers_1"}, {"2", "out_OutputNumbers_2"}}, std::nullopt, {}, mockedLibrary,
            parameters_t{
                {"in_InputNumbers", "1,3,10;FP32"},
                {"out_OutputNumbers_2", "1,8;I32"},
                {"out_OutputNumbers_1", "1,30,7;I32"}}},
        {NodeKind::CUSTOM, "custom_node_2", "", std::nullopt, {{"out", "out_OutputNumbers"}}, std::nullopt, {}, mockedLibrary,
            parameters_t{
                {"in_InputNumbers_1", "1,30,7;I32"},
                {"in_InputNumbers_2", "1,8,1;I32"},  // 1,8 is correct
                {"out_OutputNumbers", "1,2000;FP32"}}},
        {NodeKind::EXIT, EXIT_NODE_NAME},
    };

    pipeline_connections_t connections;

    connections["custom_node_1"] = {
        {ENTRY_NODE_NAME, {{pipelineInputName, "in_InputNumbers"}}}};

    connections["custom_node_2"] = {
        {"custom_node_1", {{"1", "in_InputNumbers_1"},
                              {"2", "in_InputNumbers_2"}}}};

    connections[EXIT_NODE_NAME] = {
        {"custom_node_2", {{"out", pipelineOutputName}}}};

    ConstructorEnabledModelManager manager;
    std::unique_ptr<PipelineDefinition> pipelineDefinition = std::make_unique<PipelineDefinition>("my_new_pipeline", info, connections);
    ASSERT_EQ(pipelineDefinition->validate(manager), StatusCode::INVALID_SHAPE);
}

TEST_F(EnsembleConfigurationValidationWithCustomNode, PrecisionNotMatchBetweenDLModelAndCustomNode) {
    std::vector<NodeInfo> info{
        {NodeKind::ENTRY, ENTRY_NODE_NAME, "", std::nullopt, {{pipelineInputName, pipelineInputName}}},
        {NodeKind::DL, "dummy_node_1", "dummy", std::nullopt, {{DUMMY_MODEL_OUTPUT_NAME, DUMMY_MODEL_OUTPUT_NAME}}},
        {NodeKind::DL, "dummy_node_2", "dummy", std::nullopt, {{DUMMY_MODEL_OUTPUT_NAME, DUMMY_MODEL_OUTPUT_NAME}}},
        {NodeKind::CUSTOM, "custom_node", "", std::nullopt, {{"out", "out_OutputNumbers"}}, std::nullopt, {}, mockedLibrary,
            parameters_t{
                {"in_InputNumbers_1", "1,10;FP32"},
                {"in_InputNumbers_2", "1,10;I32"},  // FP32 is correct
                {"out_OutputNumbers", "1,2000;I32"}}},
        {NodeKind::EXIT, EXIT_NODE_NAME},
    };

    pipeline_connections_t connections;

    connections["dummy_node_1"] = {
        {ENTRY_NODE_NAME, {{pipelineInputName, DUMMY_MODEL_INPUT_NAME}}}};

    connections["dummy_node_2"] = {
        {ENTRY_NODE_NAME, {{pipelineInputName, DUMMY_MODEL_INPUT_NAME}}}};

    connections["custom_node"] = {
        {"dummy_node_1", {{DUMMY_MODEL_OUTPUT_NAME, "in_InputNumbers_1"}}},
        {"dummy_node_2", {{DUMMY_MODEL_OUTPUT_NAME, "in_InputNumbers_2"}}}};

    connections[EXIT_NODE_NAME] = {
        {"custom_node", {{"out", pipelineOutputName}}}};

    ConstructorEnabledModelManager manager;
    ModelConfig config = DUMMY_MODEL_CONFIG;
    ASSERT_EQ(manager.reloadModelWithVersions(config), StatusCode::OK_RELOADED);
    std::unique_ptr<PipelineDefinition> pipelineDefinition = std::make_unique<PipelineDefinition>("my_new_pipeline", info, connections);
    ASSERT_EQ(pipelineDefinition->validate(manager), StatusCode::INVALID_PRECISION);
}

TEST_F(EnsembleConfigurationValidationWithCustomNode, PrecisionNotMatchBetweenCustomNodeAndDLNode) {
    std::vector<NodeInfo> info{
        {NodeKind::ENTRY, ENTRY_NODE_NAME, "", std::nullopt, {{pipelineInputName, pipelineInputName}}},
        {NodeKind::CUSTOM, "custom_node", "", std::nullopt, {{"out", "out_OutputNumbers"}}, std::nullopt, {}, mockedLibrary,
            parameters_t{
                {"in_InputNumbers_1", "1,10,7;I32"},
                {"out_OutputNumbers", "1,10;I32"}  // FP32 is correct
            }},
        {NodeKind::DL, "dummy_node", "dummy", std::nullopt, {{DUMMY_MODEL_OUTPUT_NAME, DUMMY_MODEL_OUTPUT_NAME}}},
        {NodeKind::EXIT, EXIT_NODE_NAME},
    };

    pipeline_connections_t connections;

    connections["custom_node"] = {
        {ENTRY_NODE_NAME, {{pipelineInputName, "in_InputNumbers_1"}}}};

    connections["dummy_node"] = {
        {"custom_node", {{"out", DUMMY_MODEL_INPUT_NAME}}}};

    connections[EXIT_NODE_NAME] = {
        {"dummy_node", {{DUMMY_MODEL_OUTPUT_NAME, pipelineOutputName}}}};

    ConstructorEnabledModelManager manager;
    ModelConfig config = DUMMY_MODEL_CONFIG;
    ASSERT_EQ(manager.reloadModelWithVersions(config), StatusCode::OK_RELOADED);
    std::unique_ptr<PipelineDefinition> pipelineDefinition = std::make_unique<PipelineDefinition>("my_new_pipeline", info, connections);
    ASSERT_EQ(pipelineDefinition->validate(manager), StatusCode::INVALID_PRECISION);
}

TEST_F(EnsembleConfigurationValidationWithCustomNode, PrecisionNotMatchBetweenCustomNodes) {
    std::vector<NodeInfo> info{
        {NodeKind::ENTRY, ENTRY_NODE_NAME, "", std::nullopt, {{pipelineInputName, pipelineInputName}}},
        {NodeKind::CUSTOM, "custom_node_1", "", std::nullopt, {{"1", "out_OutputNumbers_1"}, {"2", "out_OutputNumbers_2"}}, std::nullopt, {}, mockedLibrary,
            parameters_t{
                {"in_InputNumbers", "1,3,10;FP32"},
                {"out_OutputNumbers_2", "1,8;I32"},
                {"out_OutputNumbers_1", "1,30,7;I32"}}},
        {NodeKind::CUSTOM, "custom_node_2", "", std::nullopt, {{"out", "out_OutputNumbers"}}, std::nullopt, {}, mockedLibrary,
            parameters_t{
                {"in_InputNumbers_1", "1,30,7;FP32"},  // I32 is correct
                {"in_InputNumbers_2", "1,8;I32"},
                {"out_OutputNumbers", "1,2000;FP32"}}},
        {NodeKind::EXIT, EXIT_NODE_NAME},
    };

    pipeline_connections_t connections;

    connections["custom_node_1"] = {
        {ENTRY_NODE_NAME, {{pipelineInputName, "in_InputNumbers"}}}};

    connections["custom_node_2"] = {
        {"custom_node_1", {{"1", "in_InputNumbers_1"},
                              {"2", "in_InputNumbers_2"}}}};

    connections[EXIT_NODE_NAME] = {
        {"custom_node_2", {{"out", pipelineOutputName}}}};

    ConstructorEnabledModelManager manager;
    std::unique_ptr<PipelineDefinition> pipelineDefinition = std::make_unique<PipelineDefinition>("my_new_pipeline", info, connections);
    ASSERT_EQ(pipelineDefinition->validate(manager), StatusCode::INVALID_PRECISION);
}

TEST_F(EnsembleConfigurationValidationWithCustomNode, NotAllCustomNodeInputsAreConnected) {
    std::vector<NodeInfo> info{
        {NodeKind::ENTRY, ENTRY_NODE_NAME, "", std::nullopt, {{pipelineInputName, pipelineInputName}}},
        {NodeKind::CUSTOM, "custom_node_1", "", std::nullopt, {{"1", "out_OutputNumbers_1"}, {"2", "out_OutputNumbers_2"}}, std::nullopt, {}, mockedLibrary,
            parameters_t{
                {"in_InputNumbers", "1,3,10;FP32"},
                {"out_OutputNumbers_1", "1,30,7;I32"},
                {"out_OutputNumbers_2", "1,8;I32"}}},
        {NodeKind::CUSTOM, "custom_node_2", "", std::nullopt, {{"out", "out_OutputNumbers"}}, std::nullopt, {}, mockedLibrary,
            parameters_t{
                {"in_InputNumbers_1", "1,30,7;I32"},
                {"in_InputNumbers_2", "1,8;I32"},
                {"out_OutputNumbers", "1,2000;FP32"}}},
        {NodeKind::EXIT, EXIT_NODE_NAME},
    };

    pipeline_connections_t connections;

    connections["custom_node_1"] = {
        {ENTRY_NODE_NAME, {{pipelineInputName, "in_InputNumbers"}}}};

    // Missing connection {"1", "in_InputNumbers_1"}
    connections["custom_node_2"] = {
        {"custom_node_1", {{"2", "in_InputNumbers_2"}}}};

    connections[EXIT_NODE_NAME] = {
        {"custom_node_2", {{"out", pipelineOutputName}}}};

    ConstructorEnabledModelManager manager;
    std::unique_ptr<PipelineDefinition> pipelineDefinition = std::make_unique<PipelineDefinition>("my_new_pipeline", info, connections);
    ASSERT_EQ(pipelineDefinition->validate(manager), StatusCode::PIPELINE_NOT_ALL_INPUTS_CONNECTED);
}

TEST_F(EnsembleConfigurationValidationWithCustomNode, CustomNodeMissingOutput) {
    std::vector<NodeInfo> info{
        {NodeKind::ENTRY, ENTRY_NODE_NAME, "", std::nullopt, {{pipelineInputName, pipelineInputName}}},
        {NodeKind::CUSTOM, "custom_node_1", "", std::nullopt, {{"out", "not_existing_output"}}, std::nullopt, {}, mockedLibrary,
            parameters_t{
                {"in_InputNumbers", "1,30,7;I32"},
                {"out_OutputNumbers", "1,2000;FP32"}}},
        {NodeKind::EXIT, EXIT_NODE_NAME},
    };

    pipeline_connections_t connections;

    connections["custom_node_1"] = {
        {ENTRY_NODE_NAME, {{pipelineInputName, "in_InputNumbers"}}}};

    connections[EXIT_NODE_NAME] = {
        {"custom_node_1", {{"out", pipelineOutputName}}}};

    ConstructorEnabledModelManager manager;
    std::unique_ptr<PipelineDefinition> pipelineDefinition = std::make_unique<PipelineDefinition>("my_new_pipeline", info, connections);
    ASSERT_EQ(pipelineDefinition->validate(manager), StatusCode::PIPELINE_NODE_REFERING_TO_MISSING_MODEL_OUTPUT);
}

TEST_F(EnsembleConfigurationValidationWithCustomNode, InvalidSharedLibrary) {
    NodeLibrary invalidLibrary{};
    ASSERT_FALSE(invalidLibrary.isValid());
    std::vector<NodeInfo> info{
        {NodeKind::ENTRY, ENTRY_NODE_NAME, "", std::nullopt, {{pipelineInputName, pipelineInputName}}},
        {NodeKind::CUSTOM, "custom_node_1", "", std::nullopt, {{"1", "out_OutputNumbers_1"}, {"2", "out_OutputNumbers_2"}}, std::nullopt, {}, invalidLibrary,
            parameters_t{
                {"in_InputNumbers", "1,3,10;FP32"},
                {"out_OutputNumbers_1", "1,30,7;I32"},
                {"out_OutputNumbers_2", "1,8;I32"}}},
        {NodeKind::CUSTOM, "custom_node_2", "", std::nullopt, {{"out", "out_OutputNumbers"}}, std::nullopt, {}, invalidLibrary,
            parameters_t{
                {"in_InputNumbers_1", "1,30,7;I32"},
                {"in_InputNumbers_2", "1,8;I32"},
                {"out_OutputNumbers", "1,2000;FP32"}}},
        {NodeKind::EXIT, EXIT_NODE_NAME},
    };

    pipeline_connections_t connections;

    connections["custom_node_1"] = {
        {ENTRY_NODE_NAME, {{pipelineInputName, "in_InputNumbers"}}}};

    connections["custom_node_2"] = {
        {"custom_node_1", {{"1", "in_InputNumbers_1"},
                              {"2", "in_InputNumbers_2"}}}};

    connections[EXIT_NODE_NAME] = {
        {"custom_node_2", {{"out", pipelineOutputName}}}};

    ConstructorEnabledModelManager manager;
    std::unique_ptr<PipelineDefinition> pipelineDefinition = std::make_unique<PipelineDefinition>("my_new_pipeline", info, connections);
    ASSERT_EQ(pipelineDefinition->validate(manager), StatusCode::PIPELINE_DEFINITION_INVALID_NODE_LIBRARY);
}

struct LibraryErrorsOnMetadataCall {
    static int initialize(void** customNodeLibraryInternalManager, const struct CustomNodeParam* params, int paramsCount) {
        return 0;
    }
    static int deinitialize(void* customNodeLibraryInternalManager) {
        return 0;
    }
    static int execute(const struct CustomNodeTensor*, int, struct CustomNodeTensor**, int*, const struct CustomNodeParam*, int, void* customNodeLibraryInternalManager) {
        return 0;
    }
    static int getInputsInfo(struct CustomNodeTensorInfo**, int*, const struct CustomNodeParam*, int, void* customNodeLibraryInternalManager) {
        return 1;
    }
    static int getOutputsInfo(struct CustomNodeTensorInfo**, int*, const struct CustomNodeParam*, int, void* customNodeLibraryInternalManager) {
        return 1;
    }
    static int release(void* ptr, void* customNodeLibraryInternalManager) {
        free(ptr);
        return 0;
    }
};

TEST_F(EnsembleConfigurationValidationWithCustomNode, SharedLibraryErrorsOnMetadataCall) {
    NodeLibrary libraryFailingOnMetadataCall = createLibraryMock<LibraryErrorsOnMetadataCall>();
    ASSERT_TRUE(libraryFailingOnMetadataCall.isValid());
    std::vector<NodeInfo> info{
        {NodeKind::ENTRY, ENTRY_NODE_NAME, "", std::nullopt, {{pipelineInputName, pipelineInputName}}},
        {NodeKind::CUSTOM, "custom_node_1", "", std::nullopt, {{"1", "out_OutputNumbers_1"}, {"2", "out_OutputNumbers_2"}}, std::nullopt, {}, libraryFailingOnMetadataCall,
            parameters_t{
                {"in_InputNumbers", "1,3,10;FP32"},
                {"out_OutputNumbers_1", "1,30,7;I32"},
                {"out_OutputNumbers_2", "1,8;I32"}}},
        {NodeKind::CUSTOM, "custom_node_2", "", std::nullopt, {{"out", "out_OutputNumbers"}}, std::nullopt, {}, libraryFailingOnMetadataCall,
            parameters_t{
                {"in_InputNumbers_1", "1,30,7;I32"},
                {"in_InputNumbers_2", "1,8;I32"},
                {"out_OutputNumbers", "1,2000;FP32"}}},
        {NodeKind::EXIT, EXIT_NODE_NAME},
    };

    pipeline_connections_t connections;

    connections["custom_node_1"] = {
        {ENTRY_NODE_NAME, {{pipelineInputName, "in_InputNumbers"}}}};

    connections["custom_node_2"] = {
        {"custom_node_1", {{"1", "in_InputNumbers_1"},
                              {"2", "in_InputNumbers_2"}}}};

    connections[EXIT_NODE_NAME] = {
        {"custom_node_2", {{"out", pipelineOutputName}}}};

    ConstructorEnabledModelManager manager;
    std::unique_ptr<PipelineDefinition> pipelineDefinition = std::make_unique<PipelineDefinition>("my_new_pipeline", info, connections);
    ASSERT_EQ(pipelineDefinition->validate(manager), StatusCode::NODE_LIBRARY_METADATA_FAILED);
}

class EnsembleConfigurationValidationWithDemultiplexer : public EnsembleConfigurationValidationWithCustomNode {};

TEST_F(EnsembleConfigurationValidationWithDemultiplexer, SuccessfulConfigurationSingleDemultiplexer) {
    const size_t demultiplyCount = 7;

    std::vector<NodeInfo> info{
        {NodeKind::ENTRY, ENTRY_NODE_NAME, "", std::nullopt, {{pipelineInputName, pipelineInputName}}},
        {NodeKind::CUSTOM, "custom_node_1", "", std::nullopt, {{"1", "out_OutputNumbers_1"}, {"2", "out_OutputNumbers_2"}}, demultiplyCount, {}, mockedLibrary,
            parameters_t{
                {"in_InputNumbers", "1,3,10;FP32"},
                {"out_OutputNumbers_1", "7,1,700;I32"},
                {"out_OutputNumbers_2", "7,1,8;FP32"}}},
        {NodeKind::CUSTOM, "custom_node_2", "", std::nullopt, {{"out", "out_OutputNumbers"}}, std::nullopt, {}, mockedLibrary,
            parameters_t{
                {"in_InputNumbers_1", "1,700;I32"},
                {"in_InputNumbers_2", "1,8;FP32"},
                {"out_OutputNumbers", "1,2000;FP32"}}},
        {NodeKind::EXIT, EXIT_NODE_NAME, "", std::nullopt, {}, std::nullopt, {"custom_node_1"}},
    };

    pipeline_connections_t connections;

    connections["custom_node_1"] = {
        {ENTRY_NODE_NAME, {{pipelineInputName, "in_InputNumbers"}}}};

    connections["custom_node_2"] = {
        {"custom_node_1", {{"1", "in_InputNumbers_1"},
                              {"2", "in_InputNumbers_2"}}}};

    connections[EXIT_NODE_NAME] = {
        {"custom_node_2", {{"out", pipelineOutputName}}}};

    ConstructorEnabledModelManager manager;
    std::unique_ptr<PipelineDefinition> pipelineDefinition = std::make_unique<PipelineDefinition>("my_new_pipeline", info, connections);
    ASSERT_EQ(pipelineDefinition->validate(manager), StatusCode::OK);
}

TEST_F(EnsembleConfigurationValidationWithDemultiplexer, SuccessfulConfigurationSingleDynamicDemultiplexerFirst) {
    std::optional<int32_t> demultiplyCount = -1;

    std::vector<NodeInfo> info{
        {NodeKind::ENTRY, ENTRY_NODE_NAME, "", std::nullopt, {{pipelineInputName, pipelineInputName}}},
        {NodeKind::CUSTOM, "custom_node_1", "", std::nullopt, {{"1", "out_OutputNumbers_1"}, {"2", "out_OutputNumbers_2"}}, demultiplyCount, {}, mockedLibrary,
            parameters_t{
                {"in_InputNumbers", "1,10;FP32"},
                {"out_OutputNumbers_1", "0,1,10;FP32"}}},
        {NodeKind::CUSTOM, "custom_node_2", "", std::nullopt, {{"out", "out_OutputNumbers"}}, std::nullopt, {}, mockedLibrary,
            parameters_t{
                {"in_InputNumbers_1", "1,10;FP32"},
                {"out_OutputNumbers", "1,10;FP32"}}},
        {NodeKind::EXIT, EXIT_NODE_NAME, "", std::nullopt, {}, std::nullopt, {"custom_node_1"}},
    };

    pipeline_connections_t connections;
    connections["custom_node_1"] = {{ENTRY_NODE_NAME, {{pipelineInputName, "in_InputNumbers"}}}};
    connections["custom_node_2"] = {{"custom_node_1", {{"1", "in_InputNumbers_1"}}}};
    connections[EXIT_NODE_NAME] = {{"custom_node_2", {{"out", pipelineOutputName}}}};

    ConstructorEnabledModelManager manager;
    std::unique_ptr<PipelineDefinition> pipelineDefinition = std::make_unique<PipelineDefinition>("my_new_pipeline", info, connections);
    ASSERT_EQ(pipelineDefinition->validate(manager), StatusCode::OK);
}

TEST_F(EnsembleConfigurationValidationWithDemultiplexer, SuccessfulConfigurationSingleDynamicDemultiplexerFixedLibraryFirstMetadataCheck) {
    std::optional<int32_t> demultiplyCount = -1;

    std::vector<NodeInfo> info{
        {NodeKind::ENTRY, ENTRY_NODE_NAME, "", std::nullopt, {{pipelineInputName, pipelineInputName}}},
        {NodeKind::CUSTOM, "custom_node_1", "", std::nullopt, {{"1", "out_OutputNumbers_1"}, {"2", "out_OutputNumbers_2"}}, demultiplyCount, {}, mockedLibrary,
            parameters_t{
                {"in_InputNumbers", "1,10;FP32"},
                {"out_OutputNumbers_1", "12,1,10;FP32"}}},
        {NodeKind::CUSTOM, "custom_node_2", "", std::nullopt, {{"out", "out_OutputNumbers"}}, std::nullopt, {}, mockedLibrary,
            parameters_t{
                {"in_InputNumbers_1", "1,10;FP32"},
                {"out_OutputNumbers", "1,10;FP32"}}},
        {NodeKind::EXIT, EXIT_NODE_NAME, "", std::nullopt, {}, std::nullopt, {"custom_node_1"}},
    };

    pipeline_connections_t connections;
    connections["custom_node_1"] = {{ENTRY_NODE_NAME, {{pipelineInputName, "in_InputNumbers"}}}};
    connections["custom_node_2"] = {{"custom_node_1", {{"1", "in_InputNumbers_1"}}}};
    connections[EXIT_NODE_NAME] = {{"custom_node_2", {{"out", pipelineOutputName}}}};

    ConstructorEnabledModelManager manager;
    std::unique_ptr<PipelineDefinition> pipelineDefinition = std::make_unique<PipelineDefinition>("my_new_pipeline", info, connections);
    ASSERT_EQ(pipelineDefinition->validate(manager), StatusCode::OK);

    auto inputs = pipelineDefinition->getInputsInfo();
    auto outputs = pipelineDefinition->getOutputsInfo();
    ASSERT_NE(inputs.find(pipelineInputName), inputs.end());
    ASSERT_NE(outputs.find(pipelineOutputName), outputs.end());

    const auto& input_A = inputs.at(pipelineInputName);
    EXPECT_EQ(input_A->getShape(), Shape({1, 10}));
    const auto& output = outputs.at(pipelineOutputName);
    EXPECT_EQ(output->getShape(), Shape({12, 1, 10}));
}

TEST_F(EnsembleConfigurationValidationWithDemultiplexer, SuccessfulConfigurationFixedDemultiplexerDynamicLibraryFirstMetadataCheckShouldAlsoWarnInLog) {
    std::optional<int32_t> demultiplyCount = 12;

    std::vector<NodeInfo> info{
        {NodeKind::ENTRY, ENTRY_NODE_NAME, "", std::nullopt, {{pipelineInputName, pipelineInputName}}},
        {NodeKind::CUSTOM, "custom_node_1", "", std::nullopt, {{"1", "out_OutputNumbers_1"}, {"2", "out_OutputNumbers_2"}}, demultiplyCount, {}, mockedLibrary,
            parameters_t{
                {"in_InputNumbers", "1,10;FP32"},
                {"out_OutputNumbers_1", "0,1,10;FP32"}}},
        {NodeKind::CUSTOM, "custom_node_2", "", std::nullopt, {{"out", "out_OutputNumbers"}}, std::nullopt, {}, mockedLibrary,
            parameters_t{
                {"in_InputNumbers_1", "1,10;FP32"},
                {"out_OutputNumbers", "1,10;FP32"}}},
        {NodeKind::EXIT, EXIT_NODE_NAME, "", std::nullopt, {}, std::nullopt, {"custom_node_1"}},
    };

    pipeline_connections_t connections;
    connections["custom_node_1"] = {{ENTRY_NODE_NAME, {{pipelineInputName, "in_InputNumbers"}}}};
    connections["custom_node_2"] = {{"custom_node_1", {{"1", "in_InputNumbers_1"}}}};
    connections[EXIT_NODE_NAME] = {{"custom_node_2", {{"out", pipelineOutputName}}}};

    ConstructorEnabledModelManager manager;
    std::unique_ptr<PipelineDefinition> pipelineDefinition = std::make_unique<PipelineDefinition>("my_new_pipeline", info, connections);
    ASSERT_EQ(pipelineDefinition->validate(manager), StatusCode::OK);

    auto inputs = pipelineDefinition->getInputsInfo();
    auto outputs = pipelineDefinition->getOutputsInfo();
    ASSERT_NE(inputs.find(pipelineInputName), inputs.end());
    ASSERT_NE(outputs.find(pipelineOutputName), outputs.end());

    const auto& input_A = inputs.at(pipelineInputName);
    EXPECT_EQ(input_A->getShape(), Shape({1, 10}));
    const auto& output = outputs.at(pipelineOutputName);
    EXPECT_EQ(output->getShape(), Shape({12, 1, 10}));
}

TEST_F(EnsembleConfigurationValidationWithDemultiplexer, SuccessfulConfigurationDynamicLibraryShapesMetadataCheckShouldAlsoWarnInLog) {
    std::optional<int32_t> demultiplyCount = std::nullopt;

    std::vector<NodeInfo> info{
        {NodeKind::ENTRY, ENTRY_NODE_NAME, "", std::nullopt, {{pipelineInputName, pipelineInputName}}},
        {NodeKind::CUSTOM, "custom_node_1", "", std::nullopt, {{"1", "out_OutputNumbers_1"}, {"2", "out_OutputNumbers_2"}}, demultiplyCount, {}, mockedLibrary,
            parameters_t{
                {"in_InputNumbers", "1,0,0,0;FP32"},
                {"out_OutputNumbers_1", "0,1,0;FP32"}}},
        {NodeKind::EXIT, EXIT_NODE_NAME, "", std::nullopt, {}, std::nullopt, {}},
    };

    pipeline_connections_t connections;
    connections["custom_node_1"] = {{ENTRY_NODE_NAME, {{pipelineInputName, "in_InputNumbers"}}}};
    connections[EXIT_NODE_NAME] = {{"custom_node_1", {{"1", pipelineOutputName}}}};

    ConstructorEnabledModelManager manager;
    std::unique_ptr<PipelineDefinition> pipelineDefinition = std::make_unique<PipelineDefinition>("my_new_pipeline", info, connections);
    ASSERT_EQ(pipelineDefinition->validate(manager), StatusCode::OK);

    auto inputs = pipelineDefinition->getInputsInfo();
    auto outputs = pipelineDefinition->getOutputsInfo();
    ASSERT_NE(inputs.find(pipelineInputName), inputs.end());
    ASSERT_NE(outputs.find(pipelineOutputName), outputs.end());

    const auto& input_A = inputs.at(pipelineInputName);
    EXPECT_EQ(input_A->getShape(), Shape({1, Dimension::any(), Dimension::any(), Dimension::any()}));
    const auto& output = outputs.at(pipelineOutputName);
    EXPECT_EQ(output->getShape(), Shape({Dimension::any(), 1, Dimension::any()}));
}

TEST_F(EnsembleConfigurationValidationWithDemultiplexer, SuccessfulConfigurationSingleDynamicDemultiplexerLast) {
    std::optional<int32_t> demultiplyCount = -1;

    std::vector<NodeInfo> info{
        {NodeKind::ENTRY, ENTRY_NODE_NAME, "", std::nullopt, {{pipelineInputName, pipelineInputName}}},
        {NodeKind::CUSTOM, "custom_node_1", "", std::nullopt, {{"1", "out_OutputNumbers_1"}, {"2", "out_OutputNumbers_2"}}, demultiplyCount, {}, mockedLibrary,
            parameters_t{
                {"in_InputNumbers", "1,10;FP32"},
                {"out_OutputNumbers_1", "0, 1,10;FP32"}}},
        {NodeKind::EXIT, EXIT_NODE_NAME, "", std::nullopt, {}, std::nullopt, {"custom_node_1"}},
    };

    pipeline_connections_t connections;
    connections["custom_node_1"] = {{ENTRY_NODE_NAME, {{pipelineInputName, "in_InputNumbers"}}}};
    connections[EXIT_NODE_NAME] = {{"custom_node_1", {{"1", pipelineOutputName}}}};

    ConstructorEnabledModelManager manager;
    std::unique_ptr<PipelineDefinition> pipelineDefinition = std::make_unique<PipelineDefinition>("my_new_pipeline", info, connections);
    ASSERT_EQ(pipelineDefinition->validate(manager), StatusCode::OK);
}

TEST_F(EnsembleConfigurationValidationWithDemultiplexer, SuccessfulConfigurationSingleDynamicDemultiplexerAndDynamicGather) {
    std::optional<int32_t> demultiplyCount = -1;
    std::vector<NodeInfo> info{
        {NodeKind::ENTRY, ENTRY_NODE_NAME, "", std::nullopt, {{pipelineInputName, pipelineInputName}}},
        {NodeKind::CUSTOM, "custom_node_1", "", std::nullopt, {{"1", "out_OutputNumbers_1"}, {"2", "out_OutputNumbers_2"}}, demultiplyCount, {}, mockedLibrary,
            parameters_t{
                {"in_InputNumbers_1", "1,10;FP32"},
                {"out_OutputNumbers_1", "0,1,10;FP32"}}},
        {NodeKind::CUSTOM, "custom_node_2", "", std::nullopt, {{"2", "out_OutputNumbers_2"}}, std::nullopt, {}, mockedLibrary,
            parameters_t{
                {"in_InputNumbers_2", "1,10;FP32"},
                {"out_OutputNumbers_2", "1,10;FP32"}}},
        {NodeKind::CUSTOM, "custom_node_3", "", std::nullopt, {{"3", "out_OutputNumbers_3"}}, std::nullopt, {"custom_node_1"}, mockedLibrary,
            parameters_t{
                {"in_InputNumbers_3", "0,1,10;FP32"},
                {"out_OutputNumbers_3", "1,10;FP32"}}},
        {NodeKind::EXIT, EXIT_NODE_NAME},
    };

    pipeline_connections_t connections;
    connections["custom_node_1"] = {{ENTRY_NODE_NAME, {{pipelineInputName, "in_InputNumbers_1"}}}};
    connections["custom_node_2"] = {{"custom_node_1", {{"1", "in_InputNumbers_2"}}}};
    connections["custom_node_3"] = {{"custom_node_2", {{"2", "in_InputNumbers_3"}}}};
    connections[EXIT_NODE_NAME] = {{"custom_node_3", {{"3", pipelineOutputName}}}};

    ConstructorEnabledModelManager manager;
    std::unique_ptr<PipelineDefinition> pipelineDefinition = std::make_unique<PipelineDefinition>("my_new_pipeline", info, connections);
    ASSERT_EQ(pipelineDefinition->validate(manager), StatusCode::OK);
}

TEST_F(EnsembleConfigurationValidationWithDemultiplexer, SuccessfulConfigurationSingleFixedDemultiplexerAndDynamicGather) {
    std::optional<int32_t> demultiplyCount = 12;
    std::vector<NodeInfo> info{
        {NodeKind::ENTRY, ENTRY_NODE_NAME, "", std::nullopt, {{pipelineInputName, pipelineInputName}}},
        {NodeKind::CUSTOM, "custom_node_1", "", std::nullopt, {{"1", "out_OutputNumbers_1"}, {"2", "out_OutputNumbers_2"}}, demultiplyCount, {}, mockedLibrary,
            parameters_t{
                {"in_InputNumbers_1", "1,10;FP32"},
                {"out_OutputNumbers_1", "12,1,10;FP32"}}},
        {NodeKind::CUSTOM, "custom_node_2", "", std::nullopt, {{"2", "out_OutputNumbers_2"}}, std::nullopt, {}, mockedLibrary,
            parameters_t{
                {"in_InputNumbers_2", "1,10;FP32"},
                {"out_OutputNumbers_2", "1,10;FP32"}}},
        {NodeKind::CUSTOM, "custom_node_3", "", std::nullopt, {{"3", "out_OutputNumbers_3"}}, std::nullopt, {"custom_node_1"}, mockedLibrary,
            parameters_t{
                {"in_InputNumbers_3", "0,1,10;FP32"},
                {"out_OutputNumbers_3", "1,10;FP32"}}},
        {NodeKind::EXIT, EXIT_NODE_NAME},
    };

    pipeline_connections_t connections;
    connections["custom_node_1"] = {{ENTRY_NODE_NAME, {{pipelineInputName, "in_InputNumbers_1"}}}};
    connections["custom_node_2"] = {{"custom_node_1", {{"1", "in_InputNumbers_2"}}}};
    connections["custom_node_3"] = {{"custom_node_2", {{"2", "in_InputNumbers_3"}}}};
    connections[EXIT_NODE_NAME] = {{"custom_node_3", {{"3", pipelineOutputName}}}};

    ConstructorEnabledModelManager manager;
    std::unique_ptr<PipelineDefinition> pipelineDefinition = std::make_unique<PipelineDefinition>("my_new_pipeline", info, connections);
    ASSERT_EQ(pipelineDefinition->validate(manager), StatusCode::OK);
}

TEST_F(EnsembleConfigurationValidationWithDemultiplexer, SuccessfulConfigurationSingleDynamicDemultiplexerAndFixedGatherShouldWarnInLog) {
    std::optional<int32_t> demultiplyCount = -1;
    std::vector<NodeInfo> info{
        {NodeKind::ENTRY, ENTRY_NODE_NAME, "", std::nullopt, {{pipelineInputName, pipelineInputName}}},
        {NodeKind::CUSTOM, "custom_node_1", "", std::nullopt, {{"1", "out_OutputNumbers_1"}, {"2", "out_OutputNumbers_2"}}, demultiplyCount, {}, mockedLibrary,
            parameters_t{
                {"in_InputNumbers_1", "1,10;FP32"},
                {"out_OutputNumbers_1", "0,1,10;FP32"}}},
        {NodeKind::CUSTOM, "custom_node_2", "", std::nullopt, {{"2", "out_OutputNumbers_2"}}, std::nullopt, {}, mockedLibrary,
            parameters_t{
                {"in_InputNumbers_2", "1,10;FP32"},
                {"out_OutputNumbers_2", "1,10;FP32"}}},
        {NodeKind::CUSTOM, "custom_node_3", "", std::nullopt, {{"3", "out_OutputNumbers_3"}}, std::nullopt, {"custom_node_1"}, mockedLibrary,
            parameters_t{
                {"in_InputNumbers_3", "12,1,10;FP32"},
                {"out_OutputNumbers_3", "1,10;FP32"}}},
        {NodeKind::EXIT, EXIT_NODE_NAME},
    };

    pipeline_connections_t connections;
    connections["custom_node_1"] = {{ENTRY_NODE_NAME, {{pipelineInputName, "in_InputNumbers_1"}}}};
    connections["custom_node_2"] = {{"custom_node_1", {{"1", "in_InputNumbers_2"}}}};
    connections["custom_node_3"] = {{"custom_node_2", {{"2", "in_InputNumbers_3"}}}};
    connections[EXIT_NODE_NAME] = {{"custom_node_3", {{"3", pipelineOutputName}}}};

    ConstructorEnabledModelManager manager;
    std::unique_ptr<PipelineDefinition> pipelineDefinition = std::make_unique<PipelineDefinition>("my_new_pipeline", info, connections);
    ASSERT_EQ(pipelineDefinition->validate(manager), StatusCode::OK);
}

TEST_F(EnsembleConfigurationValidationWithDemultiplexer, SuccessfulConfigurationSingleDynamicDemultiplexerFixedLibraryDynamicGatherMetadataCheck) {
    std::optional<int32_t> demultiplyCount = -1;

    std::vector<NodeInfo> info{
        {NodeKind::ENTRY, ENTRY_NODE_NAME, "", std::nullopt, {{pipelineInputName, pipelineInputName}}},
        {NodeKind::CUSTOM, "custom_node_1", "", std::nullopt, {{"1", "out_OutputNumbers_1"}, {"2", "out_OutputNumbers_2"}}, demultiplyCount, {}, mockedLibrary,
            parameters_t{
                {"in_InputNumbers", "1,10;FP32"},
                {"out_OutputNumbers_1", "12,1,10;FP32"}}},
        {NodeKind::CUSTOM, "custom_node_2", "", std::nullopt, {{"out", "out_OutputNumbers"}}, std::nullopt, {}, mockedLibrary,
            parameters_t{
                {"in_InputNumbers_1", "1,10;FP32"},
                {"out_OutputNumbers", "1,10;FP32"}}},
        {NodeKind::EXIT, EXIT_NODE_NAME, "", std::nullopt, {}, std::nullopt, {"custom_node_1"}},
    };

    pipeline_connections_t connections;
    connections["custom_node_1"] = {{ENTRY_NODE_NAME, {{pipelineInputName, "in_InputNumbers"}}}};
    connections["custom_node_2"] = {{"custom_node_1", {{"1", "in_InputNumbers_1"}}}};
    connections[EXIT_NODE_NAME] = {{"custom_node_2", {{"out", pipelineOutputName}}}};

    ConstructorEnabledModelManager manager;
    std::unique_ptr<PipelineDefinition> pipelineDefinition = std::make_unique<PipelineDefinition>("my_new_pipeline", info, connections);
    ASSERT_EQ(pipelineDefinition->validate(manager), StatusCode::OK);

    auto inputs = pipelineDefinition->getInputsInfo();
    auto outputs = pipelineDefinition->getOutputsInfo();
    ASSERT_NE(inputs.find(pipelineInputName), inputs.end());
    ASSERT_NE(outputs.find(pipelineOutputName), outputs.end());

    const auto& input_A = inputs.at(pipelineInputName);
    EXPECT_EQ(input_A->getShape(), Shape({1, 10}));
    const auto& output = outputs.at(pipelineOutputName);
    EXPECT_EQ(output->getShape(), Shape({12, 1, 10}));
}

TEST_F(EnsembleConfigurationValidationWithDemultiplexer, SuccessfulConfigurationMultipleDemultiplexers) {
    const size_t demultiplyCount1 = 11;
    const size_t demultiplyCount2 = 43;

    std::vector<NodeInfo> info{
        {NodeKind::ENTRY, ENTRY_NODE_NAME, "", std::nullopt, {{pipelineInputName, pipelineInputName}}},
        {NodeKind::CUSTOM, "custom_node_1", "", std::nullopt, {{"1", "out_OutputNumbers_1"}, {"2", "out_OutputNumbers_2"}}, demultiplyCount1, {}, mockedLibrary,
            parameters_t{
                {"in_InputNumbers", "1,3,10;FP32"},
                {"out_OutputNumbers_1", "11,1,700;I32"},
                {"out_OutputNumbers_2", "11,1,8;FP32"}}},
        {NodeKind::CUSTOM, "custom_node_2", "", std::nullopt, {{"out", "out_OutputNumbers"}}, demultiplyCount2, {}, mockedLibrary,
            parameters_t{
                {"in_InputNumbers_1", "1,700;I32"},
                {"in_InputNumbers_2", "1,8;FP32"},
                {"out_OutputNumbers", "43,1,2000;FP32"}}},
        {NodeKind::CUSTOM, "custom_node_3", "", std::nullopt, {{"out", "out_OutputNumbers"}}, std::nullopt, {}, mockedLibrary,
            parameters_t{
                {"in_InputNumbers", "1,2000;FP32"},
                {"out_OutputNumbers", "1,5;I32"}}},
        {NodeKind::EXIT, EXIT_NODE_NAME, "", std::nullopt, {}, std::nullopt, {"custom_node_1", "custom_node_2"}},
    };

    pipeline_connections_t connections;

    connections["custom_node_1"] = {
        {ENTRY_NODE_NAME, {{pipelineInputName, "in_InputNumbers"}}}};

    connections["custom_node_2"] = {
        {"custom_node_1", {{"1", "in_InputNumbers_1"},
                              {"2", "in_InputNumbers_2"}}}};

    connections["custom_node_3"] = {
        {"custom_node_2", {{"out", "in_InputNumbers"}}}};

    connections[EXIT_NODE_NAME] = {
        {"custom_node_3", {{"out", pipelineOutputName}}}};

    ConstructorEnabledModelManager manager;
    std::unique_ptr<PipelineDefinition> pipelineDefinition = std::make_unique<PipelineDefinition>("my_new_pipeline", info, connections);
    ASSERT_EQ(pipelineDefinition->validate(manager), StatusCode::OK);
}

TEST_F(EnsembleConfigurationValidationWithDemultiplexer, MultipleBatchInCustomNode) {
    const size_t demultiplyCount = 9;

    std::vector<NodeInfo> info{
        {NodeKind::ENTRY, ENTRY_NODE_NAME, "", std::nullopt, {{pipelineInputName, pipelineInputName}}},
        {NodeKind::CUSTOM, "custom_node_1", "", std::nullopt, {{"1", "out_OutputNumbers_1"}, {"2", "out_OutputNumbers_2"}}, demultiplyCount, {}, mockedLibrary,
            parameters_t{
                {"in_InputNumbers", "3,3,10;FP32"},
                {"out_OutputNumbers_1", "9,1,700;I32"},
                {"out_OutputNumbers_2", "9,1,8;FP32"}}},
        {NodeKind::CUSTOM, "custom_node_2", "", std::nullopt, {{"out", "out_OutputNumbers"}}, std::nullopt, {}, mockedLibrary,
            parameters_t{
                {"in_InputNumbers_1", "1,700;I32"},
                {"in_InputNumbers_2", "1,8;FP32"},
                {"out_OutputNumbers", "1,2000;FP32"}}},
        {NodeKind::EXIT, EXIT_NODE_NAME, "", std::nullopt, {}, std::nullopt, {"custom_node_1"}},
    };

    pipeline_connections_t connections;

    connections["custom_node_1"] = {
        {ENTRY_NODE_NAME, {{pipelineInputName, "in_InputNumbers"}}}};

    connections["custom_node_2"] = {
        {"custom_node_1", {{"1", "in_InputNumbers_1"},
                              {"2", "in_InputNumbers_2"}}}};

    connections[EXIT_NODE_NAME] = {
        {"custom_node_2", {{"out", pipelineOutputName}}}};

    ConstructorEnabledModelManager manager;
    std::unique_ptr<PipelineDefinition> pipelineDefinition = std::make_unique<PipelineDefinition>("my_new_pipeline", info, connections);
    auto status = pipelineDefinition->validate(manager);
    ASSERT_EQ(status, StatusCode::OK) << status.string();
}

TEST_F(EnsembleConfigurationValidationWithDemultiplexer, DemultiplexerNodeNotEnoughDimensionsToDemultiply) {
    const size_t demultiplyCount = 29;
    std::vector<NodeInfo> info{
        {NodeKind::ENTRY, ENTRY_NODE_NAME, "", std::nullopt, {{pipelineInputName, pipelineInputName}}},
        {NodeKind::DL, "dummy_node", "dummy", std::nullopt, {{DUMMY_MODEL_OUTPUT_NAME, DUMMY_MODEL_OUTPUT_NAME}}, demultiplyCount},
        {NodeKind::CUSTOM, "custom_node", "", std::nullopt, {{"out", "out_OutputNumbers"}}, std::nullopt, {}, mockedLibrary,
            parameters_t{
                {"in_InputNumbers_1", "1,10;FP32"},
                {"out_OutputNumbers", "25,1,12;FP32"}}},
        {NodeKind::EXIT, EXIT_NODE_NAME},
    };

    pipeline_connections_t connections;

    connections["dummy_node"] = {
        {ENTRY_NODE_NAME, {{pipelineInputName, DUMMY_MODEL_INPUT_NAME}}}};

    connections["custom_node"] = {
        {"dummy_node", {{DUMMY_MODEL_OUTPUT_NAME, "in_InputNumbers_1"}}}};

    connections[EXIT_NODE_NAME] = {
        {"custom_node", {{"out", pipelineOutputName}}}};

    ConstructorEnabledModelManager manager;
    ModelConfig config = DUMMY_MODEL_CONFIG;
    ASSERT_EQ(manager.reloadModelWithVersions(config), StatusCode::OK_RELOADED);
    std::unique_ptr<PipelineDefinition> pipelineDefinition = std::make_unique<PipelineDefinition>("my_new_pipeline", info, connections);
    ASSERT_EQ(pipelineDefinition->validate(manager), StatusCode::PIPELINE_NOT_ENOUGH_SHAPE_DIMENSIONS_TO_DEMULTIPLY);
}

class DummyModelWithMockedMetadata : public ovms::ModelInstance {
    ovms::tensor_map_t mockedInputsInfo, mockedOutputsInfo;

public:
    DummyModelWithMockedMetadata(ov::Core& ieCore, const ovms::tensor_map_t& inputsInfo, const ovms::tensor_map_t& outputsInfo) :
        ovms::ModelInstance("dummy", 1, ieCore),
        mockedInputsInfo(inputsInfo),
        mockedOutputsInfo(outputsInfo) {}

    ovms::Dimension getBatchSize() const override {
        return 1;
    }

    const ovms::ModelConfig& getModelConfig() const override {
        return DUMMY_MODEL_CONFIG;
    }

    const ovms::tensor_map_t& getInputsInfo() const override {
        return mockedInputsInfo;
    }

    const ovms::tensor_map_t& getOutputsInfo() const override {
        return mockedOutputsInfo;
    }
};

class ModelWithDummyModelWithMockedMetadata : public ovms::Model {
    std::shared_ptr<DummyModelWithMockedMetadata> modelInstance;

public:
    ModelWithDummyModelWithMockedMetadata(const std::string& name, std::shared_ptr<DummyModelWithMockedMetadata> modelInstance) :
        Model(name, false, nullptr),
        modelInstance(modelInstance) {}
    std::shared_ptr<ovms::ModelInstance> modelInstanceFactory(const std::string& modelName, const ovms::model_version_t, ov::Core& ieCore, ovms::MetricRegistry* registry = nullptr, const ovms::MetricConfig* metricConfig = nullptr) override {
        return modelInstance;
    }
};

std::shared_ptr<ModelWithDummyModelWithMockedMetadata> dummyModelWithMockedMetadata;

class ModelManagerWithModelWithDummyModelWithMockedMetadata : public ovms::ModelManager {
    std::shared_ptr<DummyModelWithMockedMetadata> modelInstance;

public:
    ModelManagerWithModelWithDummyModelWithMockedMetadata(std::shared_ptr<DummyModelWithMockedMetadata> modelInstance) :
        modelInstance(modelInstance) {}
    std::shared_ptr<ovms::Model> modelFactory(const std::string& name, const bool isStateful) override {
        return std::make_shared<ModelWithDummyModelWithMockedMetadata>("dummy", modelInstance);
    }
};

struct LibraryCustomNodeWithDemultiplexerAndBatchSizeGreaterThan1ThenDummy {
    static int initialize(void** customNodeLibraryInternalManager, const struct CustomNodeParam* params, int paramsCount) {
        return 0;
    }
    static int deinitialize(void* customNodeLibraryInternalManager) {
        return 0;
    }
    static int execute(const struct CustomNodeTensor* inputs, int inputsCount, struct CustomNodeTensor** outputs, int* outputsCount, const struct CustomNodeParam* params, int paramsCount, void* customNodeLibraryInternalManager) {
        if (inputsCount != 1) {
            return 1;
        }

        if (strcmp(inputs[0].name, "in") != 0) {
            return 2;
        }

        const struct CustomNodeTensor* input = &inputs[0];

        *outputsCount = 1;
        *outputs = (struct CustomNodeTensor*)malloc(sizeof(struct CustomNodeTensor) * (*outputsCount));
        struct CustomNodeTensor* output = (&(*outputs))[0];

        output->name = "out";
        output->data = (uint8_t*)malloc(input->dataBytes * sizeof(uint8_t));
        output->dataBytes = input->dataBytes;
        memcpy((void*)output->data, (void*)input->data, input->dataBytes * sizeof(uint8_t));
        output->dims = (uint64_t*)malloc(input->dimsCount * sizeof(uint64_t));
        output->dimsCount = input->dimsCount;
        memcpy((void*)output->dims, (void*)input->dims, input->dimsCount * sizeof(uint64_t));
        output->precision = input->precision;
        return 0;
    }

    static int getInputsInfo(struct CustomNodeTensorInfo** info, int* infoCount, const struct CustomNodeParam* params, int paramsCount, void* customNodeLibraryInternalManager) {
        std::string name = "input_dims";
        *infoCount = 1;
        *info = (struct CustomNodeTensorInfo*)malloc(*infoCount * sizeof(CustomNodeTensorInfo));
        for (int i = 0; i < paramsCount; i++) {
            if (params[i].key == name) {
                (*info)[0] = extractMetadata(params[i].key, params[i].value);
                (*info)->name = "in";
                return 0;
            }
        }
        return 1;
    }
    static int getOutputsInfo(struct CustomNodeTensorInfo** info, int* infoCount, const struct CustomNodeParam* params, int paramsCount, void* customNodeLibraryInternalManager) {
        std::string name = "output_dims";
        *infoCount = 1;
        *info = (struct CustomNodeTensorInfo*)malloc(*infoCount * sizeof(CustomNodeTensorInfo));
        for (int i = 0; i < paramsCount; i++) {
            if (params[i].key == name) {
                (*info)[0] = extractMetadata(params[i].key, params[i].value);
                (*info)->name = "out";
                return 0;
            }
        }
        return 1;
    }
    static int release(void* ptr, void* customNodeLibraryInternalManager) {
        free(ptr);
        return 0;
    }
};

TEST_F(EnsembleConfigurationValidationWithDemultiplexer, CustomNodeWithDemultiplexerAndBatchSizeGreaterThan1ThenDummy) {
    NodeLibrary libraryCustomNodeWithDemultiplexerAndBatchSizeGreaterThan1ThenDummy = createLibraryMock<LibraryCustomNodeWithDemultiplexerAndBatchSizeGreaterThan1ThenDummy>();
    ASSERT_TRUE(libraryCustomNodeWithDemultiplexerAndBatchSizeGreaterThan1ThenDummy.isValid());

    const size_t demultiplyCount = 7;

    std::vector<NodeInfo> info{
        {NodeKind::ENTRY, ENTRY_NODE_NAME, "", std::nullopt, {{pipelineInputName, pipelineInputName}}},
        {NodeKind::CUSTOM, "custom_node", "", std::nullopt, {{"out", "out"}}, demultiplyCount, {}, libraryCustomNodeWithDemultiplexerAndBatchSizeGreaterThan1ThenDummy,
            parameters_t{
                {"input_dims", "7,5,10;FP32"},
                {"output_dims", "7,5,10;FP32"}}},
        {NodeKind::DL, "dummy_node", "dummy", std::nullopt, {{DUMMY_MODEL_OUTPUT_NAME, DUMMY_MODEL_OUTPUT_NAME}}},
        {NodeKind::EXIT, EXIT_NODE_NAME, "", std::nullopt, {}, std::nullopt, {"custom_node"}},
    };

    pipeline_connections_t connections;

    connections["custom_node"] = {
        {ENTRY_NODE_NAME, {{pipelineInputName, "in"}}}};

    connections["dummy_node"] = {
        {"custom_node", {{"out", DUMMY_MODEL_INPUT_NAME}}}};

    connections[EXIT_NODE_NAME] = {
        {"dummy_node", {{DUMMY_MODEL_OUTPUT_NAME, pipelineOutputName}}}};

    auto ieCore2 = std::make_unique<ov::Core>();
    auto dummyModelInstance = std::make_shared<DummyModelWithMockedMetadata>(
        *ieCore2,
        tensor_map_t{
            {DUMMY_MODEL_INPUT_NAME, std::make_shared<ovms::TensorInfo>(
                                         DUMMY_MODEL_INPUT_NAME,
                                         ovms::Precision::FP32,
                                         ovms::Shape{5, 10})}},
        tensor_map_t{
            {DUMMY_MODEL_OUTPUT_NAME, std::make_shared<ovms::TensorInfo>(
                                          DUMMY_MODEL_OUTPUT_NAME,
                                          ovms::Precision::FP32,
                                          ovms::Shape{5, 10})}});

    ModelManagerWithModelWithDummyModelWithMockedMetadata manager(dummyModelInstance);
    ModelConfig config = DUMMY_MODEL_CONFIG;
    ASSERT_EQ(manager.reloadModelWithVersions(config), StatusCode::OK_RELOADED);
    std::unique_ptr<PipelineDefinition> pipelineDefinition = std::make_unique<PipelineDefinition>("my_new_pipeline", info, connections);
    ASSERT_EQ(pipelineDefinition->validate(manager), StatusCode::OK);
}

TEST_F(EnsembleFlowCustomNodePipelineExecutionTest, CustomNodeWithDemultiplexerAndBatchSizeGreaterThan1ThenDummy) {
    // Prepare request
    std::vector<float> input(7 * 5 * DUMMY_MODEL_INPUT_SIZE);
    std::iota(input.begin(), input.end(), 42);
    PredictRequest request;
    PredictResponse response;
    tensorflow::TensorProto& proto = (*request.mutable_inputs())[pipelineInputName];
    proto.set_dtype(tensorflow::DataType::DT_FLOAT);
    proto.mutable_tensor_content()->assign((char*)input.data(), input.size() * sizeof(float));
    proto.mutable_tensor_shape()->add_dim()->set_size(7);
    proto.mutable_tensor_shape()->add_dim()->set_size(5);
    proto.mutable_tensor_shape()->add_dim()->set_size(10);

    // Prepare model
    ConstructorEnabledModelManager manager;
    ModelConfig config = DUMMY_MODEL_CONFIG;
    config.setBatchSize(5);
    ASSERT_EQ(manager.reloadModelWithVersions(config), ovms::StatusCode::OK_RELOADED);

    // Prepare pipeline
    std::optional<int32_t> demultiplyCount = 7;
    std::set<std::string> gather = {"custom_node"};
    std::unordered_map<std::string, std::string> aliases{{"out", "out"}};

    auto inputTensorInfo = std::make_shared<ovms::TensorInfo>(pipelineOutputName,
        ovms::Precision::FP32,
        ovms::Shape{7, 5, 10},
        Layout::getUnspecifiedLayout());
    const tensor_map_t inputsInfo{{pipelineInputName, inputTensorInfo}};
    auto input_node = std::make_unique<EntryNode<PredictRequest>>(&request, inputsInfo);
    auto tensorInfo = std::make_shared<ovms::TensorInfo>(pipelineOutputName,
        ovms::Precision::FP32,
        ovms::Shape{7, 5, 10},
        Layout::getUnspecifiedLayout());
    const tensor_map_t outputsInfo{{pipelineOutputName, tensorInfo}};
    auto output_node = std::make_unique<ExitNode<PredictResponse>>(&response, outputsInfo, gather);
    auto custom_node = std::make_unique<CustomNode>(
        "custom_node",
        createLibraryMock<LibraryCustomNodeWithDemultiplexerAndBatchSizeGreaterThan1ThenDummy>(),
        parameters_t{
            {"input_dims", "7,5,10;FP32"},
            {"output_dims", "7,5,10;FP32"}},
        aliases, demultiplyCount);
    auto model_node = std::make_unique<DLNode>("dummy_node", "dummy", std::nullopt, manager);

    auto pipeline = std::make_unique<Pipeline>(*input_node, *output_node, *this->reporter);
    pipeline->connect(*input_node, *custom_node, {{pipelineInputName, "in"}});
    pipeline->connect(*custom_node, *model_node, {{"out", DUMMY_MODEL_INPUT_NAME}});
    pipeline->connect(*model_node, *output_node, {{DUMMY_MODEL_OUTPUT_NAME, pipelineOutputName}});

    pipeline->push(std::move(input_node));
    pipeline->push(std::move(custom_node));
    pipeline->push(std::move(model_node));
    pipeline->push(std::move(output_node));

    // Execute
<<<<<<< HEAD
    ASSERT_EQ(pipeline->execute(DEFAULT_CONTEXT), ovms::StatusCode::OK);
=======
    ASSERT_EQ(pipeline->execute(*this->defaultContext), ovms::StatusCode::OK);
>>>>>>> 106347db

    // Check response
    std::vector<float> expectedOutput = input;
    std::transform(expectedOutput.begin(), expectedOutput.end(), expectedOutput.begin(),
        [](float f) -> float { return f + 1; });
    this->checkResponse(pipelineOutputName, response, expectedOutput, {7, 5, 10});
}

TEST_F(EnsembleConfigurationValidationWithDemultiplexer, ShapesNotMatchBetweenDLModelAndCustomNode) {
    const size_t demultiplyCount = 33;
    std::vector<NodeInfo> info{
        {NodeKind::ENTRY, ENTRY_NODE_NAME, "", std::nullopt, {{pipelineInputName, pipelineInputName}}},
        {NodeKind::DL, "dummy_node", "dummy", std::nullopt, {{DUMMY_MODEL_OUTPUT_NAME, DUMMY_MODEL_OUTPUT_NAME}}, demultiplyCount},
        {NodeKind::CUSTOM, "custom_node", "", std::nullopt, {{"out", "out_OutputNumbers"}}, std::nullopt, {}, mockedLibrary,
            parameters_t{
                {"in_InputNumbers_1", "1,10;FP32"},
                {"out_OutputNumbers", "1,25,12;FP32"}}},
        {NodeKind::EXIT, EXIT_NODE_NAME},
    };

    pipeline_connections_t connections;

    connections["dummy_node"] = {
        {ENTRY_NODE_NAME, {{pipelineInputName, DUMMY_MODEL_INPUT_NAME}}}};

    connections["custom_node"] = {
        {"dummy_node", {{DUMMY_MODEL_OUTPUT_NAME, "in_InputNumbers_1"}}}};

    connections[EXIT_NODE_NAME] = {
        {"custom_node", {{"out", pipelineOutputName}}}};
    auto ieCore = std::make_unique<ov::Core>();
    auto dummyModelInstance = std::make_shared<DummyModelWithMockedMetadata>(
        *ieCore,
        tensor_map_t{
            {DUMMY_MODEL_INPUT_NAME, std::make_shared<ovms::TensorInfo>(
                                         DUMMY_MODEL_INPUT_NAME,
                                         ovms::Precision::FP32,
                                         ovms::Shape{1, 10})}},
        tensor_map_t{
            {DUMMY_MODEL_OUTPUT_NAME, std::make_shared<ovms::TensorInfo>(
                                          DUMMY_MODEL_OUTPUT_NAME,
                                          ovms::Precision::FP32,
                                          ovms::Shape{demultiplyCount, 1, 11})}});  // demultiplyCount, 1, 10 is correct

    ModelManagerWithModelWithDummyModelWithMockedMetadata manager(dummyModelInstance);
    ModelConfig config = DUMMY_MODEL_CONFIG;
    ASSERT_EQ(manager.reloadModelWithVersions(config), StatusCode::OK_RELOADED);
    std::unique_ptr<PipelineDefinition> pipelineDefinition = std::make_unique<PipelineDefinition>("my_new_pipeline", info, connections);
    ASSERT_EQ(pipelineDefinition->validate(manager), StatusCode::INVALID_SHAPE);
}

TEST_F(EnsembleConfigurationValidationWithDemultiplexer, ShapesNotMatchBetweenCustomNodeAndDLNode) {
    const size_t demultiplyCount = 25;
    std::vector<NodeInfo> info{
        {NodeKind::ENTRY, ENTRY_NODE_NAME, "", std::nullopt, {{pipelineInputName, pipelineInputName}}},
        {NodeKind::CUSTOM, "custom_node", "", std::nullopt, {{"out", "out_OutputNumbers"}}, demultiplyCount, {}, mockedLibrary,
            parameters_t{
                {"in_InputNumbers_1", "1,10,7;I32"},
                {"out_OutputNumbers", "25,1,12;FP32"}  // 25,1,10 is correct
            }},
        {NodeKind::DL, "dummy_node", "dummy", std::nullopt, {{DUMMY_MODEL_OUTPUT_NAME, DUMMY_MODEL_OUTPUT_NAME}}},
        {NodeKind::EXIT, EXIT_NODE_NAME},
    };

    pipeline_connections_t connections;

    connections["custom_node"] = {
        {ENTRY_NODE_NAME, {{pipelineInputName, "in_InputNumbers_1"}}}};

    connections["dummy_node"] = {
        {"custom_node", {{"out", DUMMY_MODEL_INPUT_NAME}}}};

    connections[EXIT_NODE_NAME] = {
        {"dummy_node", {{DUMMY_MODEL_OUTPUT_NAME, pipelineOutputName}}}};

    ConstructorEnabledModelManager manager;
    ModelConfig config = DUMMY_MODEL_CONFIG;
    ASSERT_EQ(manager.reloadModelWithVersions(config), StatusCode::OK_RELOADED);
    std::unique_ptr<PipelineDefinition> pipelineDefinition = std::make_unique<PipelineDefinition>("my_new_pipeline", info, connections);
    ASSERT_EQ(pipelineDefinition->validate(manager), StatusCode::INVALID_SHAPE);
}

TEST_F(EnsembleConfigurationValidationWithDemultiplexer, ShapesNotMatchBetweenCustomNodes) {
    const size_t demultiplyCount = 19;
    std::vector<NodeInfo> info{
        {NodeKind::ENTRY, ENTRY_NODE_NAME, "", std::nullopt, {{pipelineInputName, pipelineInputName}}},
        {NodeKind::CUSTOM, "custom_node_1", "", std::nullopt, {{"1", "out_OutputNumbers_1"}, {"2", "out_OutputNumbers_2"}}, demultiplyCount, {}, mockedLibrary,
            parameters_t{
                {"in_InputNumbers", "1,3,10;FP32"},
                {"out_OutputNumbers_2", "19,1,8;I32"},
                {"out_OutputNumbers_1", "19,1,30,7;I32"}}},
        {NodeKind::CUSTOM, "custom_node_2", "", std::nullopt, {{"out", "out_OutputNumbers"}}, std::nullopt, {}, mockedLibrary,
            parameters_t{
                {"in_InputNumbers_1", "1,30,10;I32"},  // 1,30,7 is correct
                {"in_InputNumbers_2", "1,8;I32"},
                {"out_OutputNumbers", "1,2000;FP32"}}},
        {NodeKind::EXIT, EXIT_NODE_NAME},
    };

    pipeline_connections_t connections;

    connections["custom_node_1"] = {
        {ENTRY_NODE_NAME, {{pipelineInputName, "in_InputNumbers"}}}};

    connections["custom_node_2"] = {
        {"custom_node_1", {{"1", "in_InputNumbers_1"},
                              {"2", "in_InputNumbers_2"}}}};

    connections[EXIT_NODE_NAME] = {
        {"custom_node_2", {{"out", pipelineOutputName}}}};

    ConstructorEnabledModelManager manager;
    std::unique_ptr<PipelineDefinition> pipelineDefinition = std::make_unique<PipelineDefinition>("my_new_pipeline", info, connections);
    ASSERT_EQ(pipelineDefinition->validate(manager), StatusCode::INVALID_SHAPE);
}

TEST_F(EnsembleConfigurationValidationWithDemultiplexer, DemultiplyCountNotMatchingOutputSecondDimensionValue) {
    const size_t demultiplyCount = 87;
    std::vector<NodeInfo> info{
        {NodeKind::ENTRY, ENTRY_NODE_NAME, "", std::nullopt, {{pipelineInputName, pipelineInputName}}},
        {NodeKind::CUSTOM, "custom_node_1", "", std::nullopt, {{"1", "out_OutputNumbers_1"}, {"2", "out_OutputNumbers_2"}}, demultiplyCount, {}, mockedLibrary,
            parameters_t{
                {"in_InputNumbers", "1,3,10;FP32"},
                {"out_OutputNumbers_2", "87,1,8;I32"},
                {"out_OutputNumbers_1", "86,1,30,7;I32"}  // 87,1,30,7 is correct
            }},
        {NodeKind::CUSTOM, "custom_node_2", "", std::nullopt, {{"out", "out_OutputNumbers"}}, std::nullopt, {}, mockedLibrary,
            parameters_t{
                {"in_InputNumbers_1", "1,30,7;I32"},
                {"in_InputNumbers_2", "1,8;I32"},
                {"out_OutputNumbers", "1,2000;FP32"}}},
        {NodeKind::EXIT, EXIT_NODE_NAME},
    };

    pipeline_connections_t connections;

    connections["custom_node_1"] = {
        {ENTRY_NODE_NAME, {{pipelineInputName, "in_InputNumbers"}}}};

    connections["custom_node_2"] = {
        {"custom_node_1", {{"1", "in_InputNumbers_1"},
                              {"2", "in_InputNumbers_2"}}}};

    connections[EXIT_NODE_NAME] = {
        {"custom_node_2", {{"out", pipelineOutputName}}}};

    ConstructorEnabledModelManager manager;
    std::unique_ptr<PipelineDefinition> pipelineDefinition = std::make_unique<PipelineDefinition>("my_new_pipeline", info, connections);
    ASSERT_EQ(pipelineDefinition->validate(manager), StatusCode::PIPELINE_DEMULTIPLY_COUNT_DOES_NOT_MATCH_TENSOR_SHARD_COUNT);
}

TEST_F(EnsembleConfigurationValidationWithDemultiplexer, DemultiplyCountNotMatchingOutputShapeBeforeExitNode) {
    const size_t demultiplyCount = 213;
    const std::set<std::string> gatherFrom{"custom_node_1"};
    std::vector<NodeInfo> info{
        {NodeKind::ENTRY, ENTRY_NODE_NAME, "", std::nullopt, {{pipelineInputName, pipelineInputName}}},
        {NodeKind::CUSTOM, "custom_node_1", "", std::nullopt, {{"out", "out_OutputNumbers"}}, demultiplyCount, {}, mockedLibrary,
            parameters_t{
                {"in_InputNumbers", "1,3,10;FP32"},
                {"out_OutputNumbers", "220,1,30,7;I32"}  // 213,1,30,7 is correct
            }},
        {NodeKind::EXIT, EXIT_NODE_NAME, "", std::nullopt, {}, std::nullopt, gatherFrom},
    };

    pipeline_connections_t connections;

    connections["custom_node_1"] = {
        {ENTRY_NODE_NAME, {{pipelineInputName, "in_InputNumbers"}}}};

    connections[EXIT_NODE_NAME] = {
        {"custom_node_1", {{"out", pipelineOutputName}}}};

    ConstructorEnabledModelManager manager;
    std::unique_ptr<PipelineDefinition> pipelineDefinition = std::make_unique<PipelineDefinition>("my_new_pipeline", info, connections);
    ASSERT_EQ(pipelineDefinition->validate(manager), StatusCode::PIPELINE_DEMULTIPLY_COUNT_DOES_NOT_MATCH_TENSOR_SHARD_COUNT);
}

class EnsembleConfigurationValidationWithGather : public EnsembleConfigurationValidationWithCustomNode {};

TEST_F(EnsembleConfigurationValidationWithGather, SuccessfulConfiguration) {
    const size_t demultiplyCount = 13;
    const std::set<std::string> gatherFrom{"custom_node_1"};

    std::vector<NodeInfo> info{
        {NodeKind::ENTRY, ENTRY_NODE_NAME, "", std::nullopt, {{pipelineInputName, pipelineInputName}}},
        {NodeKind::CUSTOM, "custom_node_1", "", std::nullopt, {{"1", "out_OutputNumbers_1"}, {"2", "out_OutputNumbers_2"}}, demultiplyCount, {}, mockedLibrary,
            parameters_t{
                {"in_InputNumbers", "1,3,10;FP32"},
                {"out_OutputNumbers_1", "13,1,700;I32"},
                {"out_OutputNumbers_2", "13,1,8;FP32"}}},
        {NodeKind::CUSTOM, "custom_node_2", "", std::nullopt, {{"out", "out_OutputNumbers"}}, std::nullopt, {}, mockedLibrary,
            parameters_t{
                {"in_InputNumbers_1", "1,700;I32"},
                {"in_InputNumbers_2", "1,8;FP32"},
                {"out_OutputNumbers", "1,2000;FP32"}}},
        {NodeKind::CUSTOM, "custom_node_3", "", std::nullopt, {{"out", "out_OutputNumbers"}}, std::nullopt, gatherFrom, mockedLibrary,
            parameters_t{
                {"in_InputNumbers", "13,1,2000;FP32"},
                {"out_OutputNumbers", "1,5;I32"}}},
        {NodeKind::EXIT, EXIT_NODE_NAME},
    };

    pipeline_connections_t connections;

    connections["custom_node_1"] = {
        {ENTRY_NODE_NAME, {{pipelineInputName, "in_InputNumbers"}}}};

    connections["custom_node_2"] = {
        {"custom_node_1", {{"1", "in_InputNumbers_1"},
                              {"2", "in_InputNumbers_2"}}}};

    connections["custom_node_3"] = {
        {"custom_node_2", {{"out", "in_InputNumbers"}}}};

    connections[EXIT_NODE_NAME] = {
        {"custom_node_3", {{"out", pipelineOutputName}}}};

    ConstructorEnabledModelManager manager;
    std::unique_ptr<PipelineDefinition> pipelineDefinition = std::make_unique<PipelineDefinition>("my_new_pipeline", info, connections);
    ASSERT_EQ(pipelineDefinition->validate(manager), StatusCode::OK);
}

TEST_F(EnsembleConfigurationValidationWithGather, SuccessfulConfigurationWithDLNodeAsDemultliplexer) {
    const size_t demultiplyCount = 53;
    const std::set<std::string> gatherFrom{"dummy_node"};

    std::vector<NodeInfo> info{
        {NodeKind::ENTRY, ENTRY_NODE_NAME, "", std::nullopt, {{pipelineInputName, pipelineInputName}}},
        {NodeKind::DL, "dummy_node", "dummy", std::nullopt, {{DUMMY_MODEL_OUTPUT_NAME, DUMMY_MODEL_OUTPUT_NAME}}, demultiplyCount},
        {NodeKind::CUSTOM, "custom_node_1", "", std::nullopt, {{"out", "out_OutputNumbers"}}, std::nullopt, {}, mockedLibrary,
            parameters_t{
                {"in_InputNumbers", "1,10;FP32"},
                {"out_OutputNumbers", "1,2000;FP32"}}},
        {NodeKind::CUSTOM, "custom_node_2", "", std::nullopt, {{"out", "out_OutputNumbers"}}, std::nullopt, gatherFrom, mockedLibrary,
            parameters_t{
                {"in_InputNumbers", "53,1,2000;FP32"},
                {"out_OutputNumbers", "1,5;I32"}}},
        {NodeKind::EXIT, EXIT_NODE_NAME},
    };

    pipeline_connections_t connections;

    connections["dummy_node"] = {
        {ENTRY_NODE_NAME, {{pipelineInputName, DUMMY_MODEL_INPUT_NAME}}}};

    connections["custom_node_1"] = {
        {"dummy_node", {{DUMMY_MODEL_OUTPUT_NAME, "in_InputNumbers"}}}};

    connections["custom_node_2"] = {
        {"custom_node_1", {{"out", "in_InputNumbers"}}}};

    connections[EXIT_NODE_NAME] = {
        {"custom_node_2", {{"out", pipelineOutputName}}}};

    auto ieCore = std::make_unique<ov::Core>();
    auto dummyModelInstance = std::make_shared<DummyModelWithMockedMetadata>(
        *ieCore,
        tensor_map_t{
            {DUMMY_MODEL_INPUT_NAME, std::make_shared<ovms::TensorInfo>(
                                         DUMMY_MODEL_INPUT_NAME,
                                         ovms::Precision::FP32,
                                         ovms::Shape{1, demultiplyCount, 10})}},
        tensor_map_t{
            {DUMMY_MODEL_OUTPUT_NAME, std::make_shared<ovms::TensorInfo>(
                                          DUMMY_MODEL_OUTPUT_NAME,
                                          ovms::Precision::FP32,
                                          ovms::Shape{demultiplyCount, 1, 10})}});

    ModelManagerWithModelWithDummyModelWithMockedMetadata manager(dummyModelInstance);
    ModelConfig config = DUMMY_MODEL_CONFIG;
    ASSERT_EQ(manager.reloadModelWithVersions(config), StatusCode::OK_RELOADED);
    std::unique_ptr<PipelineDefinition> pipelineDefinition = std::make_unique<PipelineDefinition>("my_new_pipeline", info, connections);
    ASSERT_EQ(pipelineDefinition->validate(manager), StatusCode::OK);
}

TEST_F(EnsembleConfigurationValidationWithGather, SuccessfulConfigurationWithDLNodeAsGather) {
    const size_t demultiplyCount = 102;
    const std::set<std::string> gatherFrom{"custom_node_1"};

    std::vector<NodeInfo> info{
        {NodeKind::ENTRY, ENTRY_NODE_NAME, "", std::nullopt, {{pipelineInputName, pipelineInputName}}},
        {NodeKind::CUSTOM, "custom_node_1", "", std::nullopt, {{"out", "out_OutputNumbers"}}, demultiplyCount, {}, mockedLibrary,
            parameters_t{
                {"in_InputNumbers", "1,10;FP32"},
                {"out_OutputNumbers", "102,1,2000;I32"}}},
        {NodeKind::CUSTOM, "custom_node_2", "", std::nullopt, {{"out", "out_OutputNumbers"}}, std::nullopt, {}, mockedLibrary,
            parameters_t{
                {"in_InputNumbers", "1,2000;I32"},
                {"out_OutputNumbers", "1,10;FP32"}}},
        {NodeKind::DL, "dummy_node", "dummy", std::nullopt, {{DUMMY_MODEL_OUTPUT_NAME, DUMMY_MODEL_OUTPUT_NAME}}, std::nullopt, gatherFrom},
        {NodeKind::EXIT, EXIT_NODE_NAME},
    };

    pipeline_connections_t connections;

    connections["custom_node_1"] = {
        {ENTRY_NODE_NAME, {{pipelineInputName, "in_InputNumbers"}}}};

    connections["custom_node_2"] = {
        {"custom_node_1", {{"out", "in_InputNumbers"}}}};

    connections["dummy_node"] = {
        {"custom_node_2", {{"out", DUMMY_MODEL_INPUT_NAME}}}};

    connections[EXIT_NODE_NAME] = {
        {"dummy_node", {{DUMMY_MODEL_OUTPUT_NAME, pipelineOutputName}}}};

    auto ieCore = std::make_unique<ov::Core>();
    auto dummyModelInstance = std::make_shared<DummyModelWithMockedMetadata>(
        *ieCore,
        tensor_map_t{
            {DUMMY_MODEL_INPUT_NAME, std::make_shared<ovms::TensorInfo>(
                                         DUMMY_MODEL_INPUT_NAME,
                                         ovms::Precision::FP32,
                                         ovms::Shape{demultiplyCount, 1, 10})}},
        tensor_map_t{
            {DUMMY_MODEL_OUTPUT_NAME, std::make_shared<ovms::TensorInfo>(
                                          DUMMY_MODEL_OUTPUT_NAME,
                                          ovms::Precision::FP32,
                                          ovms::Shape{1, demultiplyCount, 10})}});

    ModelManagerWithModelWithDummyModelWithMockedMetadata manager(dummyModelInstance);
    ModelConfig config = DUMMY_MODEL_CONFIG;
    ASSERT_EQ(manager.reloadModelWithVersions(config), StatusCode::OK_RELOADED);
    std::unique_ptr<PipelineDefinition> pipelineDefinition = std::make_unique<PipelineDefinition>("my_new_pipeline", info, connections);
    ASSERT_EQ(pipelineDefinition->validate(manager), StatusCode::OK);
}

TEST_F(EnsembleConfigurationValidationWithDemultiplexer, MultipleGathersNotAllowedInNonExitNode) {
    const size_t demultiplyCount1 = 11;
    const size_t demultiplyCount2 = 43;

    std::vector<NodeInfo> info{
        {NodeKind::ENTRY, ENTRY_NODE_NAME, "", std::nullopt, {{pipelineInputName, pipelineInputName}}},
        {NodeKind::CUSTOM, "custom_node_1", "", std::nullopt, {{"1", "out_OutputNumbers_1"}, {"2", "out_OutputNumbers_2"}}, demultiplyCount1, {}, mockedLibrary,
            parameters_t{
                {"in_InputNumbers", "1,3,10;FP32"},
                {"out_OutputNumbers_1", "11,1,700;I32"},
                {"out_OutputNumbers_2", "11,1,8;FP32"}}},
        {NodeKind::CUSTOM, "custom_node_2", "", std::nullopt, {{"out", "out_OutputNumbers"}}, demultiplyCount2, {}, mockedLibrary,
            parameters_t{
                {"in_InputNumbers_1", "1,700;I32"},
                {"in_InputNumbers_2", "1,8;FP32"},
                {"out_OutputNumbers", "43,1,2000;FP32"}}},
        {NodeKind::CUSTOM, "custom_node_3", "", std::nullopt, {{"out", "out_OutputNumbers"}}, std::nullopt, {"custom_node_1", "custom_node_2"}, mockedLibrary,
            parameters_t{
                {"in_InputNumbers", "11,43,1,2000;FP32"},
                {"out_OutputNumbers", "1,5;I32"}}},
        {NodeKind::EXIT, EXIT_NODE_NAME},
    };

    pipeline_connections_t connections;

    connections["custom_node_1"] = {
        {ENTRY_NODE_NAME, {{pipelineInputName, "in_InputNumbers"}}}};

    connections["custom_node_2"] = {
        {"custom_node_1", {{"1", "in_InputNumbers_1"},
                              {"2", "in_InputNumbers_2"}}}};

    connections["custom_node_3"] = {
        {"custom_node_2", {{"out", "in_InputNumbers"}}}};

    connections[EXIT_NODE_NAME] = {
        {"custom_node_3", {{"out", pipelineOutputName}}}};

    ConstructorEnabledModelManager manager;
    std::unique_ptr<PipelineDefinition> pipelineDefinition = std::make_unique<PipelineDefinition>("my_new_pipeline", info, connections);
    ASSERT_EQ(pipelineDefinition->validate(manager), StatusCode::PIPELINE_MANUAL_GATHERING_FROM_MULTIPLE_NODES_NOT_SUPPORTED);
}

TEST_F(EnsembleConfigurationValidationWithGather, ShapesNotMatchBetweenDLModelAndCustomNode) {
    const size_t demultiplyCount = 53;
    const std::set<std::string> gatherFrom{"dummy_node"};

    std::vector<NodeInfo> info{
        {NodeKind::ENTRY, ENTRY_NODE_NAME, "", std::nullopt, {{pipelineInputName, pipelineInputName}}},
        {NodeKind::DL, "dummy_node", "dummy", std::nullopt, {{DUMMY_MODEL_OUTPUT_NAME, DUMMY_MODEL_OUTPUT_NAME}}, demultiplyCount},
        {NodeKind::CUSTOM, "custom_node_1", "", std::nullopt, {{"out", "out_OutputNumbers"}}, std::nullopt, {}, mockedLibrary,
            parameters_t{
                {"in_InputNumbers", "1,10;FP32"},
                {"out_OutputNumbers", "1,2000;FP32"}}},
        {NodeKind::CUSTOM, "custom_node_2", "", std::nullopt, {{"out", "out_OutputNumbers"}}, std::nullopt, gatherFrom, mockedLibrary,
            parameters_t{
                {"in_InputNumbers", "53,1,2000;FP32"},
                {"out_OutputNumbers", "1,5;I32"}}},
        {NodeKind::EXIT, EXIT_NODE_NAME},
    };

    pipeline_connections_t connections;

    connections["dummy_node"] = {
        {ENTRY_NODE_NAME, {{pipelineInputName, DUMMY_MODEL_INPUT_NAME}}}};

    connections["custom_node_1"] = {
        {"dummy_node", {{DUMMY_MODEL_OUTPUT_NAME, "in_InputNumbers"}}}};

    connections["custom_node_2"] = {
        {"custom_node_1", {{"out", "in_InputNumbers"}}}};

    connections[EXIT_NODE_NAME] = {
        {"custom_node_2", {{"out", pipelineOutputName}}}};

    auto ieCore = std::make_unique<ov::Core>();
    auto dummyModelInstance = std::make_shared<DummyModelWithMockedMetadata>(
        *ieCore,
        tensor_map_t{
            {DUMMY_MODEL_INPUT_NAME, std::make_shared<ovms::TensorInfo>(
                                         DUMMY_MODEL_INPUT_NAME,
                                         ovms::Precision::FP32,
                                         ovms::Shape{1, demultiplyCount, 10})}},
        tensor_map_t{
            {DUMMY_MODEL_OUTPUT_NAME, std::make_shared<ovms::TensorInfo>(
                                          DUMMY_MODEL_OUTPUT_NAME,
                                          ovms::Precision::FP32,
                                          ovms::Shape{demultiplyCount, 1, 11})}});  // demultiplyCount, 1, 10 is correct

    ModelManagerWithModelWithDummyModelWithMockedMetadata manager(dummyModelInstance);
    ModelConfig config = DUMMY_MODEL_CONFIG;
    ASSERT_EQ(manager.reloadModelWithVersions(config), StatusCode::OK_RELOADED);
    std::unique_ptr<PipelineDefinition> pipelineDefinition = std::make_unique<PipelineDefinition>("my_new_pipeline", info, connections);
    ASSERT_EQ(pipelineDefinition->validate(manager), StatusCode::INVALID_SHAPE);
}

TEST_F(EnsembleConfigurationValidationWithGather, ShapesNotMatchBetweenCustomNodeAndDLNode) {
    const size_t demultiplyCount = 102;
    const std::set<std::string> gatherFrom{"custom_node_1"};

    std::vector<NodeInfo> info{
        {NodeKind::ENTRY, ENTRY_NODE_NAME, "", std::nullopt, {{pipelineInputName, pipelineInputName}}},
        {NodeKind::CUSTOM, "custom_node_1", "", std::nullopt, {{"out", "out_OutputNumbers"}}, demultiplyCount, {}, mockedLibrary,
            parameters_t{
                {"in_InputNumbers", "1,10;FP32"},
                {"out_OutputNumbers", "102,1,2000;I32"}}},
        {NodeKind::CUSTOM, "custom_node_2", "", std::nullopt, {{"out", "out_OutputNumbers"}}, std::nullopt, {}, mockedLibrary,
            parameters_t{
                {"in_InputNumbers", "1,2000;I32"},
                {"out_OutputNumbers", "1,10;FP32"}}},
        {NodeKind::DL, "dummy_node", "dummy", std::nullopt, {{DUMMY_MODEL_OUTPUT_NAME, DUMMY_MODEL_OUTPUT_NAME}}, std::nullopt, gatherFrom},
        {NodeKind::EXIT, EXIT_NODE_NAME},
    };

    pipeline_connections_t connections;

    connections["custom_node_1"] = {
        {ENTRY_NODE_NAME, {{pipelineInputName, "in_InputNumbers"}}}};

    connections["custom_node_2"] = {
        {"custom_node_1", {{"out", "in_InputNumbers"}}}};

    connections["dummy_node"] = {
        {"custom_node_2", {{"out", DUMMY_MODEL_INPUT_NAME}}}};

    connections[EXIT_NODE_NAME] = {
        {"dummy_node", {{DUMMY_MODEL_OUTPUT_NAME, pipelineOutputName}}}};

    auto ieCore = std::make_unique<ov::Core>();
    auto dummyModelInstance = std::make_shared<DummyModelWithMockedMetadata>(
        *ieCore,
        tensor_map_t{
            {DUMMY_MODEL_INPUT_NAME, std::make_shared<ovms::TensorInfo>(
                                         DUMMY_MODEL_INPUT_NAME,
                                         ovms::Precision::FP32,
                                         ovms::Shape{demultiplyCount, 1, 11})}},  // 1, demultiplyCount, 10 is correct
        tensor_map_t{
            {DUMMY_MODEL_OUTPUT_NAME, std::make_shared<ovms::TensorInfo>(
                                          DUMMY_MODEL_OUTPUT_NAME,
                                          ovms::Precision::FP32,
                                          ovms::Shape{1, demultiplyCount, 10})}});

    ModelManagerWithModelWithDummyModelWithMockedMetadata manager(dummyModelInstance);
    ModelConfig config = DUMMY_MODEL_CONFIG;
    ASSERT_EQ(manager.reloadModelWithVersions(config), StatusCode::OK_RELOADED);
    std::unique_ptr<PipelineDefinition> pipelineDefinition = std::make_unique<PipelineDefinition>("my_new_pipeline", info, connections);
    ASSERT_EQ(pipelineDefinition->validate(manager), StatusCode::INVALID_SHAPE);
}

TEST_F(EnsembleConfigurationValidationWithGather, ShapesNotMatchBetweenCustomNodes) {
    const size_t demultiplyCount = 51;
    const std::set<std::string> gatherFrom{"custom_node_1"};

    std::vector<NodeInfo> info{
        {NodeKind::ENTRY, ENTRY_NODE_NAME, "", std::nullopt, {{pipelineInputName, pipelineInputName}}},
        {NodeKind::CUSTOM, "custom_node_1", "", std::nullopt, {{"1", "out_OutputNumbers_1"}, {"2", "out_OutputNumbers_2"}}, demultiplyCount, {}, mockedLibrary,
            parameters_t{
                {"in_InputNumbers", "1,3,10;FP32"},
                {"out_OutputNumbers_1", "51,1,700;I32"},
                {"out_OutputNumbers_2", "51,1,8;FP32"}}},
        {NodeKind::CUSTOM, "custom_node_2", "", std::nullopt, {{"out", "out_OutputNumbers"}}, std::nullopt, {}, mockedLibrary,
            parameters_t{
                {"in_InputNumbers_1", "1,700;I32"},
                {"in_InputNumbers_2", "1,8;FP32"},
                {"out_OutputNumbers", "1,2000;FP32"}}},
        {NodeKind::CUSTOM, "custom_node_3", "", std::nullopt, {{"out", "out_OutputNumbers"}}, std::nullopt, gatherFrom, mockedLibrary,
            parameters_t{
                {"in_InputNumbers", "51,1,2001;FP32"},  // 51,1,2000 is correct
                {"out_OutputNumbers", "1,5;I32"}}},
        {NodeKind::EXIT, EXIT_NODE_NAME},
    };

    pipeline_connections_t connections;

    connections["custom_node_1"] = {
        {ENTRY_NODE_NAME, {{pipelineInputName, "in_InputNumbers"}}}};

    connections["custom_node_2"] = {
        {"custom_node_1", {{"1", "in_InputNumbers_1"},
                              {"2", "in_InputNumbers_2"}}}};

    connections["custom_node_3"] = {
        {"custom_node_2", {{"out", "in_InputNumbers"}}}};

    connections[EXIT_NODE_NAME] = {
        {"custom_node_3", {{"out", pipelineOutputName}}}};

    ConstructorEnabledModelManager manager;
    std::unique_ptr<PipelineDefinition> pipelineDefinition = std::make_unique<PipelineDefinition>("my_new_pipeline", info, connections);
    ASSERT_EQ(pipelineDefinition->validate(manager), StatusCode::INVALID_SHAPE);
}

TEST_F(EnsembleConfigurationValidationWithGather, DemultiplyCountNotMatchingInputSecondDimensionValue) {
    const size_t demultiplyCount = 94;
    const std::set<std::string> gatherFrom{"custom_node_1"};

    std::vector<NodeInfo> info{
        {NodeKind::ENTRY, ENTRY_NODE_NAME, "", std::nullopt, {{pipelineInputName, pipelineInputName}}},
        {NodeKind::CUSTOM, "custom_node_1", "", std::nullopt, {{"1", "out_OutputNumbers_1"}, {"2", "out_OutputNumbers_2"}}, demultiplyCount, {}, mockedLibrary,
            parameters_t{
                {"in_InputNumbers", "1,3,10;FP32"},
                {"out_OutputNumbers_1", "94,1,700;I32"},
                {"out_OutputNumbers_2", "94,1,8;FP32"}}},
        {NodeKind::CUSTOM, "custom_node_2", "", std::nullopt, {{"out", "out_OutputNumbers"}}, std::nullopt, {}, mockedLibrary,
            parameters_t{
                {"in_InputNumbers_1", "1,700;I32"},
                {"in_InputNumbers_2", "1,8;FP32"},
                {"out_OutputNumbers", "1,2000;FP32"}}},
        {NodeKind::CUSTOM, "custom_node_3", "", std::nullopt, {{"out", "out_OutputNumbers"}}, std::nullopt, gatherFrom, mockedLibrary,
            parameters_t{
                {"in_InputNumbers", "95,1,2000;FP32"},  // 94,1,2000 is correct
                {"out_OutputNumbers", "1,5;I32"}}},
        {NodeKind::EXIT, EXIT_NODE_NAME},
    };

    pipeline_connections_t connections;

    connections["custom_node_1"] = {
        {ENTRY_NODE_NAME, {{pipelineInputName, "in_InputNumbers"}}}};

    connections["custom_node_2"] = {
        {"custom_node_1", {{"1", "in_InputNumbers_1"},
                              {"2", "in_InputNumbers_2"}}}};

    connections["custom_node_3"] = {
        {"custom_node_2", {{"out", "in_InputNumbers"}}}};

    connections[EXIT_NODE_NAME] = {
        {"custom_node_3", {{"out", pipelineOutputName}}}};

    ConstructorEnabledModelManager manager;
    std::unique_ptr<PipelineDefinition> pipelineDefinition = std::make_unique<PipelineDefinition>("my_new_pipeline", info, connections);
    ASSERT_EQ(pipelineDefinition->validate(manager), StatusCode::PIPELINE_DEMULTIPLY_COUNT_DOES_NOT_MATCH_TENSOR_SHARD_COUNT);
}

TEST_F(EnsembleConfigurationValidationWithDemultiplexer, DemultipliersGatherNodesNotInLIFOOrder) {
    const size_t demultiplyCount1 = 11;
    const size_t demultiplyCount2 = 43;

    std::vector<NodeInfo> info{
        {NodeKind::ENTRY, ENTRY_NODE_NAME, "", std::nullopt, {{pipelineInputName, pipelineInputName}}},
        {NodeKind::CUSTOM, "custom_node_1", "", std::nullopt, {{"1", "out_OutputNumbers_1"}, {"2", "out_OutputNumbers_2"}}, demultiplyCount1, {}, mockedLibrary,
            parameters_t{
                {"in_InputNumbers", "1,3,10;FP32"},
                {"out_OutputNumbers_1", "11,1,700;I32"},
                {"out_OutputNumbers_2", "11,1,8;FP32"}}},
        {NodeKind::CUSTOM, "custom_node_2", "", std::nullopt, {{"out", "out_OutputNumbers"}}, demultiplyCount2, {}, mockedLibrary,
            parameters_t{
                {"in_InputNumbers_1", "1,700;I32"},
                {"in_InputNumbers_2", "1,8;FP32"},
                {"out_OutputNumbers", "43,1,2000;FP32"}}},
        {NodeKind::CUSTOM, "custom_node_3", "", std::nullopt, {{"out", "out_OutputNumbers"}}, std::nullopt, {"custom_node_1"}, mockedLibrary,
            parameters_t{
                {"in_InputNumbers", "11,1,2000;FP32"},
                {"out_OutputNumbers", "1,100;I32"}}},
        {NodeKind::EXIT, EXIT_NODE_NAME, "", std::nullopt, {}, std::nullopt, {"custom_node_2"}},
    };

    pipeline_connections_t connections;

    connections["custom_node_1"] = {
        {ENTRY_NODE_NAME, {{pipelineInputName, "in_InputNumbers"}}}};

    connections["custom_node_2"] = {
        {"custom_node_1", {{"1", "in_InputNumbers_1"},
                              {"2", "in_InputNumbers_2"}}}};

    connections["custom_node_3"] = {
        {"custom_node_2", {{"out", "in_InputNumbers"}}}};

    connections[EXIT_NODE_NAME] = {
        {"custom_node_3", {{"out", pipelineOutputName}}}};

    ConstructorEnabledModelManager manager;
    std::unique_ptr<PipelineDefinition> pipelineDefinition = std::make_unique<PipelineDefinition>("my_new_pipeline", info, connections);
    ASSERT_EQ(pipelineDefinition->validate(manager), StatusCode::PIPELINE_WRONG_DEMULTIPLEXER_GATHER_NODES_ORDER);
}

TEST_F(EnsembleConfigurationValidationWithDemultiplexer, GatherNodeWithoutDemultiplexerPath) {
    const size_t demultiplyCount1 = 11;

    std::vector<NodeInfo> info{
        {NodeKind::ENTRY, ENTRY_NODE_NAME, "", std::nullopt, {{pipelineInputName, pipelineInputName}}},
        {NodeKind::CUSTOM, "custom_node_1", "", std::nullopt, {{"out", "out_OutputNumbers"}}, demultiplyCount1, {}, mockedLibrary,
            parameters_t{
                {"in_InputNumbers", "1,3,10;FP32"},
                {"out_OutputNumbers", "11,1,700;FP32"}}},
        {NodeKind::CUSTOM, "custom_node_2", "", std::nullopt, {{"out", "out_OutputNumbers"}}, std::nullopt, {}, mockedLibrary,
            parameters_t{
                {"in_InputNumbers", "1,3,10;FP32"},
                {"out_OutputNumbers", "1,700;FP32"}}},
        {NodeKind::CUSTOM, "custom_node_3", "", std::nullopt, {{"out", "out_OutputNumbers"}}, std::nullopt, {}, mockedLibrary,
            parameters_t{
                {"in_InputNumbers1", "1,700;FP32"},
                {"in_InputNumbers2", "1,700;FP32"},
                {"out_OutputNumbers", "1,2000;FP32"}}},
        {NodeKind::EXIT, EXIT_NODE_NAME, "", std::nullopt, {}, std::nullopt, {"custom_node_1"}},
    };

    pipeline_connections_t connections;

    connections["custom_node_1"] = {
        {ENTRY_NODE_NAME, {{pipelineInputName, "in_InputNumbers"}}}};

    connections["custom_node_2"] = {
        {ENTRY_NODE_NAME, {{pipelineInputName, "in_InputNumbers"}}}};

    connections["custom_node_3"] = {
        {"custom_node_1", {{"out", "in_InputNumbers1"}}},
        {"custom_node_2", {{"out", "in_InputNumbers2"}}}};

    connections[EXIT_NODE_NAME] = {
        {"custom_node_3", {{"out", pipelineOutputName}}}};

    ConstructorEnabledModelManager manager;
    std::unique_ptr<PipelineDefinition> pipelineDefinition = std::make_unique<PipelineDefinition>("my_new_pipeline", info, connections);
    ASSERT_EQ(pipelineDefinition->validate(manager), StatusCode::PIPELINE_WRONG_DEMULTIPLEXER_GATHER_NODES_ORDER);
}

TEST_F(EnsembleConfigurationValidationWithDemultiplexer, DemultiplexerWithoutGatherNodePath) {
    const size_t demultiplyCount1 = 11;

    std::vector<NodeInfo> info{
        {NodeKind::ENTRY, ENTRY_NODE_NAME, "", std::nullopt, {{pipelineInputName, pipelineInputName}}},
        {NodeKind::CUSTOM, "custom_node_1", "", std::nullopt, {{"out", "out_OutputNumbers"}}, demultiplyCount1, {}, mockedLibrary,
            parameters_t{
                {"in_InputNumbers", "1,3,10;FP32"},
                {"out_OutputNumbers", "11,1,700;FP32"}}},
        {NodeKind::CUSTOM, "custom_node_2", "", std::nullopt, {{"out", "out_OutputNumbers"}}, std::nullopt, {"custom_node_1"}, mockedLibrary,
            parameters_t{
                {"in_InputNumbers", "11,1,700;FP32"},
                {"out_OutputNumbers", "1,700;FP32"}}},
        {NodeKind::CUSTOM, "custom_node_3", "", std::nullopt, {{"out", "out_OutputNumbers"}}, std::nullopt, {}, mockedLibrary,
            parameters_t{
                {"in_InputNumbers", "1,700;FP32"},
                {"out_OutputNumbers", "1,700;FP32"}}},
        {NodeKind::CUSTOM, "custom_node_4", "", std::nullopt, {{"out", "out_OutputNumbers"}}, std::nullopt, {}, mockedLibrary,
            parameters_t{
                {"in_InputNumbers1", "1,700;FP32"},
                {"in_InputNumbers2", "1,700;FP32"},
                {"out_OutputNumbers", "1,2000;FP32"}}},
        {NodeKind::EXIT, EXIT_NODE_NAME, "", std::nullopt, {}, std::nullopt, {}},
    };

    pipeline_connections_t connections;

    connections["custom_node_1"] = {
        {ENTRY_NODE_NAME, {{pipelineInputName, "in_InputNumbers"}}}};

    connections["custom_node_2"] = {
        {"custom_node_1", {{"out", "in_InputNumbers"}}}};

    connections["custom_node_3"] = {
        {"custom_node_1", {{"out", "in_InputNumbers"}}}};

    connections["custom_node_4"] = {
        {"custom_node_2", {{"out", "in_InputNumbers1"}}},
        {"custom_node_3", {{"out", "in_InputNumbers2"}}}};

    connections[EXIT_NODE_NAME] = {
        {"custom_node_4", {{"out", pipelineOutputName}}}};

    ConstructorEnabledModelManager manager;
    std::unique_ptr<PipelineDefinition> pipelineDefinition = std::make_unique<PipelineDefinition>("my_new_pipeline", info, connections);
    ASSERT_EQ(pipelineDefinition->validate(manager), StatusCode::PIPELINE_WRONG_DEMULTIPLEXER_GATHER_NODES_ORDER);
}

class EnsembleFlowCustomNodeAndDynamicDemultiplexerLoadConfigThenExecuteTest : public EnsembleFlowCustomNodeLoadConfigThenExecuteTest {
protected:
    void SetUp() override {
        EnsembleFlowCustomNodeLoadConfigThenExecuteTest::SetUp();
        configJsonFilePath = directoryPath + "/ovms_config_file.json";
    }
    const std::string differentOpsInputName = "pipeline_input";
};

static const char* pipelineCustomNodeDynamicDemultiplexThenDummyConfig = R"(
{
    "custom_node_library_config_list": [
        {
            "name": "lib_dynamic_demultiplex",
            "base_path": "/ovms/bazel-bin/src/lib_node_dynamic_demultiplex.so"
        }
    ],
    "model_config_list": [
        {
            "config": {
                "name": "dummy",
                "base_path": "/ovms/src/test/dummy",
                "target_device": "CPU",
                "model_version_policy": {"all": {}},
                "nireq": 1
            }
        }
    ],
    "pipeline_config_list": [
        {
            "name": "my_pipeline",
            "inputs": ["pipeline_input", "pipeline_factors"],
            "nodes": [
                {
                    "name": "custom_node",
                    "library_name": "lib_dynamic_demultiplex",
                    "type": "custom",
                    "demultiply_count": 0,
                    "inputs": [
                        {"input_numbers": {"node_name": "request",
                                           "data_item": "pipeline_input"}}
                    ],
                    "outputs": [
                        {"data_item": "dynamic_demultiplex_results",
                         "alias": "custom_node_output"}
                    ]
                },
                {
                    "name": "dummyNode",
                    "model_name": "dummy",
                    "type": "DL model",
                    "inputs": [
                        {"b": {"node_name": "custom_node",
                               "data_item": "custom_node_output"}}
                    ],
                    "outputs": [
                        {"data_item": "a",
                         "alias": "dummy_output"}
                    ]
                }
            ],
            "outputs": [
                {"pipeline_output": {"node_name": "dummyNode",
                                     "data_item": "dummy_output"}
                }
            ]
        }
    ]
})";

TEST_F(EnsembleFlowCustomNodeAndDynamicDemultiplexerLoadConfigThenExecuteTest, JustDynamicDemultiplexerConfig) {
    std::unique_ptr<Pipeline> pipeline;
    uint8_t dynamicDemultiplyCount = 3;
    std::vector<float> input{static_cast<float>(dynamicDemultiplyCount), 1, 2, 3, 4, 5, 6, 7, 8, 9};
    this->prepareRequest(request, input, differentOpsInputName);
    this->loadConfiguration(pipelineCustomNodeDynamicDemultiplexThenDummyConfig);
    ASSERT_EQ(manager.createPipeline(pipeline, pipelineName, &request, &response), StatusCode::OK);
<<<<<<< HEAD
    ASSERT_EQ(pipeline->execute(DEFAULT_CONTEXT), StatusCode::OK);
=======
    ASSERT_EQ(pipeline->execute(*this->defaultContext), StatusCode::OK);
>>>>>>> 106347db

    std::vector<float> expectedOutput(dynamicDemultiplyCount * DUMMY_MODEL_OUTPUT_SIZE);
    for (size_t i = 0; i < dynamicDemultiplyCount; ++i) {
        std::copy(input.begin(), input.end(), expectedOutput.begin() + i * DUMMY_MODEL_OUTPUT_SIZE);
    }
    std::transform(expectedOutput.begin(), expectedOutput.end(), expectedOutput.begin(),
        [](float f) -> float { return f + 1; });
    this->checkResponse("pipeline_output", response, expectedOutput, {dynamicDemultiplyCount, 1, 10});

    auto pipelineDefinition = manager.getPipelineFactory().findDefinitionByName(pipelineName);
    auto inputs = pipelineDefinition->getInputsInfo();
    auto outputs = pipelineDefinition->getOutputsInfo();
    ASSERT_NE(inputs.find(pipelineInputName), inputs.end());
    ASSERT_NE(outputs.find(pipelineOutputName), outputs.end());
    auto& input_A = inputs.at(pipelineInputName);
    EXPECT_EQ(input_A->getShape(), Shape({1, 10}));
    auto& output = outputs.at(pipelineOutputName);
    EXPECT_EQ(output->getShape(), Shape({Dimension::any(), 1, 10}));

    std::shared_ptr<ModelInstance> modelInstance;
    std::unique_ptr<ModelInstanceUnloadGuard> modelInstanceUnloadGuardPtr;
    auto status = manager.getModelInstance("dummy", 1, modelInstance, modelInstanceUnloadGuardPtr);
    ASSERT_EQ(status, StatusCode::OK) << status.string();
    tensor_map_t modelInputs = modelInstance->getInputsInfo();
    tensor_map_t modelOutputs = modelInstance->getOutputsInfo();
    ASSERT_NE(modelInputs.find("b"), modelInputs.end());
    ASSERT_NE(modelOutputs.find("a"), modelOutputs.end());
    auto inputDummy = modelInputs.at("b");
    EXPECT_EQ(inputDummy->getShape(), Shape({1, 10}));
    auto outputDummy = modelOutputs.at("a");
    EXPECT_EQ(outputDummy->getShape(), Shape({1, 10}));

    modelInputs.clear();
    modelOutputs.clear();

    auto inputs2 = pipelineDefinition->getInputsInfo();
    auto outputs2 = pipelineDefinition->getOutputsInfo();
    ASSERT_NE(inputs2.find(pipelineInputName), inputs.end());
    ASSERT_NE(outputs2.find(pipelineOutputName), outputs.end());
    auto input_A2 = inputs2.at(pipelineInputName);
    EXPECT_EQ(input_A2->getShape(), Shape({1, 10}));
    auto output2 = outputs2.at(pipelineOutputName);
    EXPECT_EQ(output2->getShape(), Shape({Dimension::any(), 1, 10}));

    status = manager.getModelInstance("dummy", 1, modelInstance, modelInstanceUnloadGuardPtr);
    ASSERT_EQ(status, StatusCode::OK) << status.string();
    modelInputs = modelInstance->getInputsInfo();
    modelOutputs = modelInstance->getOutputsInfo();
    ASSERT_NE(modelInputs.find("b"), modelInputs.end());
    ASSERT_NE(modelOutputs.find("a"), modelOutputs.end());
    auto inputDummy2 = modelInputs.at("b");
    EXPECT_EQ(inputDummy2->getShape(), Shape({1, 10}));
    auto outputDummy2 = modelOutputs.at("a");
    EXPECT_EQ(outputDummy2->getShape(), Shape({1, 10}));
}

static const char* pipelineCustomNodeDynamicDemultiplexThenDummyDemultiplexerConnectedToExitConfig = R"(
{
    "custom_node_library_config_list": [
        {
            "name": "lib_dynamic_demultiplex",
            "base_path": "/ovms/bazel-bin/src/lib_node_dynamic_demultiplex.so"
        }
    ],
    "model_config_list": [
        {
            "config": {
                "name": "dummy",
                "base_path": "/ovms/src/test/dummy",
                "target_device": "CPU",
                "model_version_policy": {"all": {}},
                "nireq": 1
            }
        }
    ],
    "pipeline_config_list": [
        {
            "name": "my_pipeline",
            "inputs": ["pipeline_input", "pipeline_factors"],
            "nodes": [
                {
                    "name": "custom_node",
                    "library_name": "lib_dynamic_demultiplex",
                    "type": "custom",
                    "demultiply_count": 0,
                    "inputs": [
                        {"input_numbers": {"node_name": "request",
                                           "data_item": "pipeline_input"}}
                    ],
                    "outputs": [
                        {"data_item": "dynamic_demultiplex_results",
                         "alias": "custom_node_output"}
                    ]
                },
                {
                    "name": "dummyNode",
                    "model_name": "dummy",
                    "type": "DL model",
                    "inputs": [
                        {"b": {"node_name": "custom_node",
                               "data_item": "custom_node_output"}}
                    ],
                    "outputs": [
                        {"data_item": "a",
                         "alias": "dummy_output"}
                    ]
                }
            ],
            "outputs": [
                {"pipeline_output": {"node_name": "dummyNode",
                                     "data_item": "dummy_output"}
                },
                {"pipeline_output2": {"node_name": "custom_node",
                                     "data_item": "custom_node_output"}
                }
            ]
        }
    ]
})";

TEST_F(EnsembleFlowCustomNodeAndDynamicDemultiplexerLoadConfigThenExecuteTest, JustDynamicDemultiplexerThenDummyBothConnectedToExitConfigMetadataCheck) {
    this->loadConfiguration(pipelineCustomNodeDynamicDemultiplexThenDummyDemultiplexerConnectedToExitConfig);

    auto pipelineDefinition = manager.getPipelineFactory().findDefinitionByName(pipelineName);
    auto inputs = pipelineDefinition->getInputsInfo();
    auto outputs = pipelineDefinition->getOutputsInfo();
    ASSERT_NE(inputs.find(pipelineInputName), inputs.end());
    ASSERT_NE(outputs.find(pipelineOutputName), outputs.end());
    const auto& input_A = inputs.at(pipelineInputName);
    EXPECT_EQ(input_A->getShape(), Shape({1, 10}));
    const auto& output = outputs.at(pipelineOutputName);
    EXPECT_EQ(output->getShape(), Shape({Dimension::any(), 1, 10}));
    const auto& output2 = outputs.at(pipelineOutputName + "2");
    EXPECT_EQ(output2->getShape(), Shape({Dimension::any(), 1, 10}));
}

static const char* pipelineEntryNodeDynamicDemultiplexThenDummyConfig = R"(
{
    "custom_node_library_config_list": [
        {
            "name": "lib_dynamic_demultiplex",
            "base_path": "/ovms/bazel-bin/src/lib_node_dynamic_demultiplex.so"
        }
    ],
    "model_config_list": [
        {
            "config": {
                "name": "dummy",
                "base_path": "/ovms/src/test/dummy",
                "target_device": "CPU",
                "model_version_policy": {"all": {}},
                "nireq": 1
            }
        }
    ],
    "pipeline_config_list": [
        {
            "name": "my_pipeline",
            "demultiply_count": 0,
            "inputs": ["pipeline_input"],
            "nodes": [
                {
                    "name": "dummyNode",
                    "model_name": "dummy",
                    "type": "DL model",
                    "inputs": [
                        {"b": {"node_name": "request",
                               "data_item": "pipeline_input"}}
                    ],
                    "outputs": [
                        {"data_item": "a",
                         "alias": "dummy_output"}
                    ]
                }
            ],
            "outputs": [
                {"pipeline_output": {"node_name": "dummyNode",
                                     "data_item": "dummy_output"}
                }
            ]
        }
    ]
})";

TEST_F(EnsembleFlowCustomNodeAndDynamicDemultiplexerLoadConfigThenExecuteTest, DynamicDemultiplexerEntryThenDummyConfig) {
    std::unique_ptr<Pipeline> pipeline;
    uint8_t dynamicDemultiplyCount = 3;
    std::vector<float> input(3 * DUMMY_MODEL_OUTPUT_SIZE);
    std::iota(input.begin(), input.end(), 42);
    this->prepareRequest(request, input, differentOpsInputName, {dynamicDemultiplyCount, 1, 10});
    this->loadConfiguration(pipelineEntryNodeDynamicDemultiplexThenDummyConfig);
    ASSERT_EQ(manager.createPipeline(pipeline, pipelineName, &request, &response), StatusCode::OK);
<<<<<<< HEAD
    ASSERT_EQ(pipeline->execute(DEFAULT_CONTEXT), StatusCode::OK);
=======
    ASSERT_EQ(pipeline->execute(*this->defaultContext), StatusCode::OK);
>>>>>>> 106347db

    std::vector<float> expectedOutput = input;
    std::transform(expectedOutput.begin(), expectedOutput.end(), expectedOutput.begin(),
        [](float f) -> float { return f + 1; });
    this->checkResponse("pipeline_output", response, expectedOutput, {dynamicDemultiplyCount, 1, 10});
}

TEST_F(EnsembleFlowCustomNodeAndDynamicDemultiplexerLoadConfigThenExecuteTest, DynamicDemultiplexerEntryMetadataCorrectness) {
    this->loadConfiguration(pipelineEntryNodeDynamicDemultiplexThenDummyConfig);
    auto pipelineDefinition = manager.getPipelineFactory().findDefinitionByName(pipelineName);
    ASSERT_NE(pipelineDefinition, nullptr);

    auto inputs = pipelineDefinition->getInputsInfo();
    auto outputs = pipelineDefinition->getOutputsInfo();
    ASSERT_NE(inputs.find(pipelineInputName), inputs.end());
    ASSERT_NE(outputs.find(pipelineOutputName), outputs.end());

    const auto& input_A = inputs.at(pipelineInputName);
    EXPECT_EQ(input_A->getShape(), Shape({Dimension::any(), 1, 10}));
    const auto& output = outputs.at(pipelineOutputName);
    EXPECT_EQ(output->getShape(), Shape({Dimension::any(), 1, 10}));
}

static const char* pipelineEntryNodeDemultiplexThenDummyConfig = R"(
{
    "model_config_list": [
        {
            "config": {
                "name": "dummy",
                "base_path": "/ovms/src/test/dummy",
                "target_device": "CPU",
                "model_version_policy": {"all": {}},
                "shape": "(5, 10) ",
                "nireq": 1
            }
        }
    ],
    "pipeline_config_list": [
        {
            "name": "my_pipeline",
            "demultiply_count": 3,
            "inputs": ["pipeline_input"],
            "nodes": [
                {
                    "name": "dummyNode",
                    "model_name": "dummy",
                    "type": "DL model",
                    "inputs": [
                        {"b": {"node_name": "request",
                               "data_item": "pipeline_input"}}
                    ],
                    "outputs": [
                        {"data_item": "a",
                         "alias": "dummy_output"}
                    ]
                }
            ],
            "outputs": [
                {"pipeline_output": {"node_name": "dummyNode",
                                     "data_item": "dummy_output"}
                }
            ]
        }
    ]
})";

TEST_F(EnsembleFlowCustomNodeAndDynamicDemultiplexerLoadConfigThenExecuteTest, DemultiplexerEntryThenDummyConfig) {
    std::unique_ptr<Pipeline> pipeline;
    std::vector<float> input(3 * 5 * DUMMY_MODEL_INPUT_SIZE);
    std::iota(input.begin(), input.end(), 42);
    this->prepareRequest(request, input, pipelineInputName, {3, 5, DUMMY_MODEL_INPUT_SIZE});
    this->loadConfiguration(pipelineEntryNodeDemultiplexThenDummyConfig);
    ASSERT_EQ(manager.createPipeline(pipeline, pipelineName, &request, &response), StatusCode::OK);
<<<<<<< HEAD
    ASSERT_EQ(pipeline->execute(DEFAULT_CONTEXT), StatusCode::OK);
=======
    ASSERT_EQ(pipeline->execute(*this->defaultContext), StatusCode::OK);
>>>>>>> 106347db

    std::vector<float> expectedOutput = input;
    std::transform(expectedOutput.begin(), expectedOutput.end(), expectedOutput.begin(),
        [](float f) -> float { return f + 1; });
    this->checkResponse(pipelineOutputName, response, expectedOutput, {3, 5, DUMMY_MODEL_OUTPUT_SIZE});
}

TEST_F(EnsembleFlowCustomNodeAndDynamicDemultiplexerLoadConfigThenExecuteTest, DemultiplexerEntryThenDummMetadataCorrectness) {
    this->loadConfiguration(pipelineEntryNodeDemultiplexThenDummyConfig);
    auto pipelineDefinition = manager.getPipelineFactory().findDefinitionByName(pipelineName);
    ASSERT_NE(pipelineDefinition, nullptr);

    auto inputs = pipelineDefinition->getInputsInfo();
    auto outputs = pipelineDefinition->getOutputsInfo();
    ASSERT_NE(inputs.find(pipelineInputName), inputs.end());
    ASSERT_NE(outputs.find(pipelineOutputName), outputs.end());

    const auto& input = inputs.at(pipelineInputName);
    EXPECT_EQ(input->getShape(), Shape({3, 5, DUMMY_MODEL_INPUT_SIZE}));
    const auto& output = outputs.at(pipelineOutputName);
    EXPECT_EQ(output->getShape(), Shape({3, 5, DUMMY_MODEL_OUTPUT_SIZE}));
}

TEST_F(EnsembleFlowCustomNodeAndDynamicDemultiplexerLoadConfigThenExecuteTest, DynamicDemultiplexerHittingLimitShouldReturnError) {
    std::unique_ptr<Pipeline> pipeline;
    const uint64_t demultiplyLimit = 10'000;  // node.cpp
    uint64_t dynamicDemultiplyCount = demultiplyLimit + 1;
    ASSERT_GT(dynamicDemultiplyCount, demultiplyLimit) << "Current demultiply count type";
    std::vector<float> input{static_cast<float>(dynamicDemultiplyCount), 1, 2, 3, 4, 5, 6, 7, 8, 9};
    this->prepareRequest(request, input, differentOpsInputName);
    this->loadConfiguration(pipelineCustomNodeDynamicDemultiplexThenDummyConfig);
    ASSERT_EQ(manager.createPipeline(pipeline, pipelineName, &request, &response), StatusCode::OK);
<<<<<<< HEAD
    auto status = pipeline->execute(DEFAULT_CONTEXT);
=======
    auto status = pipeline->execute(*this->defaultContext);
>>>>>>> 106347db
    ASSERT_EQ(status, StatusCode::PIPELINE_TOO_LARGE_DIMENSION_SIZE_TO_DEMULTIPLY) << status.string();
}

static const char* pipelineCustomNodeDifferentOperationsThenDummyThenChooseMaximumNotInOrderConfig = R"(
{
    "custom_node_library_config_list": [
        {
            "name": "lib_perform_different_operations",
            "base_path": "/ovms/bazel-bin/src/lib_node_perform_different_operations.so"
        },
        {
            "name": "lib_choose_maximum",
            "base_path": "/ovms/bazel-bin/src/lib_node_choose_maximum.so"
        }
    ],
    "model_config_list": [
        {
            "config": {
                "name": "dummy",
                "base_path": "/ovms/src/test/dummy",
                "target_device": "CPU",
                "model_version_policy": {"all": {}},
                "nireq": 1
            }
        }
    ],
    "pipeline_config_list": [
        {
            "name": "my_pipeline",
            "inputs": ["pipeline_input", "pipeline_factors"],
            "nodes": [
                {
                    "name": "dummyNode",
                    "model_name": "dummy",
                    "type": "DL model",
                    "inputs": [
                        {"b": {"node_name": "custom_node",
                               "data_item": "custom_node_output"}}
                    ],
                    "outputs": [
                        {"data_item": "a",
                         "alias": "dummy_output"}
                    ]
                },
                {
                    "name": "choose_max",
                    "library_name": "lib_choose_maximum",
                    "type": "custom",
                    "gather_from_node": "custom_node",
                    "params": {
                        "selection_criteria": "MAXIMUM_MINIMUM"
                    },
                    "inputs": [
                        {"input_tensors": {"node_name": "dummyNode",
                                           "data_item": "dummy_output"}}
                    ],
                    "outputs": [
                        {"data_item": "maximum_tensor",
                         "alias": "maximum_tensor_alias"}
                    ]
                },
                {
                    "name": "custom_node",
                    "library_name": "lib_perform_different_operations",
                    "type": "custom",
                    "demultiply_count": 4,
                    "inputs": [
                        {"input_numbers": {"node_name": "request",
                                           "data_item": "pipeline_input"}},
                        {"op_factors": {"node_name": "request",
                                           "data_item": "pipeline_factors"}}
                    ],
                    "outputs": [
                        {"data_item": "different_ops_results",
                         "alias": "custom_node_output"}
                    ]
                }
            ],
            "outputs": [
                {"pipeline_output": {"node_name": "choose_max",
                                     "data_item": "maximum_tensor_alias"}
                }
            ]
        }
    ]
})";

TEST_F(EnsembleFlowCustomNodeAndDemultiplexerLoadConfigThenExecuteTest, DifferentOpsCustomNodeThenDummyThenChooseMaximumNotInOrderConfig) {
    std::unique_ptr<Pipeline> pipeline;
    std::vector<float> input{0, 1, 2, 3, 4, 5, 6, 7, 8, 9};
    std::vector<float> factors{1, 3, 2, 2};  // add/sub/multiply/divide
    this->prepareRequest(request, input, differentOpsInputName);
    this->prepareRequest(request, factors, differentOpsFactorsName);
    this->loadConfiguration(pipelineCustomNodeDifferentOperationsThenDummyThenChooseMaximumNotInOrderConfig);
    ASSERT_EQ(manager.createPipeline(pipeline, pipelineName, &request, &response), StatusCode::OK);
<<<<<<< HEAD
    ASSERT_EQ(pipeline->execute(DEFAULT_CONTEXT), StatusCode::OK);
=======
    ASSERT_EQ(pipeline->execute(*this->defaultContext), StatusCode::OK);
>>>>>>> 106347db

    std::vector<float> expectedOutput(4 * DUMMY_MODEL_OUTPUT_SIZE);
    prepareDifferentOpsExpectedOutput(expectedOutput, input, factors);
    std::transform(expectedOutput.begin(), expectedOutput.end(), expectedOutput.begin(),
        [](float f) -> float { return f + 1; });
    std::vector<float> expectedResult = prepareGatherHighestExpectedOutput(expectedOutput, Method::MAXIMUM_MINIMUM);
    this->checkResponse("pipeline_output", response, expectedResult, {1, 10});
}

TEST_F(EnsembleFlowCustomNodeAndDynamicDemultiplexerLoadConfigThenExecuteTest, DynamicDemultiplexerNoResults) {
    std::unique_ptr<Pipeline> pipeline;
    uint8_t dynamicDemultiplyCount = 0;
    std::vector<float> input{static_cast<float>(dynamicDemultiplyCount), 1, 2, 3, 4, 5, 6, 7, 8, 9};
    this->prepareRequest(request, input, differentOpsInputName);
    this->loadConfiguration(pipelineCustomNodeDynamicDemultiplexThenDummyConfig);
    ASSERT_EQ(manager.createPipeline(pipeline, pipelineName, &request, &response), StatusCode::OK);
<<<<<<< HEAD
    ASSERT_EQ(pipeline->execute(DEFAULT_CONTEXT), StatusCode::PIPELINE_DEMULTIPLEXER_NO_RESULTS);
=======
    ASSERT_EQ(pipeline->execute(*this->defaultContext), StatusCode::PIPELINE_DEMULTIPLEXER_NO_RESULTS);
>>>>>>> 106347db
}

TEST_F(EnsembleFlowCustomNodeAndDynamicDemultiplexerLoadConfigThenExecuteTest, DISABLED_JustDynamicDemultiplexerConfigReturning0Batch) {
    std::unique_ptr<Pipeline> pipeline;
    uint8_t dynamicDemultiplyCount = 0;
    std::vector<float> input{static_cast<float>(dynamicDemultiplyCount), 1, 2, 3, 4, 5, 6, 7, 8, 9};
    this->prepareRequest(request, input, differentOpsInputName);
    this->loadConfiguration(pipelineCustomNodeDynamicDemultiplexThenDummyConfig);
    ASSERT_EQ(manager.createPipeline(pipeline, pipelineName, &request, &response), StatusCode::OK);
<<<<<<< HEAD
    ASSERT_EQ(pipeline->execute(DEFAULT_CONTEXT), StatusCode::OK);
=======
    ASSERT_EQ(pipeline->execute(*this->defaultContext), StatusCode::OK);
>>>>>>> 106347db

    std::vector<float> expectedOutput(dynamicDemultiplyCount * DUMMY_MODEL_OUTPUT_SIZE);
    for (size_t i = 0; i < dynamicDemultiplyCount; ++i) {
        std::copy(input.begin(), input.end(), expectedOutput.begin() + i * DUMMY_MODEL_OUTPUT_SIZE);
    }
    std::transform(expectedOutput.begin(), expectedOutput.end(), expectedOutput.begin(),
        [](float f) -> float { return f + 1; });
    this->checkResponse("pipeline_output", response, expectedOutput, {1, dynamicDemultiplyCount, 10});
}

static const char* pipelineCustomNode2DynamicDemultiplexConfig = R"(
{
    "custom_node_library_config_list": [
        {
            "name": "lib_dynamic_demultiplex",
            "base_path": "/ovms/bazel-bin/src/lib_node_dynamic_demultiplex.so"
        }
    ],
    "model_config_list": [
        {
            "config": {
                "name": "dummy",
                "base_path": "/ovms/src/test/dummy",
                "target_device": "CPU",
                "model_version_policy": {"all": {}},
                "nireq": 1
            }
        }
    ],
    "pipeline_config_list": [
        {
            "name": "my_pipeline",
            "inputs": ["pipeline_input", "pipeline_factors"],
            "nodes": [
                {
                    "name": "custom_node",
                    "library_name": "lib_dynamic_demultiplex",
                    "type": "custom",
                    "demultiply_count": 0,
                    "inputs": [
                        {"input_numbers": {"node_name": "request",
                                           "data_item": "pipeline_input"}}
                    ],
                    "outputs": [
                        {"data_item": "dynamic_demultiplex_results",
                         "alias": "custom_node_output"}
                    ]
                },
                {
                    "name": "custom_node2",
                    "library_name": "lib_dynamic_demultiplex",
                    "type": "custom",
                    "demultiply_count": 0,
                    "inputs": [
                        {"input_numbers": {"node_name": "custom_node",
                                           "data_item": "custom_node_output"}}
                    ],
                    "outputs": [
                        {"data_item": "dynamic_demultiplex_results",
                         "alias": "custom_node_output"}
                    ]
                }
            ],
            "outputs": [
                {"pipeline_output": {"node_name": "custom_node2",
                                     "data_item": "custom_node_output"}
                }
            ]
        }
    ]
})";

TEST_F(EnsembleFlowCustomNodeAndDynamicDemultiplexerLoadConfigThenExecuteTest, 2DynamicDemultiplexersNotAllowed) {
    std::unique_ptr<Pipeline> pipeline;
    this->loadConfiguration(pipelineCustomNode2DynamicDemultiplexConfig, StatusCode::NOT_IMPLEMENTED);
}

struct LibraryProduceImages5Dimensions {
    static int initialize(void** customNodeLibraryInternalManager, const struct CustomNodeParam* params, int paramsCount) {
        return 0;
    }
    static int deinitialize(void* customNodeLibraryInternalManager) {
        return 0;
    }
    static int execute(const struct CustomNodeTensor* inputs, int, struct CustomNodeTensor** outputs, int* outputsCount, const struct CustomNodeParam*, int, void* customNodeLibraryInternalManager) {
        const CustomNodeTensor& input = *inputs;
        std::vector<float> inputData((float*)input.data, ((float*)input.data) + (input.dataBytes / sizeof(float)));

        *outputsCount = 1;
        int elements = 3 * 1 * 1 * 2 * 3;
        *outputs = (struct CustomNodeTensor*)malloc(*outputsCount * sizeof(CustomNodeTensor));
        float* result = (float*)malloc(elements * sizeof(float));
        std::vector<float> data;
        for (size_t i = 0; i < 3; i++) {
            for (float v : inputData) {
                data.push_back(v + float(i) + 1.0);
            }
        }
        std::memcpy(result, data.data(), elements * sizeof(float));

        CustomNodeTensor& resultTensor = (*outputs)[0];
        resultTensor.name = "custom_node_output";
        resultTensor.data = reinterpret_cast<uint8_t*>(result);
        resultTensor.dimsCount = 5;
        resultTensor.dims = (uint64_t*)malloc(resultTensor.dimsCount * sizeof(uint64_t));
        resultTensor.dims[0] = 3;
        resultTensor.dims[1] = 1;
        resultTensor.dims[2] = 1;
        resultTensor.dims[3] = 2;
        resultTensor.dims[4] = 3;
        resultTensor.dataBytes = elements * sizeof(float);
        resultTensor.precision = FP32;
        return 0;
    }
    static int getInputsInfo(struct CustomNodeTensorInfo**, int*, const struct CustomNodeParam*, int, void* customNodeLibraryInternalManager) {
        return 0;
    }
    static int getOutputsInfo(struct CustomNodeTensorInfo**, int*, const struct CustomNodeParam*, int, void* customNodeLibraryInternalManager) {
        return 0;
    }
    static int release(void* ptr, void* customNodeLibraryInternalManager) {
        free(ptr);
        return 0;
    }
};

TEST_F(EnsembleFlowCustomNodePipelineExecutionTest, DemultiplexerConnectedToNhwcNodeDynamicDemultiply_NegativeOne) {
    // Prepare request
    const std::vector<float> inputValues{1.0, 2.0, 3.0, 4.0, 5.0, 6.0};
    PredictRequest request;
    PredictResponse response;
    tensorflow::TensorProto& proto = (*request.mutable_inputs())[pipelineInputName];
    proto.set_dtype(tensorflow::DataType::DT_FLOAT);
    proto.mutable_tensor_content()->assign((char*)inputValues.data(), inputValues.size() * sizeof(float));
    proto.mutable_tensor_shape()->add_dim()->set_size(1);
    proto.mutable_tensor_shape()->add_dim()->set_size(3);
    proto.mutable_tensor_shape()->add_dim()->set_size(1);
    proto.mutable_tensor_shape()->add_dim()->set_size(2);

    // Prepare model
    ConstructorEnabledModelManager manager;
    ModelConfig config = INCREMENT_1x3x4x5_MODEL_CONFIG;
    config.setBatchingParams("0");
    ASSERT_EQ(config.parseShapeParameter("(1,1,2,3)"), ovms::StatusCode::OK);
    ASSERT_EQ(config.parseLayoutParameter("nhwc:nchw"), ovms::StatusCode::OK);
    ASSERT_EQ(manager.reloadModelWithVersions(config), ovms::StatusCode::OK_RELOADED);

    // Prepare pipeline
    std::optional<int32_t> demultiplyCount = -1;
    std::set<std::string> gather = {"image_demultiplexer_node"};
    std::unordered_map<std::string, std::string> aliases{{"custom_node_output", "custom_node_output"}};

    auto inputTensorInfo = std::make_shared<ovms::TensorInfo>(pipelineOutputName,
        Precision::FP32,
        Shape{Dimension::any(), 3, 1, 2});
    const tensor_map_t inputsInfo{{pipelineInputName, inputTensorInfo}};
    auto input_node = std::make_unique<EntryNode<PredictRequest>>(&request, inputsInfo);
    auto tensorInfo = std::make_shared<ovms::TensorInfo>(pipelineOutputName,
        Precision::FP32,
        Shape{Dimension::any(), 1, 3, 1, 2});
    const tensor_map_t outputsInfo{{pipelineOutputName, tensorInfo}};
    auto output_node = std::make_unique<ExitNode<PredictResponse>>(&response, outputsInfo, gather);
    auto custom_node = std::make_unique<CustomNode>(
        "image_demultiplexer_node",
        createLibraryMock<LibraryProduceImages5Dimensions>(),
        parameters_t{}, aliases, demultiplyCount);
    auto model_node = std::make_unique<DLNode>("increment_node", "increment_1x3x4x5", std::nullopt, manager);

    auto pipeline = std::make_unique<Pipeline>(*input_node, *output_node, *this->reporter);
    pipeline->connect(*input_node, *custom_node, {{pipelineInputName, "any"}});
    pipeline->connect(*custom_node, *model_node, {{"custom_node_output", "input"}});
    pipeline->connect(*model_node, *output_node, {{"output", pipelineOutputName}});

    pipeline->push(std::move(input_node));
    pipeline->push(std::move(custom_node));
    pipeline->push(std::move(model_node));
    pipeline->push(std::move(output_node));

    // Execute
<<<<<<< HEAD
    ASSERT_EQ(pipeline->execute(DEFAULT_CONTEXT), ovms::StatusCode::OK);
=======
    ASSERT_EQ(pipeline->execute(*this->defaultContext), ovms::StatusCode::OK);
>>>>>>> 106347db
    checkIncrement4DimResponse<float>(pipelineOutputName, {3.0, 6.0, 4.0, 7.0, 5.0, 8.0, 4.0, 7.0, 5.0, 8.0, 6.0, 9.0, 5.0, 8.0, 6.0, 9.0, 7.0, 10.0}, request, response, {3, 1, 3, 1, 2});
}

struct LibraryProduceImages5DimensionsInFP32OutFP64 {
    static int initialize(void** customNodeLibraryInternalManager, const struct CustomNodeParam* params, int paramsCount) {
        return 0;
    }
    static int deinitialize(void* customNodeLibraryInternalManager) {
        return 0;
    }
    static int execute(const struct CustomNodeTensor* inputs, int, struct CustomNodeTensor** outputs, int* outputsCount, const struct CustomNodeParam*, int, void* customNodeLibraryInternalManager) {
        const CustomNodeTensor& input = *inputs;
        std::vector<float> inputData((float*)input.data, ((float*)input.data) + (input.dataBytes / sizeof(float)));

        *outputsCount = 1;
        int elements = 3 * 1 * 1 * 2 * 3;
        *outputs = (struct CustomNodeTensor*)malloc(*outputsCount * sizeof(CustomNodeTensor));
        double* result = (double*)malloc(elements * sizeof(double));
        std::vector<double> data;
        for (size_t i = 0; i < 3; i++) {
            for (float v : inputData) {
                data.push_back(double(v) + double(i) + 1.0);
            }
        }
        std::memcpy(result, data.data(), elements * sizeof(double));

        CustomNodeTensor& resultTensor = (*outputs)[0];
        resultTensor.name = "custom_node_output";
        resultTensor.data = reinterpret_cast<uint8_t*>(result);
        resultTensor.dimsCount = 5;
        resultTensor.dims = (uint64_t*)malloc(resultTensor.dimsCount * sizeof(uint64_t));
        resultTensor.dims[0] = 3;
        resultTensor.dims[1] = 1;
        resultTensor.dims[2] = 1;
        resultTensor.dims[3] = 2;
        resultTensor.dims[4] = 3;
        resultTensor.dataBytes = elements * sizeof(double);
        resultTensor.precision = FP64;
        return 0;
    }
    static int getInputsInfo(struct CustomNodeTensorInfo**, int*, const struct CustomNodeParam*, int, void* customNodeLibraryInternalManager) {
        return 0;
    }
    static int getOutputsInfo(struct CustomNodeTensorInfo**, int*, const struct CustomNodeParam*, int, void* customNodeLibraryInternalManager) {
        return 0;
    }
    static int release(void* ptr, void* customNodeLibraryInternalManager) {
        free(ptr);
        return 0;
    }
};

TEST_F(EnsembleFlowCustomNodePipelineExecutionTest, DemultiplexerConnectedToNhwcNode) {
    // Prepare request
    const std::vector<float> inputValues{1.0, 2.0, 3.0, 4.0, 5.0, 6.0};
    PredictRequest request;
    PredictResponse response;
    tensorflow::TensorProto& proto = (*request.mutable_inputs())[pipelineInputName];
    proto.set_dtype(tensorflow::DataType::DT_FLOAT);
    proto.mutable_tensor_content()->assign((char*)inputValues.data(), inputValues.size() * sizeof(float));
    proto.mutable_tensor_shape()->add_dim()->set_size(1);
    proto.mutable_tensor_shape()->add_dim()->set_size(3);
    proto.mutable_tensor_shape()->add_dim()->set_size(1);
    proto.mutable_tensor_shape()->add_dim()->set_size(2);

    // Prepare model
    ConstructorEnabledModelManager manager;
    ModelConfig config = INCREMENT_1x3x4x5_MODEL_CONFIG;
    config.setBatchingParams("0");
    ASSERT_EQ(config.parseShapeParameter("(1,1,2,3)"), ovms::StatusCode::OK);
    ASSERT_EQ(config.parseLayoutParameter("nhwc:nchw"), ovms::StatusCode::OK);
    ASSERT_EQ(manager.reloadModelWithVersions(config), ovms::StatusCode::OK_RELOADED);

    // Prepare pipeline
    std::optional<int32_t> demultiplyCount = -1;
    std::set<std::string> gather = {"image_demultiplexer_node"};
    std::unordered_map<std::string, std::string> aliases{{"custom_node_output", "custom_node_output"}};

    auto inputTensorInfo = std::make_shared<ovms::TensorInfo>(pipelineOutputName,
        Precision::FP32,
        Shape{Dimension::any(), 3, 1, 2});
    const tensor_map_t inputsInfo{{pipelineInputName, inputTensorInfo}};
    auto input_node = std::make_unique<EntryNode<PredictRequest>>(&request, inputsInfo);
    auto tensorInfo = std::make_shared<ovms::TensorInfo>(pipelineOutputName,
        Precision::FP32,
        Shape{Dimension::any(), 1, 3, 1, 2});
    const tensor_map_t outputsInfo{{pipelineOutputName, tensorInfo}};
    auto output_node = std::make_unique<ExitNode<PredictResponse>>(&response, outputsInfo, gather);
    auto custom_node = std::make_unique<CustomNode>(
        "image_demultiplexer_node",
        createLibraryMock<LibraryProduceImages5Dimensions>(),
        parameters_t{}, aliases, demultiplyCount);
    auto model_node = std::make_unique<DLNode>("increment_node", "increment_1x3x4x5", std::nullopt, manager);

    auto pipeline = std::make_unique<Pipeline>(*input_node, *output_node, *this->reporter);
    pipeline->connect(*input_node, *custom_node, {{pipelineInputName, "any"}});
    pipeline->connect(*custom_node, *model_node, {{"custom_node_output", "input"}});
    pipeline->connect(*model_node, *output_node, {{"output", pipelineOutputName}});

    pipeline->push(std::move(input_node));
    pipeline->push(std::move(custom_node));
    pipeline->push(std::move(model_node));
    pipeline->push(std::move(output_node));

    // Execute
<<<<<<< HEAD
    ASSERT_EQ(pipeline->execute(DEFAULT_CONTEXT), ovms::StatusCode::OK);
=======
    ASSERT_EQ(pipeline->execute(*this->defaultContext), ovms::StatusCode::OK);
>>>>>>> 106347db
    checkIncrement4DimResponse<float>(pipelineOutputName, {3.0, 6.0, 4.0, 7.0, 5.0, 8.0, 4.0, 7.0, 5.0, 8.0, 6.0, 9.0, 5.0, 8.0, 6.0, 9.0, 7.0, 10.0}, request, response, {3, 1, 3, 1, 2});
}

TEST_F(EnsembleFlowCustomNodePipelineExecutionTest, DemultiplexerCreatesShardedFP64TensorsFromCustomNode) {
    /*
        Description:

        Entry (1x3x1x2, fp32) ----------> (1x3x1x2, fp32) CustomNode (3x1x3x1x2, fp64) --- demultiplexer -------> (1x3x1x2, fp64) 3x ModelNode (1x3x1x2, fp64) ----- gather -----> (3x1x3x1x2, fp64) Exit
    */

    // Prepare request
    const std::vector<float> inputValues{1.0, 2.0, 3.0, 4.0, 5.0, 6.0};
    PredictRequest request;
    PredictResponse response;
    tensorflow::TensorProto& proto = (*request.mutable_inputs())[pipelineInputName];
    proto.set_dtype(tensorflow::DataType::DT_FLOAT);
    proto.mutable_tensor_content()->assign((char*)inputValues.data(), inputValues.size() * sizeof(float));
    proto.mutable_tensor_shape()->add_dim()->set_size(1);
    proto.mutable_tensor_shape()->add_dim()->set_size(3);
    proto.mutable_tensor_shape()->add_dim()->set_size(1);
    proto.mutable_tensor_shape()->add_dim()->set_size(2);

    // Prepare model
    ConstructorEnabledModelManager manager;
    ModelConfig config = DUMMY_FP64_MODEL_CONFIG;
    config.setBatchingParams("0");
    ASSERT_EQ(config.parseShapeParameter("(1,1,2,3)"), ovms::StatusCode::OK);
    ASSERT_EQ(manager.reloadModelWithVersions(config), ovms::StatusCode::OK_RELOADED);

    // Prepare pipeline
    std::optional<int32_t> demultiplyCount = -1;
    std::set<std::string> gather = {"image_demultiplexer_node"};
    std::unordered_map<std::string, std::string> aliases{{"custom_node_output", "custom_node_output"}};

    auto inputTensorInfo = std::make_shared<ovms::TensorInfo>(pipelineOutputName,
        Precision::FP32,
        Shape{Dimension::any(), 3, 1, 2});
    const tensor_map_t inputsInfo{{pipelineInputName, inputTensorInfo}};
    auto input_node = std::make_unique<EntryNode<PredictRequest>>(&request, inputsInfo);
    auto tensorInfo = std::make_shared<ovms::TensorInfo>(pipelineOutputName,
        Precision::FP64,
        Shape{Dimension::any(), 1, 1, 2, 3});
    const tensor_map_t outputsInfo{{pipelineOutputName, tensorInfo}};
    auto output_node = std::make_unique<ExitNode<PredictResponse>>(&response, outputsInfo, gather);
    auto custom_node = std::make_unique<CustomNode>(
        "image_demultiplexer_node",
        createLibraryMock<LibraryProduceImages5DimensionsInFP32OutFP64>(),
        parameters_t{}, aliases, demultiplyCount);
    auto model_node = std::make_unique<DLNode>("increment_node", "dummy_fp64", std::nullopt, manager);

    auto pipeline = std::make_unique<Pipeline>(*input_node, *output_node, *this->reporter);
    pipeline->connect(*input_node, *custom_node, {{pipelineInputName, "any"}});
    pipeline->connect(*custom_node, *model_node, {{"custom_node_output", "input:0"}});
    pipeline->connect(*model_node, *output_node, {{"output:0", pipelineOutputName}});

    pipeline->push(std::move(input_node));
    pipeline->push(std::move(custom_node));
    pipeline->push(std::move(model_node));
    pipeline->push(std::move(output_node));

    // Execute
<<<<<<< HEAD
    ASSERT_EQ(pipeline->execute(DEFAULT_CONTEXT), ovms::StatusCode::OK);
=======
    ASSERT_EQ(pipeline->execute(*this->defaultContext), ovms::StatusCode::OK);
>>>>>>> 106347db
    checkIncrement4DimResponse<double>(pipelineOutputName, {3.0, 4.0, 5.0, 6.0, 7.0, 8.0, 4.0, 5.0, 6.0, 7.0, 8.0, 9.0, 5.0, 6.0, 7.0, 8.0, 9.0, 10.0}, request, response, {3, 1, 1, 2, 3});
}

TEST_F(EnsembleFlowCustomNodePipelineExecutionTest, DemultiplexerCreatesShardedFP64TensorsFromEntryNode) {
    /*
        Description:

        Entry (2x1x2x1x2, fp64) --- demultiplexer --------> (1x2x1x2, fp64) 2x ModelNode (1x2x1x2, fp64) -------> (1x2x1x2, fp64) 2x ModelNode (1x2x1x2, fp64) ----- gather -----> (2x1x2x1x2, fp64) Exit
    */

    // Prepare request
    const std::vector<double> inputValues{1.0, 2.0, 3.0, 4.0, 5.0, 6.0, 7.0, 8.0};
    PredictRequest request;
    PredictResponse response;
    tensorflow::TensorProto& proto = (*request.mutable_inputs())[pipelineInputName];
    proto.set_dtype(tensorflow::DataType::DT_DOUBLE);
    proto.mutable_tensor_content()->assign((char*)inputValues.data(), inputValues.size() * sizeof(double));
    proto.mutable_tensor_shape()->add_dim()->set_size(2);
    proto.mutable_tensor_shape()->add_dim()->set_size(1);
    proto.mutable_tensor_shape()->add_dim()->set_size(2);
    proto.mutable_tensor_shape()->add_dim()->set_size(1);
    proto.mutable_tensor_shape()->add_dim()->set_size(2);

    // Prepare model
    ConstructorEnabledModelManager manager;
    ModelConfig config = DUMMY_FP64_MODEL_CONFIG;
    config.setBatchingParams("0");
    ASSERT_EQ(config.parseShapeParameter("(1,2,1,2)"), ovms::StatusCode::OK);
    ASSERT_EQ(manager.reloadModelWithVersions(config), ovms::StatusCode::OK_RELOADED);

    // Prepare pipeline
    std::optional<int32_t> demultiplyCount = -1;
    std::set<std::string> gather = {"request"};

    auto inputTensorInfo = std::make_shared<ovms::TensorInfo>(pipelineOutputName,
        Precision::FP64,
        Shape{Dimension::any(), 1, 2, 1, 2});
    const tensor_map_t inputsInfo{{pipelineInputName, inputTensorInfo}};
    auto input_node = std::make_unique<EntryNode<PredictRequest>>(&request, inputsInfo, demultiplyCount);
    auto tensorInfo = std::make_shared<ovms::TensorInfo>(pipelineOutputName,
        Precision::FP64,
        Shape{Dimension::any(), 1, 2, 1, 2});
    const tensor_map_t outputsInfo{{pipelineOutputName, tensorInfo}};
    auto output_node = std::make_unique<ExitNode<PredictResponse>>(&response, outputsInfo, gather);
    auto model_node_1 = std::make_unique<DLNode>("increment_node_1", "dummy_fp64", std::nullopt, manager);
    auto model_node_2 = std::make_unique<DLNode>("increment_node_2", "dummy_fp64", std::nullopt, manager);

    auto pipeline = std::make_unique<Pipeline>(*input_node, *output_node, *this->reporter);
    pipeline->connect(*input_node, *model_node_1, {{pipelineInputName, "input:0"}});
    pipeline->connect(*model_node_1, *model_node_2, {{"output:0", "input:0"}});
    pipeline->connect(*model_node_2, *output_node, {{"output:0", pipelineOutputName}});

    pipeline->push(std::move(input_node));
    pipeline->push(std::move(model_node_1));
    pipeline->push(std::move(model_node_2));
    pipeline->push(std::move(output_node));

    // Execute
<<<<<<< HEAD
    ASSERT_EQ(pipeline->execute(DEFAULT_CONTEXT), ovms::StatusCode::OK);
=======
    ASSERT_EQ(pipeline->execute(*this->defaultContext), ovms::StatusCode::OK);
>>>>>>> 106347db
    checkIncrement4DimResponse<double>(pipelineOutputName, {3.0, 4.0, 5.0, 6.0, 7.0, 8.0, 9.0, 10.0}, request, response, {2, 1, 2, 1, 2});
}

struct LibraryCountDeinitialize {
    inline static int deinitializeCounter;

    static int initialize(void** customNodeLibraryInternalManager, const struct CustomNodeParam* params, int paramsCount) {
        return 0;
    }
    static int deinitialize(void* customNodeLibraryInternalManager) {
        deinitializeCounter += 1;
        return 0;
    }
    static int execute(const struct CustomNodeTensor* inputs, int, struct CustomNodeTensor** outputs, int* outputsCount, const struct CustomNodeParam*, int, void* customNodeLibraryInternalManager) {
        return 0;
    }
    static int getInputsInfo(struct CustomNodeTensorInfo**, int*, const struct CustomNodeParam*, int, void* customNodeLibraryInternalManager) {
        return 0;
    }
    static int getOutputsInfo(struct CustomNodeTensorInfo**, int*, const struct CustomNodeParam*, int, void* customNodeLibraryInternalManager) {
        return 0;
    }
    static int release(void* ptr, void* customNodeLibraryInternalManager) {
        free(ptr);
        return 0;
    }
};

TEST_F(EnsembleFlowCustomNodePipelineExecutionTest, MultipleDeinitializeCallsOnRetire) {
    // Nodes
    // request   custom    custom_2   custom_3    response
    //  O--------->O--------->O--------->O---------->O
    //          add-sub    add-sub    add-sub
    ResourcesAccessModelManager manager;
    manager.startCleaner();
    ASSERT_EQ(manager.getResourcesSize(), 0);
    PipelineFactory factory;

    // mocking custom node library and copying crucial functions from add_sub_lib in order to
    // create pipeline definition
    auto mockedLibrary = createLibraryMock<LibraryCountDeinitialize>();
    mockedLibrary.getInputsInfo = library.getInputsInfo;
    mockedLibrary.getOutputsInfo = library.getOutputsInfo;

    // setting global deinitialize call counter to 0
    LibraryCountDeinitialize::deinitializeCounter = 0;

    std::vector<NodeInfo> info{
        {NodeKind::ENTRY, ENTRY_NODE_NAME, "", std::nullopt, {{pipelineInputName, pipelineInputName}}},
        {NodeKind::CUSTOM, "custom_node", "", std::nullopt, {{customNodeOutputName, customNodeOutputName}},
            std::nullopt, {}, mockedLibrary, parameters_t{}},
        {NodeKind::CUSTOM, "custom_node_2", "", std::nullopt, {{customNodeOutputName, customNodeOutputName}},
            std::nullopt, {}, mockedLibrary, parameters_t{}},
        {NodeKind::CUSTOM, "custom_node_3", "", std::nullopt, {{customNodeOutputName, customNodeOutputName}},
            std::nullopt, {}, mockedLibrary, parameters_t{}},
        {NodeKind::EXIT, EXIT_NODE_NAME},
    };

    pipeline_connections_t connections;

    // request (pipelineInputName) O--------->O custom node (customNodeInputName)
    connections["custom_node"] = {
        {ENTRY_NODE_NAME, {{pipelineInputName, customNodeInputName}}}};

    // custom node (customNodeOutputName) O--------->O custom node 2 (customNodeInputName)
    connections["custom_node_2"] = {
        {"custom_node", {{customNodeOutputName, customNodeInputName}}}};

    // custom node 2 (customNodeOutputName) O--------->O custom node 3 (customNodeInputName)
    connections["custom_node_3"] = {
        {"custom_node_2", {{customNodeOutputName, customNodeInputName}}}};

    // custom node (customNodeOutputName) O--------->O response (pipelineOutputName)
    connections[EXIT_NODE_NAME] = {
        {"custom_node_3", {{customNodeOutputName, pipelineOutputName}}}};

    ASSERT_EQ(factory.createDefinition("my_new_pipeline", info, connections, manager), StatusCode::OK);
    waitForOVMSResourcesCleanup(manager);
    ASSERT_EQ(manager.getResourcesSize(), 3);

    factory.retireOtherThan({}, manager);
    waitForOVMSResourcesCleanup(manager);
    ASSERT_EQ(manager.getResourcesSize(), 0);
    manager.join();
    // Each custom node has effectively 1 internalManager initialized, because they use same library instance
    // in order to count whether deinitialize has been called expected number of times
    ASSERT_EQ(LibraryCountDeinitialize::deinitializeCounter, 3);
}

TEST_F(EnsembleFlowCustomNodePipelineExecutionTest, ReloadPipelineWithoutNodeDeinitializeAllCustomNodes) {
    // Nodes
    // request   custom    custom_2   custom_3    response
    //  O--------->O--------->O--------->O---------->O
    //          add-sub    add-sub    add-sub
    ResourcesAccessModelManager manager;
    manager.startCleaner();
    ASSERT_EQ(manager.getResourcesSize(), 0);
    PipelineFactory factory;

    // mocking custom node library and copying crucial functions from add_sub_lib in order to
    // create pipeline definition
    auto mockedLibrary = createLibraryMock<LibraryCountDeinitialize>();
    mockedLibrary.getInputsInfo = library.getInputsInfo;
    mockedLibrary.getOutputsInfo = library.getOutputsInfo;

    // setting global deinitialize call counter to 0
    LibraryCountDeinitialize::deinitializeCounter = 0;

    std::vector<NodeInfo> info{
        {NodeKind::ENTRY, ENTRY_NODE_NAME, "", std::nullopt, {{pipelineInputName, pipelineInputName}}},
        {NodeKind::CUSTOM, "custom_node", "", std::nullopt, {{customNodeOutputName, customNodeOutputName}},
            std::nullopt, {}, mockedLibrary, parameters_t{}},
        {NodeKind::CUSTOM, "custom_node_2", "", std::nullopt, {{customNodeOutputName, customNodeOutputName}},
            std::nullopt, {}, mockedLibrary, parameters_t{}},
        {NodeKind::CUSTOM, "custom_node_3", "", std::nullopt, {{customNodeOutputName, customNodeOutputName}},
            std::nullopt, {}, mockedLibrary, parameters_t{}},
        {NodeKind::EXIT, EXIT_NODE_NAME},
    };

    pipeline_connections_t connections;

    // request (pipelineInputName) O--------->O custom node (customNodeInputName)
    connections["custom_node"] = {
        {ENTRY_NODE_NAME, {{pipelineInputName, customNodeInputName}}}};

    // custom node (customNodeOutputName) O--------->O custom node 2 (customNodeInputName)
    connections["custom_node_2"] = {
        {"custom_node", {{customNodeOutputName, customNodeInputName}}}};

    // custom node 2 (customNodeOutputName) O--------->O custom node 3 (customNodeInputName)
    connections["custom_node_3"] = {
        {"custom_node_2", {{customNodeOutputName, customNodeInputName}}}};

    // custom node (customNodeOutputName) O--------->O response (pipelineOutputName)
    connections[EXIT_NODE_NAME] = {
        {"custom_node_3", {{customNodeOutputName, pipelineOutputName}}}};

    ASSERT_EQ(factory.createDefinition("my_new_pipeline", info, connections, manager), StatusCode::OK);
    waitForOVMSResourcesCleanup(manager);
    ASSERT_EQ(manager.getResourcesSize(), 3);

    // Nodes
    // request   custom    custom_2    response
    //  O--------->O--------->O---------->O
    //          add-sub    add-sub
    info.erase(info.begin() + 3);
    connections.erase("custom_node_3");
    connections[EXIT_NODE_NAME] = {
        {"custom_node_2", {{customNodeOutputName, pipelineOutputName}}}};
    ASSERT_EQ(factory.reloadDefinition("my_new_pipeline", std::move(info), std::move(connections), manager), StatusCode::OK);
    waitForOVMSResourcesCleanup(manager);
    ASSERT_EQ(manager.getResourcesSize(), 2);
    manager.join();
    // Each custom node has effectively 1 internalManager initialized, because they use same library instance
    // in order to count whether deinitialize has been called expected number of times
    ASSERT_EQ(LibraryCountDeinitialize::deinitializeCounter, 3);
}<|MERGE_RESOLUTION|>--- conflicted
+++ resolved
@@ -29,10 +29,6 @@
 #include "../entry_node.hpp"
 #include "../execution_context.hpp"
 #include "../exit_node.hpp"
-<<<<<<< HEAD
-#include "../metric_registry.hpp"
-=======
->>>>>>> 106347db
 #include "../model_metric_reporter.hpp"
 #include "../node_library.hpp"
 #include "../node_library_utils.hpp"
@@ -51,12 +47,8 @@
     void SetUp() override {
         TestWithTempDir::SetUp();
 
-<<<<<<< HEAD
-        reporter = std::make_unique<ModelMetricReporter>(&this->registry, "example_pipeline_name", 1);  // TODO: Add real metric registry
-=======
         defaultContext = std::make_unique<ExecutionContext>(ExecutionContext::Interface::GRPC, ExecutionContext::Method::Predict);
         reporter = std::make_unique<ModelMetricReporter>(nullptr, nullptr, "example_pipeline_name", 1);  // TODO: Add real metric registry
->>>>>>> 106347db
 
         CustomNodeLibraryManager manager;
         ASSERT_EQ(manager.loadLibrary(
@@ -174,11 +166,7 @@
 
     PredictRequest request;
     PredictResponse response;
-<<<<<<< HEAD
-    MetricRegistry registry;
-=======
     std::unique_ptr<ExecutionContext> defaultContext;
->>>>>>> 106347db
     std::unique_ptr<ModelMetricReporter> reporter;
 
     NodeLibrary library;
@@ -229,11 +217,7 @@
     pipeline.push(std::move(custom_node));
     pipeline.push(std::move(output_node));
 
-<<<<<<< HEAD
-    ASSERT_EQ(pipeline.execute(DEFAULT_CONTEXT), StatusCode::OK);
-=======
     ASSERT_EQ(pipeline.execute(*this->defaultContext), StatusCode::OK);
->>>>>>> 106347db
     ASSERT_EQ(response.outputs().size(), 1);
 
     this->checkResponse<float>(inputValues, [addValue, subValue](float value) -> float {
@@ -369,11 +353,7 @@
         pipeline.push(std::move(node));
     }
 
-<<<<<<< HEAD
-    ASSERT_EQ(pipeline.execute(DEFAULT_CONTEXT), StatusCode::OK);
-=======
     ASSERT_EQ(pipeline.execute(*this->defaultContext), StatusCode::OK);
->>>>>>> 106347db
     ASSERT_EQ(response.outputs().size(), 1);
     this->checkResponse(pipelineOutputName, response, expectedResult, {1, 10});
 }
@@ -455,11 +435,7 @@
         pipeline.push(std::move(node));
     }
 
-<<<<<<< HEAD
-    ASSERT_EQ(pipeline.execute(DEFAULT_CONTEXT), StatusCode::OK);
-=======
     ASSERT_EQ(pipeline.execute(*this->defaultContext), StatusCode::OK);
->>>>>>> 106347db
     ASSERT_EQ(response.outputs().size(), 1);
     this->checkResponse(pipelineOutputName, response, expectedResult, {1, 10});
 }
@@ -513,11 +489,7 @@
         pipeline.push(std::move(custom_node));
     }
 
-<<<<<<< HEAD
-    ASSERT_EQ(pipeline.execute(DEFAULT_CONTEXT), StatusCode::OK);
-=======
     ASSERT_EQ(pipeline.execute(*this->defaultContext), StatusCode::OK);
->>>>>>> 106347db
     ASSERT_EQ(response.outputs().size(), 1);
 
     this->checkResponse<float>(inputValues, [N, addValues, subValues](float value) -> float {
@@ -580,11 +552,7 @@
     pipeline.push(std::move(input_node));
     pipeline.push(std::move(output_node));
 
-<<<<<<< HEAD
-    ASSERT_EQ(pipeline.execute(DEFAULT_CONTEXT), StatusCode::OK);
-=======
     ASSERT_EQ(pipeline.execute(*this->defaultContext), StatusCode::OK);
->>>>>>> 106347db
     ASSERT_EQ(response.outputs().size(), N);
 
     for (int i = 0; i < N; i++) {
@@ -644,11 +612,7 @@
     pipeline.push(std::move(model_node));
     pipeline.push(std::move(output_node));
 
-<<<<<<< HEAD
-    ASSERT_EQ(pipeline.execute(DEFAULT_CONTEXT), StatusCode::OK);
-=======
     ASSERT_EQ(pipeline.execute(*this->defaultContext), StatusCode::OK);
->>>>>>> 106347db
     ASSERT_EQ(response.outputs().size(), 1);
 
     this->checkResponse<float>(inputValues, [addValues, subValues](float value) -> float {
@@ -680,11 +644,7 @@
 
 TEST_F(EnsembleFlowCustomNodePipelineExecutionTest, FailInCustomNodeExecution) {
     auto pipeline = this->prepareSingleNodePipelineWithLibraryMock<LibraryFailInExecute>();
-<<<<<<< HEAD
-    ASSERT_EQ(pipeline->execute(DEFAULT_CONTEXT), StatusCode::NODE_LIBRARY_EXECUTION_FAILED);
-=======
     ASSERT_EQ(pipeline->execute(*this->defaultContext), StatusCode::NODE_LIBRARY_EXECUTION_FAILED);
->>>>>>> 106347db
 }
 
 struct LibraryCorruptedOutputHandle {
@@ -713,11 +673,7 @@
 
 TEST_F(EnsembleFlowCustomNodePipelineExecutionTest, FailInCustomNodeOutputsCorruptedHandle) {
     auto pipeline = this->prepareSingleNodePipelineWithLibraryMock<LibraryCorruptedOutputHandle>();
-<<<<<<< HEAD
-    ASSERT_EQ(pipeline->execute(DEFAULT_CONTEXT), StatusCode::NODE_LIBRARY_OUTPUTS_CORRUPTED);
-=======
     ASSERT_EQ(pipeline->execute(*this->defaultContext), StatusCode::NODE_LIBRARY_OUTPUTS_CORRUPTED);
->>>>>>> 106347db
 }
 
 struct LibraryCorruptedOutputsNumber {
@@ -746,11 +702,7 @@
 
 TEST_F(EnsembleFlowCustomNodePipelineExecutionTest, FailInCustomNodeOutputsCorruptedNumberOfOutputs) {
     auto pipeline = this->prepareSingleNodePipelineWithLibraryMock<LibraryCorruptedOutputsNumber>();
-<<<<<<< HEAD
-    ASSERT_EQ(pipeline->execute(DEFAULT_CONTEXT), StatusCode::NODE_LIBRARY_OUTPUTS_CORRUPTED_COUNT);
-=======
     ASSERT_EQ(pipeline->execute(*this->defaultContext), StatusCode::NODE_LIBRARY_OUTPUTS_CORRUPTED_COUNT);
->>>>>>> 106347db
 }
 
 struct LibraryMissingOutput {
@@ -786,11 +738,7 @@
 
 TEST_F(EnsembleFlowCustomNodePipelineExecutionTest, FailInCustomNodeMissingOutput) {
     auto pipeline = this->prepareSingleNodePipelineWithLibraryMock<LibraryMissingOutput>();
-<<<<<<< HEAD
-    ASSERT_EQ(pipeline->execute(DEFAULT_CONTEXT), StatusCode::NODE_LIBRARY_MISSING_OUTPUT);
-=======
     ASSERT_EQ(pipeline->execute(*this->defaultContext), StatusCode::NODE_LIBRARY_MISSING_OUTPUT);
->>>>>>> 106347db
 }
 
 struct LibraryIncorrectOutputPrecision {
@@ -825,11 +773,7 @@
 
 TEST_F(EnsembleFlowCustomNodePipelineExecutionTest, FailInCustomNodeOutputInvalidPrecision) {
     auto pipeline = this->prepareSingleNodePipelineWithLibraryMock<LibraryIncorrectOutputPrecision>();
-<<<<<<< HEAD
-    ASSERT_EQ(pipeline->execute(DEFAULT_CONTEXT), StatusCode::NODE_LIBRARY_INVALID_PRECISION);
-=======
     ASSERT_EQ(pipeline->execute(*this->defaultContext), StatusCode::NODE_LIBRARY_INVALID_PRECISION);
->>>>>>> 106347db
 }
 
 struct LibraryIncorrectOutputShape {
@@ -864,11 +808,7 @@
 
 TEST_F(EnsembleFlowCustomNodePipelineExecutionTest, FailInCustomNodeOutputInvalidShape) {
     auto pipeline = this->prepareSingleNodePipelineWithLibraryMock<LibraryIncorrectOutputShape>();
-<<<<<<< HEAD
-    ASSERT_EQ(pipeline->execute(DEFAULT_CONTEXT), StatusCode::NODE_LIBRARY_INVALID_SHAPE);
-=======
     ASSERT_EQ(pipeline->execute(*this->defaultContext), StatusCode::NODE_LIBRARY_INVALID_SHAPE);
->>>>>>> 106347db
 }
 
 struct LibraryIncorrectOutputContentSize {
@@ -903,11 +843,7 @@
 
 TEST_F(EnsembleFlowCustomNodePipelineExecutionTest, FailInCustomNodeOutputInvalidContentSize) {
     auto pipeline = this->prepareSingleNodePipelineWithLibraryMock<LibraryIncorrectOutputContentSize>();
-<<<<<<< HEAD
-    ASSERT_EQ(pipeline->execute(DEFAULT_CONTEXT), StatusCode::NODE_LIBRARY_INVALID_CONTENT_SIZE);
-=======
     ASSERT_EQ(pipeline->execute(*this->defaultContext), StatusCode::NODE_LIBRARY_INVALID_CONTENT_SIZE);
->>>>>>> 106347db
 }
 
 struct LibraryNotInitilizedExecuteCorrectly {
@@ -945,11 +881,7 @@
 
 TEST_F(EnsembleFlowCustomNodePipelineExecutionTest, SuccessInCustomNodeExecutionNotInitialized) {
     auto pipeline = this->prepareSingleNodePipelineWithLibraryMock<LibraryNotInitilizedExecuteCorrectly>();
-<<<<<<< HEAD
-    ASSERT_EQ(pipeline->execute(DEFAULT_CONTEXT), StatusCode::OK);
-=======
     ASSERT_EQ(pipeline->execute(*this->defaultContext), StatusCode::OK);
->>>>>>> 106347db
 }
 
 struct LibraryNotInitializedFailInExecute {
@@ -992,11 +924,7 @@
 
 TEST_F(EnsembleFlowCustomNodePipelineExecutionTest, FailInCustomNodeExecutionNotInitialized) {
     auto pipeline = this->prepareSingleNodePipelineWithLibraryMock<LibraryNotInitializedFailInExecute>();
-<<<<<<< HEAD
-    ASSERT_EQ(pipeline->execute(DEFAULT_CONTEXT), StatusCode::NODE_LIBRARY_EXECUTION_FAILED);
-=======
     ASSERT_EQ(pipeline->execute(*this->defaultContext), StatusCode::NODE_LIBRARY_EXECUTION_FAILED);
->>>>>>> 106347db
 }
 
 TEST_F(EnsembleFlowCustomNodePipelineExecutionTest, FailInCustomNodeInitialize) {
@@ -1074,11 +1002,7 @@
     // creating definition, pipeline and then executing works propely due to correct initialization
     ASSERT_EQ(factory.createDefinition("my_new_pipeline", info, connections, manager), StatusCode::OK);
     ASSERT_EQ(factory.create(pipeline, "my_new_pipeline", &request, &response, manager), StatusCode::OK);
-<<<<<<< HEAD
-    ASSERT_EQ(pipeline->execute(DEFAULT_CONTEXT), StatusCode::OK);
-=======
     ASSERT_EQ(pipeline->execute(*this->defaultContext), StatusCode::OK);
->>>>>>> 106347db
 
     this->checkResponse<float>(inputValues, [addValue, subValue](float value) -> float {
         return value + addValue - subValue;
@@ -1126,11 +1050,7 @@
     std::unique_ptr<Pipeline> pipeline;
     ASSERT_EQ(factory.createDefinition("my_new_pipeline", info, connections, manager), StatusCode::OK);
     ASSERT_EQ(factory.create(pipeline, "my_new_pipeline", &request, &response, manager), StatusCode::OK);
-<<<<<<< HEAD
-    ASSERT_EQ(pipeline->execute(DEFAULT_CONTEXT), StatusCode::OK);
-=======
     ASSERT_EQ(pipeline->execute(*this->defaultContext), StatusCode::OK);
->>>>>>> 106347db
 
     this->checkResponse<float>(inputValues, [addValue, subValue](float value) -> float {
         return value + addValue - subValue;
@@ -1198,11 +1118,7 @@
         PredictResponse response_local;
 
         ASSERT_EQ(factory.create(pipeline, "my_new_pipeline", &requests[i], &response_local, manager), StatusCode::OK);
-<<<<<<< HEAD
-        ASSERT_EQ(pipeline->execute(DEFAULT_CONTEXT), StatusCode::OK);
-=======
         ASSERT_EQ(pipeline->execute(*this->defaultContext), StatusCode::OK);
->>>>>>> 106347db
 
         for (int n = 0; n < PARALLEL_CUSTOM_NODES; n++) {
             this->checkResponse<float>("output_" + std::to_string(n), response_local, inputValues, [addValues, subValues, n](float value) -> float {
@@ -1366,11 +1282,7 @@
     std::unique_ptr<Pipeline> pipeline;
     ASSERT_EQ(factory.createDefinition("my_new_pipeline", info, connections, manager), StatusCode::OK);
     ASSERT_EQ(factory.create(pipeline, "my_new_pipeline", &request, &response, manager), StatusCode::OK);
-<<<<<<< HEAD
-    ASSERT_EQ(pipeline->execute(DEFAULT_CONTEXT), StatusCode::OK);
-=======
     ASSERT_EQ(pipeline->execute(*this->defaultContext), StatusCode::OK);
->>>>>>> 106347db
 
     this->checkResponse<float>(AddSubInternalManager::mockedOutput, [](float value) -> float {
         return value;
@@ -1451,11 +1363,7 @@
     this->prepareRequest(inputValues);
     this->loadCorrectConfiguration();
     ASSERT_EQ(manager.createPipeline(pipeline, pipelineName, &request, &response), StatusCode::OK);
-<<<<<<< HEAD
-    ASSERT_EQ(pipeline->execute(DEFAULT_CONTEXT), StatusCode::OK);
-=======
     ASSERT_EQ(pipeline->execute(*this->defaultContext), StatusCode::OK);
->>>>>>> 106347db
     this->checkResponseForCorrectConfiguration();
 }
 
@@ -1508,11 +1416,7 @@
     // This is due to fact that when OVMS loads pipeline definition for the first time and fails, its status is RETIRED.
     this->loadCorrectConfiguration();
     ASSERT_EQ(manager.createPipeline(pipeline, pipelineName, &request, &response), StatusCode::OK);
-<<<<<<< HEAD
-    ASSERT_EQ(pipeline->execute(DEFAULT_CONTEXT), StatusCode::OK);
-=======
     ASSERT_EQ(pipeline->execute(*this->defaultContext), StatusCode::OK);
->>>>>>> 106347db
     this->checkResponseForCorrectConfiguration();
     response.Clear();
 
@@ -1522,11 +1426,7 @@
 
     this->loadCorrectConfiguration();
     ASSERT_EQ(manager.createPipeline(pipeline, pipelineName, &request, &response), StatusCode::OK);
-<<<<<<< HEAD
-    ASSERT_EQ(pipeline->execute(DEFAULT_CONTEXT), StatusCode::OK);
-=======
     ASSERT_EQ(pipeline->execute(*this->defaultContext), StatusCode::OK);
->>>>>>> 106347db
     this->checkResponseForCorrectConfiguration();
 }
 
@@ -1577,30 +1477,18 @@
     // This is due to fact that when OVMS loads pipeline definition for the first time and fails, its status is RETIRED.
     this->loadCorrectConfiguration();
     ASSERT_EQ(manager.createPipeline(pipeline, pipelineName, &request, &response), StatusCode::OK);
-<<<<<<< HEAD
-    ASSERT_EQ(pipeline->execute(DEFAULT_CONTEXT), StatusCode::OK);
-=======
     ASSERT_EQ(pipeline->execute(*this->defaultContext), StatusCode::OK);
->>>>>>> 106347db
     this->checkResponseForCorrectConfiguration();
     response.Clear();
 
     this->loadConfiguration(pipelineCustomNodeReferenceLibraryWithExecutionErrorMissingParamsLibraryConfig);
     ASSERT_EQ(manager.createPipeline(pipeline, pipelineName, &request, &response), StatusCode::OK);
-<<<<<<< HEAD
-    ASSERT_EQ(pipeline->execute(DEFAULT_CONTEXT), StatusCode::NODE_LIBRARY_EXECUTION_FAILED);
-=======
     ASSERT_EQ(pipeline->execute(*this->defaultContext), StatusCode::NODE_LIBRARY_EXECUTION_FAILED);
->>>>>>> 106347db
     response.Clear();
 
     this->loadCorrectConfiguration();
     ASSERT_EQ(manager.createPipeline(pipeline, pipelineName, &request, &response), StatusCode::OK);
-<<<<<<< HEAD
-    ASSERT_EQ(pipeline->execute(DEFAULT_CONTEXT), StatusCode::OK);
-=======
     ASSERT_EQ(pipeline->execute(*this->defaultContext), StatusCode::OK);
->>>>>>> 106347db
     this->checkResponseForCorrectConfiguration();
 }
 
@@ -1652,30 +1540,18 @@
     // This is due to fact that when OVMS loads pipeline definition for the first time and fails, its status is RETIRED.
     this->loadCorrectConfiguration();
     ASSERT_EQ(manager.createPipeline(pipeline, pipelineName, &request, &response), StatusCode::OK);
-<<<<<<< HEAD
-    ASSERT_EQ(pipeline->execute(DEFAULT_CONTEXT), StatusCode::OK);
-=======
     ASSERT_EQ(pipeline->execute(*this->defaultContext), StatusCode::OK);
->>>>>>> 106347db
     this->checkResponseForCorrectConfiguration();
     response.Clear();
 
     this->loadConfiguration(pipelineCustomNodeMissingParametersConfig);
     ASSERT_EQ(manager.createPipeline(pipeline, pipelineName, &request, &response), StatusCode::OK);
-<<<<<<< HEAD
-    ASSERT_EQ(pipeline->execute(DEFAULT_CONTEXT), StatusCode::NODE_LIBRARY_EXECUTION_FAILED);
-=======
     ASSERT_EQ(pipeline->execute(*this->defaultContext), StatusCode::NODE_LIBRARY_EXECUTION_FAILED);
->>>>>>> 106347db
     response.Clear();
 
     this->loadCorrectConfiguration();
     ASSERT_EQ(manager.createPipeline(pipeline, pipelineName, &request, &response), StatusCode::OK);
-<<<<<<< HEAD
-    ASSERT_EQ(pipeline->execute(DEFAULT_CONTEXT), StatusCode::OK);
-=======
     ASSERT_EQ(pipeline->execute(*this->defaultContext), StatusCode::OK);
->>>>>>> 106347db
     this->checkResponseForCorrectConfiguration();
 }
 
@@ -1728,11 +1604,7 @@
     // This is due to fact that when OVMS loads pipeline definition for the first time and fails, its status is RETIRED.
     this->loadCorrectConfiguration();
     ASSERT_EQ(manager.createPipeline(pipeline, pipelineName, &request, &response), StatusCode::OK);
-<<<<<<< HEAD
-    ASSERT_EQ(pipeline->execute(DEFAULT_CONTEXT), StatusCode::OK);
-=======
     ASSERT_EQ(pipeline->execute(*this->defaultContext), StatusCode::OK);
->>>>>>> 106347db
     this->checkResponseForCorrectConfiguration();
     response.Clear();
 
@@ -1742,11 +1614,7 @@
 
     this->loadCorrectConfiguration();
     ASSERT_EQ(manager.createPipeline(pipeline, pipelineName, &request, &response), StatusCode::OK);
-<<<<<<< HEAD
-    ASSERT_EQ(pipeline->execute(DEFAULT_CONTEXT), StatusCode::OK);
-=======
     ASSERT_EQ(pipeline->execute(*this->defaultContext), StatusCode::OK);
->>>>>>> 106347db
     this->checkResponseForCorrectConfiguration();
 }
 
@@ -1895,11 +1763,7 @@
     this->prepareRequest(request, factors, differentOpsFactorsName);
     this->loadConfiguration(pipelineCustomNodeDifferentOperationsConfig);
     ASSERT_EQ(manager.createPipeline(pipeline, pipelineName, &request, &response), StatusCode::OK);
-<<<<<<< HEAD
-    ASSERT_EQ(pipeline->execute(DEFAULT_CONTEXT), StatusCode::OK);
-=======
     ASSERT_EQ(pipeline->execute(*this->defaultContext), StatusCode::OK);
->>>>>>> 106347db
 
     std::vector<float> expectedOutput(4 * DUMMY_MODEL_OUTPUT_SIZE);
     prepareDifferentOpsExpectedOutput(expectedOutput, input, factors);
@@ -1990,11 +1854,7 @@
     this->prepareRequest(request, factors, differentOpsFactorsName);
     this->loadConfiguration(pipelineCustomNodeDifferentOperationsThenDummyConfig);
     ASSERT_EQ(manager.createPipeline(pipeline, pipelineName, &request, &response), StatusCode::OK);
-<<<<<<< HEAD
-    ASSERT_EQ(pipeline->execute(DEFAULT_CONTEXT), StatusCode::OK);
-=======
     ASSERT_EQ(pipeline->execute(*this->defaultContext), StatusCode::OK);
->>>>>>> 106347db
     std::vector<float> expectedOutput(4 * DUMMY_MODEL_OUTPUT_SIZE);
     prepareDifferentOpsExpectedOutput(expectedOutput, input, factors);
     std::transform(expectedOutput.begin(), expectedOutput.end(), expectedOutput.begin(),
@@ -2076,11 +1936,7 @@
     this->prepareRequest(request, factors, differentOpsFactorsName);
     this->loadConfiguration(pipelineCustomNodeDifferentOperations2OutputsConfig);
     ASSERT_EQ(manager.createPipeline(pipeline, pipelineName, &request, &response), StatusCode::OK);
-<<<<<<< HEAD
-    ASSERT_EQ(pipeline->execute(DEFAULT_CONTEXT), StatusCode::OK);
-=======
     ASSERT_EQ(pipeline->execute(*this->defaultContext), StatusCode::OK);
->>>>>>> 106347db
 
     std::vector<float> expectedOutput(4 * DUMMY_MODEL_OUTPUT_SIZE);
     prepareDifferentOpsExpectedOutput(expectedOutput, input, factors);
@@ -2194,11 +2050,7 @@
     this->prepareRequest(request, factors, differentOpsFactorsName);
     this->loadConfiguration(pipelineCustomNodeDifferentOperationsThenDummyThenChooseMaximumConfig);
     ASSERT_EQ(manager.createPipeline(pipeline, pipelineName, &request, &response), StatusCode::OK);
-<<<<<<< HEAD
-    ASSERT_EQ(pipeline->execute(DEFAULT_CONTEXT), StatusCode::OK);
-=======
     ASSERT_EQ(pipeline->execute(*this->defaultContext), StatusCode::OK);
->>>>>>> 106347db
 
     std::vector<float> expectedOutput(4 * DUMMY_MODEL_OUTPUT_SIZE);
     prepareDifferentOpsExpectedOutput(expectedOutput, input, factors);
@@ -2313,11 +2165,7 @@
     this->prepareRequest(request, factors, differentOpsFactorsName);
     this->loadConfiguration(pipelineCustomNodeDifferentOperationsThenDummyThenChooseMaximumThenDummyConfig);
     ASSERT_EQ(manager.createPipeline(pipeline, pipelineName, &request, &response), StatusCode::OK);
-<<<<<<< HEAD
-    ASSERT_EQ(pipeline->execute(DEFAULT_CONTEXT), StatusCode::OK);
-=======
     ASSERT_EQ(pipeline->execute(*this->defaultContext), StatusCode::OK);
->>>>>>> 106347db
 
     std::vector<float> expectedOutput(4 * DUMMY_MODEL_OUTPUT_SIZE);
     prepareDifferentOpsExpectedOutput(expectedOutput, input, factors);
@@ -2410,11 +2258,7 @@
     this->prepareRequest(request, input, differentOpsInputName, {4, 1, 10});
     this->loadConfiguration(demultiplyThenDummyThenChooseMaximumConfig);
     ASSERT_EQ(manager.createPipeline(pipeline, pipelineName, &request, &response), StatusCode::OK);
-<<<<<<< HEAD
-    auto status = pipeline->execute(DEFAULT_CONTEXT);
-=======
     auto status = pipeline->execute(*this->defaultContext);
->>>>>>> 106347db
     ASSERT_EQ(status, StatusCode::OK) << status.string();
 
     std::vector<float> expectedOutput{5, 5, 5, 5, 5, 5, 5, 5, 5, 5};
@@ -3643,11 +3487,7 @@
     pipeline->push(std::move(output_node));
 
     // Execute
-<<<<<<< HEAD
-    ASSERT_EQ(pipeline->execute(DEFAULT_CONTEXT), ovms::StatusCode::OK);
-=======
     ASSERT_EQ(pipeline->execute(*this->defaultContext), ovms::StatusCode::OK);
->>>>>>> 106347db
 
     // Check response
     std::vector<float> expectedOutput = input;
@@ -4420,11 +4260,7 @@
     this->prepareRequest(request, input, differentOpsInputName);
     this->loadConfiguration(pipelineCustomNodeDynamicDemultiplexThenDummyConfig);
     ASSERT_EQ(manager.createPipeline(pipeline, pipelineName, &request, &response), StatusCode::OK);
-<<<<<<< HEAD
-    ASSERT_EQ(pipeline->execute(DEFAULT_CONTEXT), StatusCode::OK);
-=======
     ASSERT_EQ(pipeline->execute(*this->defaultContext), StatusCode::OK);
->>>>>>> 106347db
 
     std::vector<float> expectedOutput(dynamicDemultiplyCount * DUMMY_MODEL_OUTPUT_SIZE);
     for (size_t i = 0; i < dynamicDemultiplyCount; ++i) {
@@ -4617,11 +4453,7 @@
     this->prepareRequest(request, input, differentOpsInputName, {dynamicDemultiplyCount, 1, 10});
     this->loadConfiguration(pipelineEntryNodeDynamicDemultiplexThenDummyConfig);
     ASSERT_EQ(manager.createPipeline(pipeline, pipelineName, &request, &response), StatusCode::OK);
-<<<<<<< HEAD
-    ASSERT_EQ(pipeline->execute(DEFAULT_CONTEXT), StatusCode::OK);
-=======
     ASSERT_EQ(pipeline->execute(*this->defaultContext), StatusCode::OK);
->>>>>>> 106347db
 
     std::vector<float> expectedOutput = input;
     std::transform(expectedOutput.begin(), expectedOutput.end(), expectedOutput.begin(),
@@ -4695,11 +4527,7 @@
     this->prepareRequest(request, input, pipelineInputName, {3, 5, DUMMY_MODEL_INPUT_SIZE});
     this->loadConfiguration(pipelineEntryNodeDemultiplexThenDummyConfig);
     ASSERT_EQ(manager.createPipeline(pipeline, pipelineName, &request, &response), StatusCode::OK);
-<<<<<<< HEAD
-    ASSERT_EQ(pipeline->execute(DEFAULT_CONTEXT), StatusCode::OK);
-=======
     ASSERT_EQ(pipeline->execute(*this->defaultContext), StatusCode::OK);
->>>>>>> 106347db
 
     std::vector<float> expectedOutput = input;
     std::transform(expectedOutput.begin(), expectedOutput.end(), expectedOutput.begin(),
@@ -4732,11 +4560,7 @@
     this->prepareRequest(request, input, differentOpsInputName);
     this->loadConfiguration(pipelineCustomNodeDynamicDemultiplexThenDummyConfig);
     ASSERT_EQ(manager.createPipeline(pipeline, pipelineName, &request, &response), StatusCode::OK);
-<<<<<<< HEAD
-    auto status = pipeline->execute(DEFAULT_CONTEXT);
-=======
     auto status = pipeline->execute(*this->defaultContext);
->>>>>>> 106347db
     ASSERT_EQ(status, StatusCode::PIPELINE_TOO_LARGE_DIMENSION_SIZE_TO_DEMULTIPLY) << status.string();
 }
 
@@ -4832,11 +4656,7 @@
     this->prepareRequest(request, factors, differentOpsFactorsName);
     this->loadConfiguration(pipelineCustomNodeDifferentOperationsThenDummyThenChooseMaximumNotInOrderConfig);
     ASSERT_EQ(manager.createPipeline(pipeline, pipelineName, &request, &response), StatusCode::OK);
-<<<<<<< HEAD
-    ASSERT_EQ(pipeline->execute(DEFAULT_CONTEXT), StatusCode::OK);
-=======
     ASSERT_EQ(pipeline->execute(*this->defaultContext), StatusCode::OK);
->>>>>>> 106347db
 
     std::vector<float> expectedOutput(4 * DUMMY_MODEL_OUTPUT_SIZE);
     prepareDifferentOpsExpectedOutput(expectedOutput, input, factors);
@@ -4853,11 +4673,7 @@
     this->prepareRequest(request, input, differentOpsInputName);
     this->loadConfiguration(pipelineCustomNodeDynamicDemultiplexThenDummyConfig);
     ASSERT_EQ(manager.createPipeline(pipeline, pipelineName, &request, &response), StatusCode::OK);
-<<<<<<< HEAD
-    ASSERT_EQ(pipeline->execute(DEFAULT_CONTEXT), StatusCode::PIPELINE_DEMULTIPLEXER_NO_RESULTS);
-=======
     ASSERT_EQ(pipeline->execute(*this->defaultContext), StatusCode::PIPELINE_DEMULTIPLEXER_NO_RESULTS);
->>>>>>> 106347db
 }
 
 TEST_F(EnsembleFlowCustomNodeAndDynamicDemultiplexerLoadConfigThenExecuteTest, DISABLED_JustDynamicDemultiplexerConfigReturning0Batch) {
@@ -4867,11 +4683,7 @@
     this->prepareRequest(request, input, differentOpsInputName);
     this->loadConfiguration(pipelineCustomNodeDynamicDemultiplexThenDummyConfig);
     ASSERT_EQ(manager.createPipeline(pipeline, pipelineName, &request, &response), StatusCode::OK);
-<<<<<<< HEAD
-    ASSERT_EQ(pipeline->execute(DEFAULT_CONTEXT), StatusCode::OK);
-=======
     ASSERT_EQ(pipeline->execute(*this->defaultContext), StatusCode::OK);
->>>>>>> 106347db
 
     std::vector<float> expectedOutput(dynamicDemultiplyCount * DUMMY_MODEL_OUTPUT_SIZE);
     for (size_t i = 0; i < dynamicDemultiplyCount; ++i) {
@@ -5051,11 +4863,7 @@
     pipeline->push(std::move(output_node));
 
     // Execute
-<<<<<<< HEAD
-    ASSERT_EQ(pipeline->execute(DEFAULT_CONTEXT), ovms::StatusCode::OK);
-=======
     ASSERT_EQ(pipeline->execute(*this->defaultContext), ovms::StatusCode::OK);
->>>>>>> 106347db
     checkIncrement4DimResponse<float>(pipelineOutputName, {3.0, 6.0, 4.0, 7.0, 5.0, 8.0, 4.0, 7.0, 5.0, 8.0, 6.0, 9.0, 5.0, 8.0, 6.0, 9.0, 7.0, 10.0}, request, response, {3, 1, 3, 1, 2});
 }
 
@@ -5161,11 +4969,7 @@
     pipeline->push(std::move(output_node));
 
     // Execute
-<<<<<<< HEAD
-    ASSERT_EQ(pipeline->execute(DEFAULT_CONTEXT), ovms::StatusCode::OK);
-=======
     ASSERT_EQ(pipeline->execute(*this->defaultContext), ovms::StatusCode::OK);
->>>>>>> 106347db
     checkIncrement4DimResponse<float>(pipelineOutputName, {3.0, 6.0, 4.0, 7.0, 5.0, 8.0, 4.0, 7.0, 5.0, 8.0, 6.0, 9.0, 5.0, 8.0, 6.0, 9.0, 7.0, 10.0}, request, response, {3, 1, 3, 1, 2});
 }
 
@@ -5227,11 +5031,7 @@
     pipeline->push(std::move(output_node));
 
     // Execute
-<<<<<<< HEAD
-    ASSERT_EQ(pipeline->execute(DEFAULT_CONTEXT), ovms::StatusCode::OK);
-=======
     ASSERT_EQ(pipeline->execute(*this->defaultContext), ovms::StatusCode::OK);
->>>>>>> 106347db
     checkIncrement4DimResponse<double>(pipelineOutputName, {3.0, 4.0, 5.0, 6.0, 7.0, 8.0, 4.0, 5.0, 6.0, 7.0, 8.0, 9.0, 5.0, 6.0, 7.0, 8.0, 9.0, 10.0}, request, response, {3, 1, 1, 2, 3});
 }
 
@@ -5290,11 +5090,7 @@
     pipeline->push(std::move(output_node));
 
     // Execute
-<<<<<<< HEAD
-    ASSERT_EQ(pipeline->execute(DEFAULT_CONTEXT), ovms::StatusCode::OK);
-=======
     ASSERT_EQ(pipeline->execute(*this->defaultContext), ovms::StatusCode::OK);
->>>>>>> 106347db
     checkIncrement4DimResponse<double>(pipelineOutputName, {3.0, 4.0, 5.0, 6.0, 7.0, 8.0, 9.0, 10.0}, request, response, {2, 1, 2, 1, 2});
 }
 
