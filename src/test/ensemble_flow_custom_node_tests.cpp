--- conflicted
+++ resolved
@@ -48,11 +48,7 @@
     void SetUp() override {
         TestWithTempDir::SetUp();
 
-<<<<<<< HEAD
-        reporter = std::make_unique<ModelMetricReporter>(&this->registry, "example_pipeline_name", 1);
-=======
         reporter = std::make_unique<ModelMetricReporter>(nullptr, &this->registry, "example_pipeline_name", 1);
->>>>>>> 52f531ce
 
         CustomNodeLibraryManager manager;
         ASSERT_EQ(manager.loadLibrary(
