--- conflicted
+++ resolved
@@ -3069,7 +3069,6 @@
     ASSERT_EQ(pipelineDefinition->validate(manager), StatusCode::PIPELINE_DEMULTIPLY_COUNT_DOES_NOT_MATCH_BLOB_SHARD_COUNT);
 }
 
-<<<<<<< HEAD
 TEST_F(EnsembleConfigurationValidationWithDemultiplexer, DemultipliersGatherNodesNotInLIFOOrder) {
     const size_t demultiplyCount1 = 11;
     const size_t demultiplyCount2 = 43;
@@ -3200,7 +3199,8 @@
     ConstructorEnabledModelManager manager;
     std::unique_ptr<PipelineDefinition> pipelineDefinition = std::make_unique<PipelineDefinition>("my_new_pipeline", info, connections);
     ASSERT_EQ(pipelineDefinition->validate(manager), StatusCode::PIPELINE_PATH_DEMULTIPLEXER_WITHOUT_GATHER_NODE);
-=======
+}
+
 class EnsembleFlowCustomNodeAndDynamicDemultiplexerLoadConfigThenExecuteTest : public EnsembleFlowCustomNodeLoadConfigThenExecuteTest {
 protected:
     void SetUp() override {
@@ -3319,5 +3319,4 @@
     std::transform(expectedOutput.begin(), expectedOutput.end(), expectedOutput.begin(),
         [](float f) -> float { return f + 1; });
     this->checkResponse("pipeline_output", response, expectedOutput, {1, dynamicDemultiplyCount, 10});
->>>>>>> f530a1a5
 }