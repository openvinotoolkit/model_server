//*****************************************************************************
// Copyright 2025 Intel Corporation
//
// Licensed under the Apache License, Version 2.0 (the "License");
// you may not use this file except in compliance with the License.
// You may obtain a copy of the License at
//
//     http://www.apache.org/licenses/LICENSE-2.0
//
// Unless required by applicable law or agreed to in writing, software
// distributed under the License is distributed on an "AS IS" BASIS,
// WITHOUT WARRANTIES OR CONDITIONS OF ANY KIND, either express or implied.
// See the License for the specific language governing permissions and
// limitations under the License.
//*****************************************************************************
#include <memory>
#include <string>

#include <gmock/gmock.h>
#include <gtest/gtest.h>

#include "test_utils.hpp"
#include "../filesystem.hpp"
#include "../status.hpp"
#include "../capi_frontend/server_settings.hpp"
#include "../graph_export/graph_export.hpp"

const std::string expectedOneSettingPluginGraphContents = R"(
    input_stream: "HTTP_REQUEST_PAYLOAD:input"
    output_stream: "HTTP_RESPONSE_PAYLOAD:output"
    node: {
    name: "LLMExecutor"
    calculator: "HttpLLMCalculator"
    input_stream: "LOOPBACK:loopback"
    input_stream: "HTTP_REQUEST_PAYLOAD:input"
    input_side_packet: "LLM_NODE_RESOURCES:llm"
    output_stream: "LOOPBACK:loopback"
    output_stream: "HTTP_RESPONSE_PAYLOAD:output"
    input_stream_info: {
        tag_index: 'LOOPBACK:0',
        back_edge: true
    }
    node_options: {
        [type.googleapis.com / mediapipe.LLMCalculatorOptions]: {
            max_num_seqs:256,
            device: "CPU",
            models_path: "./",
            plugin_config: '{"KV_CACHE_PRECISION":"u8"}',
            enable_prefix_caching: true,
            cache_size: 10,
        }
    }
    input_stream_handler {
        input_stream_handler: "SyncSetInputStreamHandler",
        options {
        [mediapipe.SyncSetInputStreamHandlerOptions.ext] {
            sync_set {
            tag_index: "LOOPBACK:0"
            }
        }
        }
    }
    }
)";

const std::string expectedFullPluginGraphContents = R"(
    input_stream: "HTTP_REQUEST_PAYLOAD:input"
    output_stream: "HTTP_RESPONSE_PAYLOAD:output"
    node: {
    name: "LLMExecutor"
    calculator: "HttpLLMCalculator"
    input_stream: "LOOPBACK:loopback"
    input_stream: "HTTP_REQUEST_PAYLOAD:input"
    input_side_packet: "LLM_NODE_RESOURCES:llm"
    output_stream: "LOOPBACK:loopback"
    output_stream: "HTTP_RESPONSE_PAYLOAD:output"
    input_stream_info: {
        tag_index: 'LOOPBACK:0',
        back_edge: true
    }
    node_options: {
        [type.googleapis.com / mediapipe.LLMCalculatorOptions]: {
            max_num_seqs:256,
            device: "CPU",
            models_path: "./",
            plugin_config: '{"KV_CACHE_PRECISION":"u8","MAX_PROMPT_LEN":"123","MODEL_DISTRIBUTION_POLICY":"PIPELINE_PARALLEL"}',
            enable_prefix_caching: true,
            cache_size: 10,
        }
    }
    input_stream_handler {
        input_stream_handler: "SyncSetInputStreamHandler",
        options {
        [mediapipe.SyncSetInputStreamHandlerOptions.ext] {
            sync_set {
            tag_index: "LOOPBACK:0"
            }
        }
        }
    }
    }
)";

const std::string expectedDefaultGraphContents = R"(
    input_stream: "HTTP_REQUEST_PAYLOAD:input"
    output_stream: "HTTP_RESPONSE_PAYLOAD:output"
    node: {
    name: "LLMExecutor"
    calculator: "HttpLLMCalculator"
    input_stream: "LOOPBACK:loopback"
    input_stream: "HTTP_REQUEST_PAYLOAD:input"
    input_side_packet: "LLM_NODE_RESOURCES:llm"
    output_stream: "LOOPBACK:loopback"
    output_stream: "HTTP_RESPONSE_PAYLOAD:output"
    input_stream_info: {
        tag_index: 'LOOPBACK:0',
        back_edge: true
    }
    node_options: {
        [type.googleapis.com / mediapipe.LLMCalculatorOptions]: {
            max_num_seqs:256,
            device: "CPU",
            models_path: "./",
            plugin_config: '{ }',
            enable_prefix_caching: true,
            cache_size: 10,
        }
    }
    input_stream_handler {
        input_stream_handler: "SyncSetInputStreamHandler",
        options {
        [mediapipe.SyncSetInputStreamHandlerOptions.ext] {
            sync_set {
            tag_index: "LOOPBACK:0"
            }
        }
        }
    }
    }
)";

const std::string expectedRerankJsonContents = R"(
    {
        "model_config_list": [
            { "config":
                {
                    "name": "myModel_tokenizer_model",
                    "base_path": "tokenizer"
                }
            },
            { "config":
                {
                    "name": "myModel_rerank_model",
                    "base_path": "rerank",
                    "target_device": "GPU",
                    "plugin_config": { "NUM_STREAMS": "2" }
                }
            }
        ]
    }
)";

const std::string expectedEmbeddingsJsonContents = R"(
    {
        "model_config_list": [
            { "config":
                {
                    "name": "myModel_tokenizer_model",
                    "base_path": "tokenizer"
                }
            },
            { "config":
                {
                    "name": "myModel_embeddings_model",
                    "base_path": "embeddings",
                    "target_device": "GPU",
                    "plugin_config": { "NUM_STREAMS": "2" }
                }
            }
        ]
    }
)";

const std::string expectedRerankGraphContents = R"(
    input_stream: "REQUEST_PAYLOAD:input"
    output_stream: "RESPONSE_PAYLOAD:output"
    node {
    calculator: "OpenVINOModelServerSessionCalculator"
    output_side_packet: "SESSION:tokenizer"
    node_options: {
        [type.googleapis.com / mediapipe.OpenVINOModelServerSessionCalculatorOptions]: {
        servable_name: "myModel_tokenizer_model"
        }
    }
    }
    node {
    calculator: "OpenVINOModelServerSessionCalculator"
    output_side_packet: "SESSION:rerank"
    node_options: {
        [type.googleapis.com / mediapipe.OpenVINOModelServerSessionCalculatorOptions]: {
        servable_name: "myModel_rerank_model"
        }
    }
    }
    node {
        input_side_packet: "TOKENIZER_SESSION:tokenizer"
        input_side_packet: "RERANK_SESSION:rerank"
        calculator: "RerankCalculator"
        input_stream: "REQUEST_PAYLOAD:input"
        output_stream: "RESPONSE_PAYLOAD:output"
    }
)";

const std::string expectedEmbeddingsGraphContents = R"(
    input_stream: "REQUEST_PAYLOAD:input"
    output_stream: "RESPONSE_PAYLOAD:output"
    node {
    calculator: "OpenVINOModelServerSessionCalculator"
    output_side_packet: "SESSION:tokenizer"
    node_options: {
        [type.googleapis.com / mediapipe.OpenVINOModelServerSessionCalculatorOptions]: {
        servable_name: "myModel_tokenizer_model"
        }
    }
    }
    node {
    calculator: "OpenVINOModelServerSessionCalculator"
    output_side_packet: "SESSION:embeddings"
    node_options: {
        [type.googleapis.com / mediapipe.OpenVINOModelServerSessionCalculatorOptions]: {
        servable_name: "myModel_embeddings_model"
        }
    }
    }
    node {
        input_side_packet: "TOKENIZER_SESSION:tokenizer"
        input_side_packet: "EMBEDDINGS_SESSION:embeddings"
        calculator: "EmbeddingsCalculator"
        input_stream: "REQUEST_PAYLOAD:input"
        output_stream: "RESPONSE_PAYLOAD:output"
        node_options: {
            [type.googleapis.com / mediapipe.EmbeddingsCalculatorOptions]: {
            normalize_embeddings: true,
        }
    }
    }
)";

const std::string expectedImageGenerationGraphContents = R"(
input_stream: "HTTP_REQUEST_PAYLOAD:input"
output_stream: "HTTP_RESPONSE_PAYLOAD:output"

node: {
  name: "ImageGenExecutor"
  calculator: "ImageGenCalculator"
  input_stream: "HTTP_REQUEST_PAYLOAD:input"
  input_side_packet: "IMAGE_GEN_NODE_RESOURCES:pipes"
  output_stream: "HTTP_RESPONSE_PAYLOAD:output"
  node_options: {
      [type.googleapis.com / mediapipe.ImageGenCalculatorOptions]: {
          models_path: "./",
          target_device: "GPU",
          default_resolution: "800x800"
      }
  }
}

)";

class GraphCreationTest : public TestWithTempDir {
protected:
    void TearDown() {
        TestWithTempDir::TearDown();
    }
};

TEST_F(GraphCreationTest, positiveDefault) {
    ovms::HFSettingsImpl hfSettings;
    std::string graphPath = ovms::FileSystem::appendSlash(this->directoryPath) + "graph.pbtxt";
    std::unique_ptr<ovms::GraphExport> graphExporter = std::make_unique<ovms::GraphExport>();
    auto status = graphExporter->createServableConfig(this->directoryPath, hfSettings);
    ASSERT_EQ(status, ovms::StatusCode::OK);

    std::string graphContents = GetFileContents(graphPath);
    ASSERT_EQ(expectedDefaultGraphContents, graphContents) << graphContents;
}

TEST_F(GraphCreationTest, rerankPositiveDefault) {
    ovms::HFSettingsImpl hfSettings;
    hfSettings.task = ovms::RERANK_GRAPH;
    ovms::RerankGraphSettingsImpl rerankGraphSettings;
    rerankGraphSettings.targetDevice = "GPU";
    rerankGraphSettings.modelName = "myModel";
    rerankGraphSettings.numStreams = 2;
    rerankGraphSettings.maxDocLength = 18;
    rerankGraphSettings.version = 2;
    hfSettings.graphSettings = std::move(rerankGraphSettings);

    std::string graphPath = ovms::FileSystem::appendSlash(this->directoryPath) + "graph.pbtxt";
    std::string subconfigPath = ovms::FileSystem::appendSlash(this->directoryPath) + "subconfig.json";
    std::unique_ptr<ovms::GraphExport> graphExporter = std::make_unique<ovms::GraphExport>();
    auto status = graphExporter->createServableConfig(this->directoryPath, hfSettings);
    ASSERT_EQ(status, ovms::StatusCode::OK);

    std::string graphContents = GetFileContents(graphPath);
    ASSERT_EQ(expectedRerankGraphContents, graphContents) << graphContents;

    std::string jsonContents = GetFileContents(subconfigPath);
    ASSERT_EQ(expectedRerankJsonContents, jsonContents) << jsonContents;
}

TEST_F(GraphCreationTest, embeddingsPositiveDefault) {
    ovms::HFSettingsImpl hfSettings;
    hfSettings.task = ovms::EMBEDDINGS_GRAPH;
    ovms::EmbeddingsGraphSettingsImpl embeddingsGraphSettings;
    embeddingsGraphSettings.targetDevice = "GPU";
    embeddingsGraphSettings.modelName = "myModel";
    embeddingsGraphSettings.numStreams = 2;
    embeddingsGraphSettings.truncate = "true";
    embeddingsGraphSettings.normalize = "true";
    embeddingsGraphSettings.version = 2;
    hfSettings.graphSettings = std::move(embeddingsGraphSettings);
    std::string graphPath = ovms::FileSystem::appendSlash(this->directoryPath) + "graph.pbtxt";
    std::string subconfigPath = ovms::FileSystem::appendSlash(this->directoryPath) + "subconfig.json";
    std::unique_ptr<ovms::GraphExport> graphExporter = std::make_unique<ovms::GraphExport>();
    auto status = graphExporter->createServableConfig(this->directoryPath, hfSettings);
    ASSERT_EQ(status, ovms::StatusCode::OK);

    std::string graphContents = GetFileContents(graphPath);
    ASSERT_EQ(expectedEmbeddingsGraphContents, graphContents) << graphContents;

    std::string jsonContents = GetFileContents(subconfigPath);
    ASSERT_EQ(expectedEmbeddingsJsonContents, jsonContents) << jsonContents;
}

TEST_F(GraphCreationTest, positivePluginConfigAll) {
    ovms::HFSettingsImpl hfSettings;
    ovms::TextGenGraphSettingsImpl graphSettings;
    graphSettings.pluginConfig.kvCachePrecision = "u8";
    graphSettings.pluginConfig.maxPromptLength = 123;
    graphSettings.pluginConfig.modelDistributionPolicy = "PIPELINE_PARALLEL";

    hfSettings.graphSettings = std::move(graphSettings);

    std::string graphPath = ovms::FileSystem::appendSlash(this->directoryPath) + "graph.pbtxt";
    std::unique_ptr<ovms::GraphExport> graphExporter = std::make_unique<ovms::GraphExport>();
    auto status = graphExporter->createServableConfig(this->directoryPath, hfSettings);
    ASSERT_EQ(status, ovms::StatusCode::OK);

    std::string graphContents = GetFileContents(graphPath);
    ASSERT_EQ(expectedFullPluginGraphContents, graphContents) << graphContents;
}

TEST_F(GraphCreationTest, positivePluginConfigOne) {
    ovms::HFSettingsImpl hfSettings;
    ovms::TextGenGraphSettingsImpl graphSettings;
    graphSettings.pluginConfig.kvCachePrecision = "u8";
    hfSettings.graphSettings = std::move(graphSettings);

    std::string graphPath = ovms::FileSystem::appendSlash(this->directoryPath) + "graph.pbtxt";
    std::unique_ptr<ovms::GraphExport> graphExporter = std::make_unique<ovms::GraphExport>();
    auto status = graphExporter->createServableConfig(this->directoryPath, hfSettings);
    ASSERT_EQ(status, ovms::StatusCode::OK);

    std::string graphContents = GetFileContents(graphPath);
    ASSERT_EQ(expectedOneSettingPluginGraphContents, graphContents) << graphContents;
}

TEST_F(GraphCreationTest, negativeCreateFileWrongDirectoryPaths) {
    ovms::HFSettingsImpl hfSettings;

    std::unique_ptr<ovms::GraphExport> graphExporter = std::make_unique<ovms::GraphExport>();
    auto status = graphExporter->createServableConfig("", hfSettings);
    ASSERT_EQ(status, ovms::StatusCode::PATH_INVALID);

    status = graphExporter->createServableConfig("/does/not/exist", hfSettings);
    ASSERT_EQ(status, ovms::StatusCode::PATH_INVALID);
}

TEST_F(GraphCreationTest, negativeGraphOptionsNotInitialized) {
    ovms::HFSettingsImpl hfSettings;

    hfSettings.task = ovms::RERANK_GRAPH;
    std::unique_ptr<ovms::GraphExport> graphExporter = std::make_unique<ovms::GraphExport>();
    auto status = graphExporter->createServableConfig(this->directoryPath, hfSettings);
    ASSERT_EQ(status, ovms::StatusCode::INTERNAL_ERROR);

    hfSettings.task = ovms::EMBEDDINGS_GRAPH;
    status = graphExporter->createServableConfig(this->directoryPath, hfSettings);
    ASSERT_EQ(status, ovms::StatusCode::INTERNAL_ERROR);

<<<<<<< HEAD
    hfSettings.task = ovms::image_generation;
    status = graphExporter->createServableConfig(this->directoryPath, hfSettings);
    ASSERT_EQ(status, ovms::StatusCode::INTERNAL_ERROR);

    hfSettings.task = ovms::unknown;
=======
    hfSettings.task = ovms::UNKNOWN_GRAPH;
>>>>>>> 46c0290a
    status = graphExporter->createServableConfig(this->directoryPath, hfSettings);
    ASSERT_EQ(status, ovms::StatusCode::INTERNAL_ERROR);

    // Default constructable variant
    hfSettings.task = ovms::TEXT_GENERATION_GRAPH;
    status = graphExporter->createServableConfig(this->directoryPath, hfSettings);
    ASSERT_EQ(status, ovms::StatusCode::OK) << status.string();
}

TEST_F(GraphCreationTest, imageGenerationPositiveDefault) {
    ovms::HFSettingsImpl hfSettings;
    hfSettings.task = ovms::image_generation;
    ovms::ImageGenerationGraphSettingsImpl imageGenerationGraphSettings;
    imageGenerationGraphSettings.targetDevice = "GPU";
    imageGenerationGraphSettings.defaultResolution = "800x800";
    hfSettings.graphSettings = std::move(imageGenerationGraphSettings);
    std::string graphPath = ovms::FileSystem::appendSlash(this->directoryPath) + "graph.pbtxt";
    std::unique_ptr<ovms::GraphExport> graphExporter = std::make_unique<ovms::GraphExport>();
    auto status = graphExporter->createServableConfig(this->directoryPath, hfSettings);
    ASSERT_EQ(status, ovms::StatusCode::OK);

    std::string graphContents = GetFileContents(graphPath);
    ASSERT_EQ(expectedImageGenerationGraphContents, graphContents) << graphContents;
}<|MERGE_RESOLUTION|>--- conflicted
+++ resolved
@@ -389,15 +389,11 @@
     status = graphExporter->createServableConfig(this->directoryPath, hfSettings);
     ASSERT_EQ(status, ovms::StatusCode::INTERNAL_ERROR);
 
-<<<<<<< HEAD
-    hfSettings.task = ovms::image_generation;
+    hfSettings.task = ovms::IMAGE_GENERATION_GRAPH;
     status = graphExporter->createServableConfig(this->directoryPath, hfSettings);
     ASSERT_EQ(status, ovms::StatusCode::INTERNAL_ERROR);
 
-    hfSettings.task = ovms::unknown;
-=======
     hfSettings.task = ovms::UNKNOWN_GRAPH;
->>>>>>> 46c0290a
     status = graphExporter->createServableConfig(this->directoryPath, hfSettings);
     ASSERT_EQ(status, ovms::StatusCode::INTERNAL_ERROR);
 
@@ -409,7 +405,7 @@
 
 TEST_F(GraphCreationTest, imageGenerationPositiveDefault) {
     ovms::HFSettingsImpl hfSettings;
-    hfSettings.task = ovms::image_generation;
+    hfSettings.task = ovms::IMAGE_GENERATION_GRAPH;
     ovms::ImageGenerationGraphSettingsImpl imageGenerationGraphSettings;
     imageGenerationGraphSettings.targetDevice = "GPU";
     imageGenerationGraphSettings.defaultResolution = "800x800";
