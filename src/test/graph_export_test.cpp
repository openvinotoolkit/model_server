//*****************************************************************************
// Copyright 2025 Intel Corporation
//
// Licensed under the Apache License, Version 2.0 (the "License");
// you may not use this file except in compliance with the License.
// You may obtain a copy of the License at
//
//     http://www.apache.org/licenses/LICENSE-2.0
//
// Unless required by applicable law or agreed to in writing, software
// distributed under the License is distributed on an "AS IS" BASIS,
// WITHOUT WARRANTIES OR CONDITIONS OF ANY KIND, either express or implied.
// See the License for the specific language governing permissions and
// limitations under the License.
//*****************************************************************************
#include <memory>
#include <string>

#include <gmock/gmock.h>
#include <gtest/gtest.h>

#include "test_utils.hpp"
#include "../filesystem.hpp"
#include "../status.hpp"
#include "../capi_frontend/server_settings.hpp"
#include "../graph_export/graph_export.hpp"

const std::string expectedOneSettingPluginGraphContents = R"(
    input_stream: "HTTP_REQUEST_PAYLOAD:input"
    output_stream: "HTTP_RESPONSE_PAYLOAD:output"
    node: {
    name: "LLMExecutor"
    calculator: "HttpLLMCalculator"
    input_stream: "LOOPBACK:loopback"
    input_stream: "HTTP_REQUEST_PAYLOAD:input"
    input_side_packet: "LLM_NODE_RESOURCES:llm"
    output_stream: "LOOPBACK:loopback"
    output_stream: "HTTP_RESPONSE_PAYLOAD:output"
    input_stream_info: {
        tag_index: 'LOOPBACK:0',
        back_edge: true
    }
    node_options: {
        [type.googleapis.com / mediapipe.LLMCalculatorOptions]: {
            max_num_seqs:256,
            device: "CPU",
            models_path: "./",
            plugin_config: '{"KV_CACHE_PRECISION":"u8"}',
            enable_prefix_caching: true,
            cache_size: 10,
        }
    }
    input_stream_handler {
        input_stream_handler: "SyncSetInputStreamHandler",
        options {
        [mediapipe.SyncSetInputStreamHandlerOptions.ext] {
            sync_set {
            tag_index: "LOOPBACK:0"
            }
        }
        }
    }
    }
)";

const std::string expectedFullPluginGraphContents = R"(
    input_stream: "HTTP_REQUEST_PAYLOAD:input"
    output_stream: "HTTP_RESPONSE_PAYLOAD:output"
    node: {
    name: "LLMExecutor"
    calculator: "HttpLLMCalculator"
    input_stream: "LOOPBACK:loopback"
    input_stream: "HTTP_REQUEST_PAYLOAD:input"
    input_side_packet: "LLM_NODE_RESOURCES:llm"
    output_stream: "LOOPBACK:loopback"
    output_stream: "HTTP_RESPONSE_PAYLOAD:output"
    input_stream_info: {
        tag_index: 'LOOPBACK:0',
        back_edge: true
    }
    node_options: {
        [type.googleapis.com / mediapipe.LLMCalculatorOptions]: {
            max_num_seqs:256,
            device: "CPU",
            models_path: "./",
            plugin_config: '{"KV_CACHE_PRECISION":"u8","MAX_PROMPT_LEN":"123","MODEL_DISTRIBUTION_POLICY":"PIPELINE_PARALLEL"}',
            enable_prefix_caching: true,
            cache_size: 10,
        }
    }
    input_stream_handler {
        input_stream_handler: "SyncSetInputStreamHandler",
        options {
        [mediapipe.SyncSetInputStreamHandlerOptions.ext] {
            sync_set {
            tag_index: "LOOPBACK:0"
            }
        }
        }
    }
    }
)";

const std::string expectedDefaultGraphContents = R"(
    input_stream: "HTTP_REQUEST_PAYLOAD:input"
    output_stream: "HTTP_RESPONSE_PAYLOAD:output"
    node: {
    name: "LLMExecutor"
    calculator: "HttpLLMCalculator"
    input_stream: "LOOPBACK:loopback"
    input_stream: "HTTP_REQUEST_PAYLOAD:input"
    input_side_packet: "LLM_NODE_RESOURCES:llm"
    output_stream: "LOOPBACK:loopback"
    output_stream: "HTTP_RESPONSE_PAYLOAD:output"
    input_stream_info: {
        tag_index: 'LOOPBACK:0',
        back_edge: true
    }
    node_options: {
        [type.googleapis.com / mediapipe.LLMCalculatorOptions]: {
            max_num_seqs:256,
            device: "CPU",
            models_path: "./",
            plugin_config: '{ }',
            enable_prefix_caching: true,
            cache_size: 10,
        }
    }
    input_stream_handler {
        input_stream_handler: "SyncSetInputStreamHandler",
        options {
        [mediapipe.SyncSetInputStreamHandlerOptions.ext] {
            sync_set {
            tag_index: "LOOPBACK:0"
            }
        }
        }
    }
    }
)";

const std::string expectedRerankJsonContents = R"(
    {
        "model_config_list": [
            { "config":
                {
                    "name": "myModel_tokenizer_model",
                    "base_path": "tokenizer"
                }
            },
            { "config":
                {
                    "name": "myModel_rerank_model",
                    "base_path": "rerank",
                    "target_device": "GPU",
                    "plugin_config": { "NUM_STREAMS": "2" }
                }
            }
        ]
    }
)";

const std::string expectedEmbeddingsJsonContents = R"(
    {
        "model_config_list": [
            { "config":
                {
                    "name": "myModel_tokenizer_model",
                    "base_path": "tokenizer"
                }
            },
            { "config":
                {
                    "name": "myModel_embeddings_model",
                    "base_path": "embeddings",
                    "target_device": "GPU",
                    "plugin_config": { "NUM_STREAMS": "2" }
                }
            }
        ]
    }
)";

const std::string expectedRerankGraphContents = R"(
    input_stream: "REQUEST_PAYLOAD:input"
    output_stream: "RESPONSE_PAYLOAD:output"
    node {
    calculator: "OpenVINOModelServerSessionCalculator"
    output_side_packet: "SESSION:tokenizer"
    node_options: {
        [type.googleapis.com / mediapipe.OpenVINOModelServerSessionCalculatorOptions]: {
        servable_name: "myModel_tokenizer_model"
        }
    }
    }
    node {
    calculator: "OpenVINOModelServerSessionCalculator"
    output_side_packet: "SESSION:rerank"
    node_options: {
        [type.googleapis.com / mediapipe.OpenVINOModelServerSessionCalculatorOptions]: {
        servable_name: "myModel_rerank_model"
        }
    }
    }
    node {
        input_side_packet: "TOKENIZER_SESSION:tokenizer"
        input_side_packet: "RERANK_SESSION:rerank"
        calculator: "RerankCalculator"
        input_stream: "REQUEST_PAYLOAD:input"
        output_stream: "RESPONSE_PAYLOAD:output"
    }
)";

const std::string expectedEmbeddingsGraphContents = R"(
    input_stream: "REQUEST_PAYLOAD:input"
    output_stream: "RESPONSE_PAYLOAD:output"
    node {
    calculator: "OpenVINOModelServerSessionCalculator"
    output_side_packet: "SESSION:tokenizer"
    node_options: {
        [type.googleapis.com / mediapipe.OpenVINOModelServerSessionCalculatorOptions]: {
        servable_name: "myModel_tokenizer_model"
        }
    }
    }
    node {
    calculator: "OpenVINOModelServerSessionCalculator"
    output_side_packet: "SESSION:embeddings"
    node_options: {
        [type.googleapis.com / mediapipe.OpenVINOModelServerSessionCalculatorOptions]: {
        servable_name: "myModel_embeddings_model"
        }
    }
    }
    node {
        input_side_packet: "TOKENIZER_SESSION:tokenizer"
        input_side_packet: "EMBEDDINGS_SESSION:embeddings"
        calculator: "EmbeddingsCalculator"
        input_stream: "REQUEST_PAYLOAD:input"
        output_stream: "RESPONSE_PAYLOAD:output"
        node_options: {
            [type.googleapis.com / mediapipe.EmbeddingsCalculatorOptions]: {
            normalize_embeddings: true,
        }
    }
    }
)";

const std::string expectedImageGenerationGraphContents = R"(
input_stream: "HTTP_REQUEST_PAYLOAD:input"
output_stream: "HTTP_RESPONSE_PAYLOAD:output"

node: {
  name: "ImageGenExecutor"
  calculator: "ImageGenCalculator"
  input_stream: "HTTP_REQUEST_PAYLOAD:input"
  input_side_packet: "IMAGE_GEN_NODE_RESOURCES:pipes"
  output_stream: "HTTP_RESPONSE_PAYLOAD:output"
  node_options: {
      [type.googleapis.com / mediapipe.ImageGenCalculatorOptions]: {
          models_path: "./"
          target_device: "GPU"
          plugin_config: '{"NUM_STREAMS":14,"CACHE_DIR":"/cache"}'
          max_resolution: "3000x4000"
          default_resolution: "300x400"
          max_number_images_per_prompt: 7
          default_num_inference_steps: 2
          max_num_inference_steps: 3
      }
  }
}

)";

const std::string expectedImageGenerationGraphContentsDefault = R"(
input_stream: "HTTP_REQUEST_PAYLOAD:input"
output_stream: "HTTP_RESPONSE_PAYLOAD:output"

node: {
  name: "ImageGenExecutor"
  calculator: "ImageGenCalculator"
  input_stream: "HTTP_REQUEST_PAYLOAD:input"
  input_side_packet: "IMAGE_GEN_NODE_RESOURCES:pipes"
  output_stream: "HTTP_RESPONSE_PAYLOAD:output"
  node_options: {
      [type.googleapis.com / mediapipe.ImageGenCalculatorOptions]: {
          models_path: "./"
          target_device: "CPU"
      }
  }
}

)";

class GraphCreationTest : public TestWithTempDir {
protected:
    void TearDown() {
        TestWithTempDir::TearDown();
    }
};

TEST_F(GraphCreationTest, positiveDefault) {
    ovms::HFSettingsImpl hfSettings;
    std::string graphPath = ovms::FileSystem::appendSlash(this->directoryPath) + "graph.pbtxt";
    std::unique_ptr<ovms::GraphExport> graphExporter = std::make_unique<ovms::GraphExport>();
    auto status = graphExporter->createServableConfig(this->directoryPath, hfSettings);
    ASSERT_EQ(status, ovms::StatusCode::OK);

    std::string graphContents = GetFileContents(graphPath);
    ASSERT_EQ(expectedDefaultGraphContents, graphContents) << graphContents;
}

TEST_F(GraphCreationTest, rerankPositiveDefault) {
    ovms::HFSettingsImpl hfSettings;
    hfSettings.task = ovms::RERANK_GRAPH;
    ovms::RerankGraphSettingsImpl rerankGraphSettings;
    rerankGraphSettings.targetDevice = "GPU";
    rerankGraphSettings.modelName = "myModel";
    rerankGraphSettings.numStreams = 2;
    rerankGraphSettings.maxDocLength = 18;
    rerankGraphSettings.version = 2;
    hfSettings.graphSettings = std::move(rerankGraphSettings);

    std::string graphPath = ovms::FileSystem::appendSlash(this->directoryPath) + "graph.pbtxt";
    std::string subconfigPath = ovms::FileSystem::appendSlash(this->directoryPath) + "subconfig.json";
    std::unique_ptr<ovms::GraphExport> graphExporter = std::make_unique<ovms::GraphExport>();
    auto status = graphExporter->createServableConfig(this->directoryPath, hfSettings);
    ASSERT_EQ(status, ovms::StatusCode::OK);

    std::string graphContents = GetFileContents(graphPath);
    ASSERT_EQ(expectedRerankGraphContents, graphContents) << graphContents;

    std::string jsonContents = GetFileContents(subconfigPath);
    ASSERT_EQ(expectedRerankJsonContents, jsonContents) << jsonContents;
}

TEST_F(GraphCreationTest, rerankCreatedJsonInvalid) {
    ovms::HFSettingsImpl hfSettings;
    hfSettings.task = ovms::RERANK_GRAPH;
    ovms::RerankGraphSettingsImpl rerankGraphSettings;
    rerankGraphSettings.targetDevice = "GPU";
    rerankGraphSettings.modelName = "myModel\t";
    rerankGraphSettings.numStreams = 2;
    rerankGraphSettings.maxDocLength = 18;
    rerankGraphSettings.version = 2;
    hfSettings.graphSettings = std::move(rerankGraphSettings);
    std::string graphPath = ovms::FileSystem::appendSlash(this->directoryPath) + "graph.pbtxt";
    std::string subconfigPath = ovms::FileSystem::appendSlash(this->directoryPath) + "subconfig.json";
    std::unique_ptr<ovms::GraphExport> graphExporter = std::make_unique<ovms::GraphExport>();
    auto status = graphExporter->createServableConfig(this->directoryPath, hfSettings);
    ASSERT_EQ(status, ovms::StatusCode::JSON_INVALID);
}

TEST_F(GraphCreationTest, rerankCreatedPbtxtInvalid) {
    ovms::HFSettingsImpl hfSettings;
    hfSettings.task = ovms::RERANK_GRAPH;
    ovms::RerankGraphSettingsImpl rerankGraphSettings;
    rerankGraphSettings.targetDevice = "GPU";
    rerankGraphSettings.modelName = "myModel\"";
    rerankGraphSettings.numStreams = 2;
    rerankGraphSettings.maxDocLength = 18;
    rerankGraphSettings.version = 2;
    hfSettings.graphSettings = std::move(rerankGraphSettings);
    std::string graphPath = ovms::FileSystem::appendSlash(this->directoryPath) + "graph.pbtxt";
    std::string subconfigPath = ovms::FileSystem::appendSlash(this->directoryPath) + "subconfig.json";
    std::unique_ptr<ovms::GraphExport> graphExporter = std::make_unique<ovms::GraphExport>();
    auto status = graphExporter->createServableConfig(this->directoryPath, hfSettings);
    ASSERT_EQ(status, ovms::StatusCode::MEDIAPIPE_GRAPH_CONFIG_FILE_INVALID);
}

TEST_F(GraphCreationTest, embeddingsPositiveDefault) {
    ovms::HFSettingsImpl hfSettings;
    hfSettings.task = ovms::EMBEDDINGS_GRAPH;
    ovms::EmbeddingsGraphSettingsImpl embeddingsGraphSettings;
    embeddingsGraphSettings.targetDevice = "GPU";
    embeddingsGraphSettings.modelName = "myModel";
    embeddingsGraphSettings.numStreams = 2;
    embeddingsGraphSettings.normalize = "true";
    embeddingsGraphSettings.version = 2;
    hfSettings.graphSettings = std::move(embeddingsGraphSettings);
    std::string graphPath = ovms::FileSystem::appendSlash(this->directoryPath) + "graph.pbtxt";
    std::string subconfigPath = ovms::FileSystem::appendSlash(this->directoryPath) + "subconfig.json";
    std::unique_ptr<ovms::GraphExport> graphExporter = std::make_unique<ovms::GraphExport>();
    auto status = graphExporter->createServableConfig(this->directoryPath, hfSettings);
    ASSERT_EQ(status, ovms::StatusCode::OK);

    std::string graphContents = GetFileContents(graphPath);
    ASSERT_EQ(expectedEmbeddingsGraphContents, graphContents) << graphContents;

    std::string jsonContents = GetFileContents(subconfigPath);
    ASSERT_EQ(expectedEmbeddingsJsonContents, jsonContents) << jsonContents;
}

TEST_F(GraphCreationTest, embeddingsCreatedJsonInvalid) {
    ovms::HFSettingsImpl hfSettings;
    hfSettings.task = ovms::EMBEDDINGS_GRAPH;
    ovms::EmbeddingsGraphSettingsImpl embeddingsGraphSettings;
    embeddingsGraphSettings.targetDevice = "GPU";
    embeddingsGraphSettings.modelName = "myModel\t";
    embeddingsGraphSettings.numStreams = 2;
    embeddingsGraphSettings.normalize = "true";
    embeddingsGraphSettings.version = 2;
    hfSettings.graphSettings = std::move(embeddingsGraphSettings);
    std::string graphPath = ovms::FileSystem::appendSlash(this->directoryPath) + "graph.pbtxt";
    std::string subconfigPath = ovms::FileSystem::appendSlash(this->directoryPath) + "subconfig.json";
    std::unique_ptr<ovms::GraphExport> graphExporter = std::make_unique<ovms::GraphExport>();
    auto status = graphExporter->createServableConfig(this->directoryPath, hfSettings);
    ASSERT_EQ(status, ovms::StatusCode::JSON_INVALID);
}

TEST_F(GraphCreationTest, embeddingsCreatedPbtxtInvalid) {
    ovms::HFSettingsImpl hfSettings;
    hfSettings.task = ovms::EMBEDDINGS_GRAPH;
    ovms::EmbeddingsGraphSettingsImpl embeddingsGraphSettings;
    embeddingsGraphSettings.targetDevice = "GPU";
    embeddingsGraphSettings.modelName = "myModel\"";
    embeddingsGraphSettings.numStreams = 2;
    embeddingsGraphSettings.normalize = "true";
    embeddingsGraphSettings.version = 2;
    hfSettings.graphSettings = std::move(embeddingsGraphSettings);
    std::string graphPath = ovms::FileSystem::appendSlash(this->directoryPath) + "graph.pbtxt";
    std::string subconfigPath = ovms::FileSystem::appendSlash(this->directoryPath) + "subconfig.json";
    std::unique_ptr<ovms::GraphExport> graphExporter = std::make_unique<ovms::GraphExport>();
    auto status = graphExporter->createServableConfig(this->directoryPath, hfSettings);
    ASSERT_EQ(status, ovms::StatusCode::MEDIAPIPE_GRAPH_CONFIG_FILE_INVALID);
}

TEST_F(GraphCreationTest, positivePluginConfigAll) {
    ovms::HFSettingsImpl hfSettings;
    ovms::TextGenGraphSettingsImpl graphSettings;
    graphSettings.pluginConfig.kvCachePrecision = "u8";
    graphSettings.pluginConfig.maxPromptLength = 123;
    graphSettings.pluginConfig.modelDistributionPolicy = "PIPELINE_PARALLEL";

    hfSettings.graphSettings = std::move(graphSettings);

    std::string graphPath = ovms::FileSystem::appendSlash(this->directoryPath) + "graph.pbtxt";
    std::unique_ptr<ovms::GraphExport> graphExporter = std::make_unique<ovms::GraphExport>();
    auto status = graphExporter->createServableConfig(this->directoryPath, hfSettings);
    ASSERT_EQ(status, ovms::StatusCode::OK);

    std::string graphContents = GetFileContents(graphPath);
    ASSERT_EQ(expectedFullPluginGraphContents, graphContents) << graphContents;
}

TEST_F(GraphCreationTest, positivePluginConfigOne) {
    ovms::HFSettingsImpl hfSettings;
    ovms::TextGenGraphSettingsImpl graphSettings;
    graphSettings.pluginConfig.kvCachePrecision = "u8";
    hfSettings.graphSettings = std::move(graphSettings);

    std::string graphPath = ovms::FileSystem::appendSlash(this->directoryPath) + "graph.pbtxt";
    std::unique_ptr<ovms::GraphExport> graphExporter = std::make_unique<ovms::GraphExport>();
    auto status = graphExporter->createServableConfig(this->directoryPath, hfSettings);
    ASSERT_EQ(status, ovms::StatusCode::OK);

    std::string graphContents = GetFileContents(graphPath);
    ASSERT_EQ(expectedOneSettingPluginGraphContents, graphContents) << graphContents;
}

TEST_F(GraphCreationTest, negativeCreateFileWrongDirectoryPaths) {
    ovms::HFSettingsImpl hfSettings;

    std::unique_ptr<ovms::GraphExport> graphExporter = std::make_unique<ovms::GraphExport>();
    auto status = graphExporter->createServableConfig("", hfSettings);
    ASSERT_EQ(status, ovms::StatusCode::PATH_INVALID);

    status = graphExporter->createServableConfig("/does/not/exist", hfSettings);
    ASSERT_EQ(status, ovms::StatusCode::PATH_INVALID);
}

TEST_F(GraphCreationTest, negativeGraphOptionsNotInitialized) {
    ovms::HFSettingsImpl hfSettings;

    hfSettings.task = ovms::RERANK_GRAPH;
    std::unique_ptr<ovms::GraphExport> graphExporter = std::make_unique<ovms::GraphExport>();
    auto status = graphExporter->createServableConfig(this->directoryPath, hfSettings);
    ASSERT_EQ(status, ovms::StatusCode::INTERNAL_ERROR);

    hfSettings.task = ovms::EMBEDDINGS_GRAPH;
    status = graphExporter->createServableConfig(this->directoryPath, hfSettings);
    ASSERT_EQ(status, ovms::StatusCode::INTERNAL_ERROR);

    hfSettings.task = ovms::IMAGE_GENERATION_GRAPH;
    status = graphExporter->createServableConfig(this->directoryPath, hfSettings);
    ASSERT_EQ(status, ovms::StatusCode::INTERNAL_ERROR);

    hfSettings.task = ovms::UNKNOWN_GRAPH;
    status = graphExporter->createServableConfig(this->directoryPath, hfSettings);
    ASSERT_EQ(status, ovms::StatusCode::INTERNAL_ERROR);

    // Default constructable variant
    hfSettings.task = ovms::TEXT_GENERATION_GRAPH;
    status = graphExporter->createServableConfig(this->directoryPath, hfSettings);
    ASSERT_EQ(status, ovms::StatusCode::OK) << status.string();
}

<<<<<<< HEAD
TEST_F(GraphCreationTest, imageGenerationPositiveDefault) {
    ovms::HFSettingsImpl hfSettings;
    hfSettings.task = ovms::IMAGE_GENERATION_GRAPH;
    ovms::ImageGenerationGraphSettingsImpl imageGenerationGraphSettings;
    hfSettings.graphSettings = std::move(imageGenerationGraphSettings);
    std::string graphPath = ovms::FileSystem::appendSlash(this->directoryPath) + "graph.pbtxt";
    std::unique_ptr<ovms::GraphExport> graphExporter = std::make_unique<ovms::GraphExport>();
    auto status = graphExporter->createServableConfig(this->directoryPath, hfSettings);
    ASSERT_EQ(status, ovms::StatusCode::OK);

    std::string graphContents = GetFileContents(graphPath);
    ASSERT_EQ(expectedImageGenerationGraphContentsDefault, graphContents) << graphContents;
}

TEST_F(GraphCreationTest, imageGenerationPositiveFull) {
    ovms::HFSettingsImpl hfSettings;
    hfSettings.task = ovms::IMAGE_GENERATION_GRAPH;
    ovms::ImageGenerationGraphSettingsImpl imageGenerationGraphSettings;
    imageGenerationGraphSettings.pluginConfig = "{\"NUM_STREAMS\":14,\"CACHE_DIR\":\"/cache\"}";
    imageGenerationGraphSettings.targetDevice = "GPU";
    imageGenerationGraphSettings.defaultResolution = "300x400";
    imageGenerationGraphSettings.maxResolution = "3000x4000";
    imageGenerationGraphSettings.maxNumberImagesPerPrompt = 7;
    imageGenerationGraphSettings.defaultNumInferenceSteps = 2;
    imageGenerationGraphSettings.maxNumInferenceSteps = 3;
    hfSettings.graphSettings = std::move(imageGenerationGraphSettings);
    std::string graphPath = ovms::FileSystem::appendSlash(this->directoryPath) + "graph.pbtxt";
    std::unique_ptr<ovms::GraphExport> graphExporter = std::make_unique<ovms::GraphExport>();
    auto status = graphExporter->createServableConfig(this->directoryPath, hfSettings);
    ASSERT_EQ(status, ovms::StatusCode::OK);

    std::string graphContents = GetFileContents(graphPath);
    ASSERT_EQ(expectedImageGenerationGraphContents, graphContents) << graphContents;
=======
TEST_F(GraphCreationTest, negativeCreatedPbtxtInvalid) {
    ovms::HFSettingsImpl hfSettings;
    hfSettings.task = ovms::TEXT_GENERATION_GRAPH;
    ovms::TextGenGraphSettingsImpl graphSettings;
    graphSettings.modelPath = "invalid\"";
    hfSettings.graphSettings = std::move(graphSettings);
    std::string graphPath = ovms::FileSystem::appendSlash(this->directoryPath) + "graph.pbtxt";
    std::string subconfigPath = ovms::FileSystem::appendSlash(this->directoryPath) + "subconfig.json";
    std::unique_ptr<ovms::GraphExport> graphExporter = std::make_unique<ovms::GraphExport>();
    auto status = graphExporter->createServableConfig(this->directoryPath, hfSettings);
    ASSERT_EQ(status, ovms::StatusCode::MEDIAPIPE_GRAPH_CONFIG_FILE_INVALID);
>>>>>>> d885cf34
}<|MERGE_RESOLUTION|>--- conflicted
+++ resolved
@@ -495,7 +495,19 @@
     ASSERT_EQ(status, ovms::StatusCode::OK) << status.string();
 }
 
-<<<<<<< HEAD
+TEST_F(GraphCreationTest, negativeCreatedPbtxtInvalid) {
+    ovms::HFSettingsImpl hfSettings;
+    hfSettings.task = ovms::TEXT_GENERATION_GRAPH;
+    ovms::TextGenGraphSettingsImpl graphSettings;
+    graphSettings.modelPath = "invalid\"";
+    hfSettings.graphSettings = std::move(graphSettings);
+    std::string graphPath = ovms::FileSystem::appendSlash(this->directoryPath) + "graph.pbtxt";
+    std::string subconfigPath = ovms::FileSystem::appendSlash(this->directoryPath) + "subconfig.json";
+    std::unique_ptr<ovms::GraphExport> graphExporter = std::make_unique<ovms::GraphExport>();
+    auto status = graphExporter->createServableConfig(this->directoryPath, hfSettings);
+    ASSERT_EQ(status, ovms::StatusCode::MEDIAPIPE_GRAPH_CONFIG_FILE_INVALID);
+}
+
 TEST_F(GraphCreationTest, imageGenerationPositiveDefault) {
     ovms::HFSettingsImpl hfSettings;
     hfSettings.task = ovms::IMAGE_GENERATION_GRAPH;
@@ -529,17 +541,4 @@
 
     std::string graphContents = GetFileContents(graphPath);
     ASSERT_EQ(expectedImageGenerationGraphContents, graphContents) << graphContents;
-=======
-TEST_F(GraphCreationTest, negativeCreatedPbtxtInvalid) {
-    ovms::HFSettingsImpl hfSettings;
-    hfSettings.task = ovms::TEXT_GENERATION_GRAPH;
-    ovms::TextGenGraphSettingsImpl graphSettings;
-    graphSettings.modelPath = "invalid\"";
-    hfSettings.graphSettings = std::move(graphSettings);
-    std::string graphPath = ovms::FileSystem::appendSlash(this->directoryPath) + "graph.pbtxt";
-    std::string subconfigPath = ovms::FileSystem::appendSlash(this->directoryPath) + "subconfig.json";
-    std::unique_ptr<ovms::GraphExport> graphExporter = std::make_unique<ovms::GraphExport>();
-    auto status = graphExporter->createServableConfig(this->directoryPath, hfSettings);
-    ASSERT_EQ(status, ovms::StatusCode::MEDIAPIPE_GRAPH_CONFIG_FILE_INVALID);
->>>>>>> d885cf34
 }