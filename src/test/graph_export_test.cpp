//*****************************************************************************
// Copyright 2025 Intel Corporation
//
// Licensed under the Apache License, Version 2.0 (the "License");
// you may not use this file except in compliance with the License.
// You may obtain a copy of the License at
//
//     http://www.apache.org/licenses/LICENSE-2.0
//
// Unless required by applicable law or agreed to in writing, software
// distributed under the License is distributed on an "AS IS" BASIS,
// WITHOUT WARRANTIES OR CONDITIONS OF ANY KIND, either express or implied.
// See the License for the specific language governing permissions and
// limitations under the License.
//*****************************************************************************
#include <memory>
#include <string>

#include <gmock/gmock.h>
#include <gtest/gtest.h>

#include "test_utils.hpp"
#include "../filesystem.hpp"
#include "../status.hpp"
#include "../capi_frontend/server_settings.hpp"
#include "../graph_export/graph_export.hpp"

const std::string expectedOneSettingPluginGraphContents = R"(
    input_stream: "HTTP_REQUEST_PAYLOAD:input"
    output_stream: "HTTP_RESPONSE_PAYLOAD:output"
    node: {
    name: "LLMExecutor"
    calculator: "HttpLLMCalculator"
    input_stream: "LOOPBACK:loopback"
    input_stream: "HTTP_REQUEST_PAYLOAD:input"
    input_side_packet: "LLM_NODE_RESOURCES:llm"
    output_stream: "LOOPBACK:loopback"
    output_stream: "HTTP_RESPONSE_PAYLOAD:output"
    input_stream_info: {
        tag_index: 'LOOPBACK:0',
        back_edge: true
    }
    node_options: {
        [type.googleapis.com / mediapipe.LLMCalculatorOptions]: {
            max_num_seqs:256,
            device: "CPU",
            models_path: "./",
            plugin_config: '{"KV_CACHE_PRECISION":"u8"}',
            enable_prefix_caching: true,
            cache_size: 10,
        }
    }
    input_stream_handler {
        input_stream_handler: "SyncSetInputStreamHandler",
        options {
        [mediapipe.SyncSetInputStreamHandlerOptions.ext] {
            sync_set {
            tag_index: "LOOPBACK:0"
            }
        }
        }
    }
    }
)";

const std::string expectedFullPluginGraphContents = R"(
    input_stream: "HTTP_REQUEST_PAYLOAD:input"
    output_stream: "HTTP_RESPONSE_PAYLOAD:output"
    node: {
    name: "LLMExecutor"
    calculator: "HttpLLMCalculator"
    input_stream: "LOOPBACK:loopback"
    input_stream: "HTTP_REQUEST_PAYLOAD:input"
    input_side_packet: "LLM_NODE_RESOURCES:llm"
    output_stream: "LOOPBACK:loopback"
    output_stream: "HTTP_RESPONSE_PAYLOAD:output"
    input_stream_info: {
        tag_index: 'LOOPBACK:0',
        back_edge: true
    }
    node_options: {
        [type.googleapis.com / mediapipe.LLMCalculatorOptions]: {
            max_num_seqs:256,
            device: "CPU",
            models_path: "./",
            plugin_config: '{"KV_CACHE_PRECISION":"u8","MAX_PROMPT_LEN":"123","MODEL_DISTRIBUTION_POLICY":"PIPELINE_PARALLEL"}',
            enable_prefix_caching: true,
            cache_size: 10,
        }
    }
    input_stream_handler {
        input_stream_handler: "SyncSetInputStreamHandler",
        options {
        [mediapipe.SyncSetInputStreamHandlerOptions.ext] {
            sync_set {
            tag_index: "LOOPBACK:0"
            }
        }
        }
    }
    }
)";

const std::string expectedDefaultGraphContents = R"(
    input_stream: "HTTP_REQUEST_PAYLOAD:input"
    output_stream: "HTTP_RESPONSE_PAYLOAD:output"
    node: {
    name: "LLMExecutor"
    calculator: "HttpLLMCalculator"
    input_stream: "LOOPBACK:loopback"
    input_stream: "HTTP_REQUEST_PAYLOAD:input"
    input_side_packet: "LLM_NODE_RESOURCES:llm"
    output_stream: "LOOPBACK:loopback"
    output_stream: "HTTP_RESPONSE_PAYLOAD:output"
    input_stream_info: {
        tag_index: 'LOOPBACK:0',
        back_edge: true
    }
    node_options: {
        [type.googleapis.com / mediapipe.LLMCalculatorOptions]: {
            max_num_seqs:256,
            device: "CPU",
            models_path: "./",
            plugin_config: '{ }',
            enable_prefix_caching: true,
            cache_size: 10,
        }
    }
    input_stream_handler {
        input_stream_handler: "SyncSetInputStreamHandler",
        options {
        [mediapipe.SyncSetInputStreamHandlerOptions.ext] {
            sync_set {
            tag_index: "LOOPBACK:0"
            }
        }
        }
    }
    }
)";

const std::string expectedRerankJsonContents = R"(
    {
        "model_config_list": [
            { "config":
                {
                    "name": "myModel_tokenizer_model",
                    "base_path": "tokenizer"
                }
            },
            { "config":
                {
                    "name": "myModel_rerank_model",
                    "base_path": "rerank",
                    "target_device": "GPU",
                    "plugin_config": { "NUM_STREAMS": "2" }
                }
            }
        ]
    }
)";

const std::string expectedEmbeddingsJsonContents = R"(
    {
        "model_config_list": [
            { "config":
                {
                    "name": "myModel_tokenizer_model",
                    "base_path": "tokenizer"
                }
            },
            { "config":
                {
                    "name": "myModel_embeddings_model",
                    "base_path": "embeddings",
                    "target_device": "GPU",
                    "plugin_config": { "NUM_STREAMS": "2" }
                }
            }
        ]
    }
)";

const std::string expectedRerankGraphContents = R"(
    input_stream: "REQUEST_PAYLOAD:input"
    output_stream: "RESPONSE_PAYLOAD:output"
    node {
    calculator: "OpenVINOModelServerSessionCalculator"
    output_side_packet: "SESSION:tokenizer"
    node_options: {
        [type.googleapis.com / mediapipe.OpenVINOModelServerSessionCalculatorOptions]: {
        servable_name: "myModel_tokenizer_model"
        }
    }
    }
    node {
    calculator: "OpenVINOModelServerSessionCalculator"
    output_side_packet: "SESSION:rerank"
    node_options: {
        [type.googleapis.com / mediapipe.OpenVINOModelServerSessionCalculatorOptions]: {
        servable_name: "myModel_rerank_model"
        }
    }
    }
    node {
        input_side_packet: "TOKENIZER_SESSION:tokenizer"
        input_side_packet: "RERANK_SESSION:rerank"
        calculator: "RerankCalculator"
        input_stream: "REQUEST_PAYLOAD:input"
        output_stream: "RESPONSE_PAYLOAD:output"
    }
)";

const std::string expectedEmbeddingsGraphContents = R"(
    input_stream: "REQUEST_PAYLOAD:input"
    output_stream: "RESPONSE_PAYLOAD:output"
    node {
    calculator: "OpenVINOModelServerSessionCalculator"
    output_side_packet: "SESSION:tokenizer"
    node_options: {
        [type.googleapis.com / mediapipe.OpenVINOModelServerSessionCalculatorOptions]: {
        servable_name: "myModel_tokenizer_model"
        }
    }
    }
    node {
    calculator: "OpenVINOModelServerSessionCalculator"
    output_side_packet: "SESSION:embeddings"
    node_options: {
        [type.googleapis.com / mediapipe.OpenVINOModelServerSessionCalculatorOptions]: {
        servable_name: "myModel_embeddings_model"
        }
    }
    }
    node {
        input_side_packet: "TOKENIZER_SESSION:tokenizer"
        input_side_packet: "EMBEDDINGS_SESSION:embeddings"
        calculator: "EmbeddingsCalculator"
        input_stream: "REQUEST_PAYLOAD:input"
        output_stream: "RESPONSE_PAYLOAD:output"
        node_options: {
            [type.googleapis.com / mediapipe.EmbeddingsCalculatorOptions]: {
            normalize_embeddings: true,
        }
    }
    }
)";

class GraphCreationTest : public TestWithTempDir {
protected:
    void TearDown() {
        TestWithTempDir::TearDown();
    }
};

TEST_F(GraphCreationTest, positiveDefault) {
    ovms::HFSettingsImpl hfSettings;
<<<<<<< HEAD
    std::string graphPath = ovms::FileSystem::appendSlash(this->directoryPath) + "graph.pbtxt";
    std::unique_ptr<ovms::GraphExport> graphExporter = std::make_unique<ovms::GraphExport>();
    auto status = graphExporter->createServableConfig(this->directoryPath, hfSettings);
    ASSERT_EQ(status, ovms::StatusCode::OK);

    std::string graphContents = GetFileContents(graphPath);
    ASSERT_EQ(expectedDefaultGraphContents, graphContents) << graphContents;
}

TEST_F(GraphCreationTest, rerankPositiveDefault) {
    ovms::HFSettingsImpl hfSettings;
    hfSettings.task = ovms::rerank;
    hfSettings.rerankGraphSettings.targetDevice = "GPU";
    hfSettings.rerankGraphSettings.modelName = "myModel";
    hfSettings.rerankGraphSettings.numStreams = 2;
    hfSettings.rerankGraphSettings.maxDocLength = 18;
    hfSettings.rerankGraphSettings.version = 2;
    std::string graphPath = ovms::FileSystem::appendSlash(this->directoryPath) + "graph.pbtxt";
    std::string subconfigPath = ovms::FileSystem::appendSlash(this->directoryPath) + "subconfig.json";
    std::unique_ptr<ovms::GraphExport> graphExporter = std::make_unique<ovms::GraphExport>();
    auto status = graphExporter->createServableConfig(this->directoryPath, hfSettings);
    ASSERT_EQ(status, ovms::StatusCode::OK);

    std::string graphContents = GetFileContents(graphPath);
    ASSERT_EQ(expectedRerankGraphContents, graphContents) << graphContents;

    std::string jsonContents = GetFileContents(subconfigPath);
    ASSERT_EQ(expectedRerankJsonContents, jsonContents) << jsonContents;
}

TEST_F(GraphCreationTest, embeddingsPositiveDefault) {
    ovms::HFSettingsImpl hfSettings;
    hfSettings.task = ovms::embeddings;
    hfSettings.embeddingsGraphSettings.targetDevice = "GPU";
    hfSettings.embeddingsGraphSettings.modelName = "myModel";
    hfSettings.embeddingsGraphSettings.numStreams = 2;
    hfSettings.embeddingsGraphSettings.truncate = "true";
    hfSettings.embeddingsGraphSettings.normalize = "true";
    hfSettings.embeddingsGraphSettings.version = 2;
=======
>>>>>>> e871810a
    std::string graphPath = ovms::FileSystem::appendSlash(this->directoryPath) + "graph.pbtxt";
    std::string subconfigPath = ovms::FileSystem::appendSlash(this->directoryPath) + "subconfig.json";
    std::unique_ptr<ovms::GraphExport> graphExporter = std::make_unique<ovms::GraphExport>();
    auto status = graphExporter->createServableConfig(this->directoryPath, hfSettings);
    ASSERT_EQ(status, ovms::StatusCode::OK);

    std::string graphContents = GetFileContents(graphPath);
    ASSERT_EQ(expectedEmbeddingsGraphContents, graphContents) << graphContents;

    std::string jsonContents = GetFileContents(subconfigPath);
    ASSERT_EQ(expectedEmbeddingsJsonContents, jsonContents) << jsonContents;
}

TEST_F(GraphCreationTest, rerankPositiveDefault) {
    ovms::HFSettingsImpl hfSettings;
    hfSettings.task = ovms::rerank;
    hfSettings.rerankGraphSettings.targetDevice = "GPU";
    hfSettings.rerankGraphSettings.modelName = "myModel";
    hfSettings.rerankGraphSettings.numStreams = 2;
    hfSettings.rerankGraphSettings.maxDocLength = 18;
    hfSettings.rerankGraphSettings.version = 2;
    std::string graphPath = ovms::FileSystem::appendSlash(this->directoryPath) + "graph.pbtxt";
    std::string subconfigPath = ovms::FileSystem::appendSlash(this->directoryPath) + "subconfig.json";
    std::unique_ptr<ovms::GraphExport> graphExporter = std::make_unique<ovms::GraphExport>();
    auto status = graphExporter->createServableConfig(this->directoryPath, hfSettings);
    ASSERT_EQ(status, ovms::StatusCode::OK);

    std::string graphContents = GetFileContents(graphPath);
    std::cout << graphContents << std::endl;
    ASSERT_EQ(expectedRerankGraphContents, graphContents);

    std::string jsonContents = GetFileContents(subconfigPath);
    std::cout << jsonContents << std::endl;
    ASSERT_EQ(expectedRerankJsonContents, jsonContents);
}

TEST_F(GraphCreationTest, embeddingsPositiveDefault) {
    ovms::HFSettingsImpl hfSettings;
    hfSettings.task = ovms::embeddings;
    hfSettings.embeddingsGraphSettings.targetDevice = "GPU";
    hfSettings.embeddingsGraphSettings.modelName = "myModel";
    hfSettings.embeddingsGraphSettings.numStreams = 2;
    hfSettings.embeddingsGraphSettings.truncate = "true";
    hfSettings.embeddingsGraphSettings.normalize = "true";
    hfSettings.embeddingsGraphSettings.version = 2;
    std::string graphPath = ovms::FileSystem::appendSlash(this->directoryPath) + "graph.pbtxt";
    std::string subconfigPath = ovms::FileSystem::appendSlash(this->directoryPath) + "subconfig.json";
    std::unique_ptr<ovms::GraphExport> graphExporter = std::make_unique<ovms::GraphExport>();
    auto status = graphExporter->createServableConfig(this->directoryPath, hfSettings);
    ASSERT_EQ(status, ovms::StatusCode::OK);

    std::string graphContents = GetFileContents(graphPath);
    std::cout << graphContents << std::endl;
    ASSERT_EQ(expectedEmbeddingsGraphContents, graphContents);

    std::string jsonContents = GetFileContents(subconfigPath);
    std::cout << jsonContents << std::endl;
    ASSERT_EQ(expectedEmbeddingsJsonContents, jsonContents);
}

TEST_F(GraphCreationTest, positivePluginConfigAll) {
    ovms::HFSettingsImpl hfSettings;
    hfSettings.graphSettings.pluginConfig.kvCachePrecision = "u8";
    hfSettings.graphSettings.pluginConfig.maxPromptLength = 123;
    hfSettings.graphSettings.pluginConfig.modelDistributionPolicy = "PIPELINE_PARALLEL";

    std::string graphPath = ovms::FileSystem::appendSlash(this->directoryPath) + "graph.pbtxt";
    std::unique_ptr<ovms::GraphExport> graphExporter = std::make_unique<ovms::GraphExport>();
    auto status = graphExporter->createServableConfig(this->directoryPath, hfSettings);
    ASSERT_EQ(status, ovms::StatusCode::OK);

    std::string graphContents = GetFileContents(graphPath);
    ASSERT_EQ(expectedFullPluginGraphContents, graphContents) << graphContents;
}

TEST_F(GraphCreationTest, positivePluginConfigOne) {
    ovms::HFSettingsImpl hfSettings;
    hfSettings.graphSettings.pluginConfig.kvCachePrecision = "u8";

    std::string graphPath = ovms::FileSystem::appendSlash(this->directoryPath) + "graph.pbtxt";
    std::unique_ptr<ovms::GraphExport> graphExporter = std::make_unique<ovms::GraphExport>();
    auto status = graphExporter->createServableConfig(this->directoryPath, hfSettings);
    ASSERT_EQ(status, ovms::StatusCode::OK);

    std::string graphContents = GetFileContents(graphPath);
<<<<<<< HEAD
    ASSERT_EQ(expectedOneSettingPluginGraphContents, graphContents) << graphContents;
=======
    std::cout << graphContents << std::endl;
    ASSERT_EQ(expectedOneSettingPluginGraphContents, graphContents);
>>>>>>> e871810a
}

TEST_F(GraphCreationTest, negativeCreateFileWrongDirectoryPaths) {
    ovms::HFSettingsImpl hfSettings;

    std::unique_ptr<ovms::GraphExport> graphExporter = std::make_unique<ovms::GraphExport>();
    auto status = graphExporter->createServableConfig("", hfSettings);
    ASSERT_EQ(status, ovms::StatusCode::PATH_INVALID);

    status = graphExporter->createServableConfig("/does/not/exist", hfSettings);
    ASSERT_EQ(status, ovms::StatusCode::PATH_INVALID);
}<|MERGE_RESOLUTION|>--- conflicted
+++ resolved
@@ -255,7 +255,6 @@
 
 TEST_F(GraphCreationTest, positiveDefault) {
     ovms::HFSettingsImpl hfSettings;
-<<<<<<< HEAD
     std::string graphPath = ovms::FileSystem::appendSlash(this->directoryPath) + "graph.pbtxt";
     std::unique_ptr<ovms::GraphExport> graphExporter = std::make_unique<ovms::GraphExport>();
     auto status = graphExporter->createServableConfig(this->directoryPath, hfSettings);
@@ -295,8 +294,6 @@
     hfSettings.embeddingsGraphSettings.truncate = "true";
     hfSettings.embeddingsGraphSettings.normalize = "true";
     hfSettings.embeddingsGraphSettings.version = 2;
-=======
->>>>>>> e871810a
     std::string graphPath = ovms::FileSystem::appendSlash(this->directoryPath) + "graph.pbtxt";
     std::string subconfigPath = ovms::FileSystem::appendSlash(this->directoryPath) + "subconfig.json";
     std::unique_ptr<ovms::GraphExport> graphExporter = std::make_unique<ovms::GraphExport>();
@@ -382,12 +379,18 @@
     ASSERT_EQ(status, ovms::StatusCode::OK);
 
     std::string graphContents = GetFileContents(graphPath);
-<<<<<<< HEAD
     ASSERT_EQ(expectedOneSettingPluginGraphContents, graphContents) << graphContents;
-=======
-    std::cout << graphContents << std::endl;
-    ASSERT_EQ(expectedOneSettingPluginGraphContents, graphContents);
->>>>>>> e871810a
+}
+
+TEST_F(GraphCreationTest, negativeCreateFileWrongDirectoryPaths) {
+    ovms::HFSettingsImpl hfSettings;
+
+    std::unique_ptr<ovms::GraphExport> graphExporter = std::make_unique<ovms::GraphExport>();
+    auto status = graphExporter->createServableConfig("", hfSettings);
+    ASSERT_EQ(status, ovms::StatusCode::PATH_INVALID);
+
+    status = graphExporter->createServableConfig("/does/not/exist", hfSettings);
+    ASSERT_EQ(status, ovms::StatusCode::PATH_INVALID);
 }
 
 TEST_F(GraphCreationTest, negativeCreateFileWrongDirectoryPaths) {
