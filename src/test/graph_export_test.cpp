//*****************************************************************************
// Copyright 2025 Intel Corporation
//
// Licensed under the Apache License, Version 2.0 (the "License");
// you may not use this file except in compliance with the License.
// You may obtain a copy of the License at
//
//     http://www.apache.org/licenses/LICENSE-2.0
//
// Unless required by applicable law or agreed to in writing, software
// distributed under the License is distributed on an "AS IS" BASIS,
// WITHOUT WARRANTIES OR CONDITIONS OF ANY KIND, either express or implied.
// See the License for the specific language governing permissions and
// limitations under the License.
//*****************************************************************************
#include <memory>
#include <string>

#include <gmock/gmock.h>
#include <gtest/gtest.h>

#include "test_utils.hpp"
#include "../filesystem.hpp"
#include "../status.hpp"
#include "../capi_frontend/server_settings.hpp"
#include "../graph_export/graph_export.hpp"

const std::string expectedOneSettingPluginGraphContents = R"(
    input_stream: "HTTP_REQUEST_PAYLOAD:input"
    output_stream: "HTTP_RESPONSE_PAYLOAD:output"
    node: {
    name: "LLMExecutor"
    calculator: "HttpLLMCalculator"
    input_stream: "LOOPBACK:loopback"
    input_stream: "HTTP_REQUEST_PAYLOAD:input"
    input_side_packet: "LLM_NODE_RESOURCES:llm"
    output_stream: "LOOPBACK:loopback"
    output_stream: "HTTP_RESPONSE_PAYLOAD:output"
    input_stream_info: {
        tag_index: 'LOOPBACK:0',
        back_edge: true
    }
    node_options: {
        [type.googleapis.com / mediapipe.LLMCalculatorOptions]: {
            max_num_seqs:256,
            device: "CPU",
            models_path: "./",
            plugin_config: '{"KV_CACHE_PRECISION":"u8"}',
            enable_prefix_caching: true,
            cache_size: 10,
        }
    }
    input_stream_handler {
        input_stream_handler: "SyncSetInputStreamHandler",
        options {
        [mediapipe.SyncSetInputStreamHandlerOptions.ext] {
            sync_set {
            tag_index: "LOOPBACK:0"
            }
        }
        }
    }
    }
)";

const std::string expectedFullPluginGraphContents = R"(
    input_stream: "HTTP_REQUEST_PAYLOAD:input"
    output_stream: "HTTP_RESPONSE_PAYLOAD:output"
    node: {
    name: "LLMExecutor"
    calculator: "HttpLLMCalculator"
    input_stream: "LOOPBACK:loopback"
    input_stream: "HTTP_REQUEST_PAYLOAD:input"
    input_side_packet: "LLM_NODE_RESOURCES:llm"
    output_stream: "LOOPBACK:loopback"
    output_stream: "HTTP_RESPONSE_PAYLOAD:output"
    input_stream_info: {
        tag_index: 'LOOPBACK:0',
        back_edge: true
    }
    node_options: {
        [type.googleapis.com / mediapipe.LLMCalculatorOptions]: {
            max_num_seqs:256,
            device: "CPU",
            models_path: "./",
            plugin_config: '{"KV_CACHE_PRECISION":"u8","MAX_PROMPT_LEN":"123","MODEL_DISTRIBUTION_POLICY":"PIPELINE_PARALLEL"}',
            enable_prefix_caching: true,
            cache_size: 10,
        }
    }
    input_stream_handler {
        input_stream_handler: "SyncSetInputStreamHandler",
        options {
        [mediapipe.SyncSetInputStreamHandlerOptions.ext] {
            sync_set {
            tag_index: "LOOPBACK:0"
            }
        }
        }
    }
    }
)";

const std::string expectedDefaultGraphContents = R"(
    input_stream: "HTTP_REQUEST_PAYLOAD:input"
    output_stream: "HTTP_RESPONSE_PAYLOAD:output"
    node: {
    name: "LLMExecutor"
    calculator: "HttpLLMCalculator"
    input_stream: "LOOPBACK:loopback"
    input_stream: "HTTP_REQUEST_PAYLOAD:input"
    input_side_packet: "LLM_NODE_RESOURCES:llm"
    output_stream: "LOOPBACK:loopback"
    output_stream: "HTTP_RESPONSE_PAYLOAD:output"
    input_stream_info: {
        tag_index: 'LOOPBACK:0',
        back_edge: true
    }
    node_options: {
        [type.googleapis.com / mediapipe.LLMCalculatorOptions]: {
            max_num_seqs:256,
            device: "CPU",
            models_path: "./",
            plugin_config: '{ }',
            enable_prefix_caching: true,
            cache_size: 10,
        }
    }
    input_stream_handler {
        input_stream_handler: "SyncSetInputStreamHandler",
        options {
        [mediapipe.SyncSetInputStreamHandlerOptions.ext] {
            sync_set {
            tag_index: "LOOPBACK:0"
            }
        }
        }
    }
    }
)";

const std::string expectedRerankJsonContents = R"(
    {
        "model_config_list": [
            { "config":
                {
                    "name": "myModel_tokenizer_model",
                    "base_path": "tokenizer"
                }
            },
            { "config":
                {
                    "name": "myModel_rerank_model",
                    "base_path": "rerank",
                    "target_device": "GPU",
                    "plugin_config": { "NUM_STREAMS": "2" }
                }
            }
        ]
    }
)";

const std::string expectedEmbeddingsJsonContents = R"(
    {
        "model_config_list": [
            { "config":
                {
                    "name": "myModel_tokenizer_model",
                    "base_path": "tokenizer"
                }
            },
            { "config":
                {
                    "name": "myModel_embeddings_model",
                    "base_path": "embeddings",
                    "target_device": "GPU",
                    "plugin_config": { "NUM_STREAMS": "2" }
                }
            }
        ]
    }
)";

const std::string expectedRerankGraphContents = R"(
    input_stream: "REQUEST_PAYLOAD:input"
    output_stream: "RESPONSE_PAYLOAD:output"
    node {
    calculator: "OpenVINOModelServerSessionCalculator"
    output_side_packet: "SESSION:tokenizer"
    node_options: {
        [type.googleapis.com / mediapipe.OpenVINOModelServerSessionCalculatorOptions]: {
        servable_name: "myModel_tokenizer_model"
        }
    }
    }
    node {
    calculator: "OpenVINOModelServerSessionCalculator"
    output_side_packet: "SESSION:rerank"
    node_options: {
        [type.googleapis.com / mediapipe.OpenVINOModelServerSessionCalculatorOptions]: {
        servable_name: "myModel_rerank_model"
        }
    }
    }
    node {
        input_side_packet: "TOKENIZER_SESSION:tokenizer"
        input_side_packet: "RERANK_SESSION:rerank"
        calculator: "RerankCalculator"
        input_stream: "REQUEST_PAYLOAD:input"
        output_stream: "RESPONSE_PAYLOAD:output"
    }
)";

const std::string expectedEmbeddingsGraphContents = R"(
    input_stream: "REQUEST_PAYLOAD:input"
    output_stream: "RESPONSE_PAYLOAD:output"
    node {
    calculator: "OpenVINOModelServerSessionCalculator"
    output_side_packet: "SESSION:tokenizer"
    node_options: {
        [type.googleapis.com / mediapipe.OpenVINOModelServerSessionCalculatorOptions]: {
        servable_name: "myModel_tokenizer_model"
        }
    }
    }
    node {
    calculator: "OpenVINOModelServerSessionCalculator"
    output_side_packet: "SESSION:embeddings"
    node_options: {
        [type.googleapis.com / mediapipe.OpenVINOModelServerSessionCalculatorOptions]: {
        servable_name: "myModel_embeddings_model"
        }
    }
    }
    node {
        input_side_packet: "TOKENIZER_SESSION:tokenizer"
        input_side_packet: "EMBEDDINGS_SESSION:embeddings"
        calculator: "EmbeddingsCalculator"
        input_stream: "REQUEST_PAYLOAD:input"
        output_stream: "RESPONSE_PAYLOAD:output"
        node_options: {
            [type.googleapis.com / mediapipe.EmbeddingsCalculatorOptions]: {
            normalize_embeddings: true,
        }
    }
    }
)";

const std::string expectedImageGenerationGraphContents = R"(
input_stream: "HTTP_REQUEST_PAYLOAD:input"
output_stream: "HTTP_RESPONSE_PAYLOAD:output"

node: {
  name: "ImageGenExecutor"
  calculator: "ImageGenCalculator"
  input_stream: "HTTP_REQUEST_PAYLOAD:input"
  input_side_packet: "IMAGE_GEN_NODE_RESOURCES:pipes"
  output_stream: "HTTP_RESPONSE_PAYLOAD:output"
  node_options: {
      [type.googleapis.com / mediapipe.ImageGenCalculatorOptions]: {
          models_path: "./",
          target_device: "GPU",
          default_resolution: "800x800"
      }
  }
}

)";

class GraphCreationTest : public TestWithTempDir {
protected:
    void TearDown() {
        TestWithTempDir::TearDown();
    }
};

TEST_F(GraphCreationTest, positiveDefault) {
    ovms::HFSettingsImpl hfSettings;
    std::string graphPath = ovms::FileSystem::appendSlash(this->directoryPath) + "graph.pbtxt";
    std::unique_ptr<ovms::GraphExport> graphExporter = std::make_unique<ovms::GraphExport>();
    auto status = graphExporter->createServableConfig(this->directoryPath, hfSettings);
    ASSERT_EQ(status, ovms::StatusCode::OK);

    std::string graphContents = GetFileContents(graphPath);
    ASSERT_EQ(expectedDefaultGraphContents, graphContents) << graphContents;
}

TEST_F(GraphCreationTest, rerankPositiveDefault) {
    ovms::HFSettingsImpl hfSettings;
    hfSettings.task = ovms::rerank;
    ovms::RerankGraphSettingsImpl rerankGraphSettings;
    rerankGraphSettings.targetDevice = "GPU";
    rerankGraphSettings.modelName = "myModel";
    rerankGraphSettings.numStreams = 2;
    rerankGraphSettings.maxDocLength = 18;
    rerankGraphSettings.version = 2;
    hfSettings.graphSettings = std::move(rerankGraphSettings);

    std::string graphPath = ovms::FileSystem::appendSlash(this->directoryPath) + "graph.pbtxt";
    std::string subconfigPath = ovms::FileSystem::appendSlash(this->directoryPath) + "subconfig.json";
    std::unique_ptr<ovms::GraphExport> graphExporter = std::make_unique<ovms::GraphExport>();
    auto status = graphExporter->createServableConfig(this->directoryPath, hfSettings);
    ASSERT_EQ(status, ovms::StatusCode::OK);

    std::string graphContents = GetFileContents(graphPath);
    ASSERT_EQ(expectedRerankGraphContents, graphContents) << graphContents;

    std::string jsonContents = GetFileContents(subconfigPath);
    ASSERT_EQ(expectedRerankJsonContents, jsonContents) << jsonContents;
}

TEST_F(GraphCreationTest, embeddingsPositiveDefault) {
    ovms::HFSettingsImpl hfSettings;
    hfSettings.task = ovms::embeddings;
    ovms::EmbeddingsGraphSettingsImpl embeddingsGraphSettings;
    embeddingsGraphSettings.targetDevice = "GPU";
    embeddingsGraphSettings.modelName = "myModel";
    embeddingsGraphSettings.numStreams = 2;
    embeddingsGraphSettings.truncate = "true";
    embeddingsGraphSettings.normalize = "true";
    embeddingsGraphSettings.version = 2;
    hfSettings.graphSettings = std::move(embeddingsGraphSettings);
    std::string graphPath = ovms::FileSystem::appendSlash(this->directoryPath) + "graph.pbtxt";
    std::string subconfigPath = ovms::FileSystem::appendSlash(this->directoryPath) + "subconfig.json";
    std::unique_ptr<ovms::GraphExport> graphExporter = std::make_unique<ovms::GraphExport>();
    auto status = graphExporter->createServableConfig(this->directoryPath, hfSettings);
    ASSERT_EQ(status, ovms::StatusCode::OK);

    std::string graphContents = GetFileContents(graphPath);
    ASSERT_EQ(expectedEmbeddingsGraphContents, graphContents) << graphContents;

    std::string jsonContents = GetFileContents(subconfigPath);
    ASSERT_EQ(expectedEmbeddingsJsonContents, jsonContents) << jsonContents;
}

TEST_F(GraphCreationTest, positivePluginConfigAll) {
    ovms::HFSettingsImpl hfSettings;
    ovms::TextGenGraphSettingsImpl graphSettings;
    graphSettings.pluginConfig.kvCachePrecision = "u8";
    graphSettings.pluginConfig.maxPromptLength = 123;
    graphSettings.pluginConfig.modelDistributionPolicy = "PIPELINE_PARALLEL";

    hfSettings.graphSettings = std::move(graphSettings);

    std::string graphPath = ovms::FileSystem::appendSlash(this->directoryPath) + "graph.pbtxt";
    std::unique_ptr<ovms::GraphExport> graphExporter = std::make_unique<ovms::GraphExport>();
    auto status = graphExporter->createServableConfig(this->directoryPath, hfSettings);
    ASSERT_EQ(status, ovms::StatusCode::OK);

    std::string graphContents = GetFileContents(graphPath);
    ASSERT_EQ(expectedFullPluginGraphContents, graphContents) << graphContents;
}

TEST_F(GraphCreationTest, positivePluginConfigOne) {
    ovms::HFSettingsImpl hfSettings;
    ovms::TextGenGraphSettingsImpl graphSettings;
    graphSettings.pluginConfig.kvCachePrecision = "u8";
    hfSettings.graphSettings = std::move(graphSettings);

    std::string graphPath = ovms::FileSystem::appendSlash(this->directoryPath) + "graph.pbtxt";
    std::unique_ptr<ovms::GraphExport> graphExporter = std::make_unique<ovms::GraphExport>();
    auto status = graphExporter->createServableConfig(this->directoryPath, hfSettings);
    ASSERT_EQ(status, ovms::StatusCode::OK);

    std::string graphContents = GetFileContents(graphPath);
    ASSERT_EQ(expectedOneSettingPluginGraphContents, graphContents) << graphContents;
}

TEST_F(GraphCreationTest, negativeCreateFileWrongDirectoryPaths) {
    ovms::HFSettingsImpl hfSettings;

    std::unique_ptr<ovms::GraphExport> graphExporter = std::make_unique<ovms::GraphExport>();
    auto status = graphExporter->createServableConfig("", hfSettings);
    ASSERT_EQ(status, ovms::StatusCode::PATH_INVALID);

    status = graphExporter->createServableConfig("/does/not/exist", hfSettings);
    ASSERT_EQ(status, ovms::StatusCode::PATH_INVALID);
}

<<<<<<< HEAD
TEST_F(GraphCreationTest, imageGenerationPositiveDefault) {
    ovms::HFSettingsImpl hfSettings;
    hfSettings.task = ovms::image_generation;
    hfSettings.imageGenerationGraphSettings.targetDevice = "GPU";
    hfSettings.imageGenerationGraphSettings.defaultResolution = "800x800";
    std::string graphPath = ovms::FileSystem::appendSlash(this->directoryPath) + "graph.pbtxt";
    std::unique_ptr<ovms::GraphExport> graphExporter = std::make_unique<ovms::GraphExport>();
    auto status = graphExporter->createServableConfig(this->directoryPath, hfSettings);
    ASSERT_EQ(status, ovms::StatusCode::OK);

    std::string graphContents = GetFileContents(graphPath);
    ASSERT_EQ(expectedImageGenerationGraphContents, graphContents) << graphContents;
=======
TEST_F(GraphCreationTest, negativeGraphOptionsNotInitialized) {
    ovms::HFSettingsImpl hfSettings;

    hfSettings.task = ovms::rerank;
    std::unique_ptr<ovms::GraphExport> graphExporter = std::make_unique<ovms::GraphExport>();
    auto status = graphExporter->createServableConfig(this->directoryPath, hfSettings);
    ASSERT_EQ(status, ovms::StatusCode::INTERNAL_ERROR);

    hfSettings.task = ovms::embeddings;
    status = graphExporter->createServableConfig(this->directoryPath, hfSettings);
    ASSERT_EQ(status, ovms::StatusCode::INTERNAL_ERROR);

    hfSettings.task = ovms::unknown;
    status = graphExporter->createServableConfig(this->directoryPath, hfSettings);
    ASSERT_EQ(status, ovms::StatusCode::INTERNAL_ERROR);

    // Default constructable variant
    hfSettings.task = ovms::text_generation;
    status = graphExporter->createServableConfig(this->directoryPath, hfSettings);
    ASSERT_EQ(status, ovms::StatusCode::OK) << status.string();
>>>>>>> f4673115
}<|MERGE_RESOLUTION|>--- conflicted
+++ resolved
@@ -377,29 +377,19 @@
     ASSERT_EQ(status, ovms::StatusCode::PATH_INVALID);
 }
 
-<<<<<<< HEAD
-TEST_F(GraphCreationTest, imageGenerationPositiveDefault) {
-    ovms::HFSettingsImpl hfSettings;
+TEST_F(GraphCreationTest, negativeGraphOptionsNotInitialized) {
+    ovms::HFSettingsImpl hfSettings;
+
+    hfSettings.task = ovms::rerank;
+    std::unique_ptr<ovms::GraphExport> graphExporter = std::make_unique<ovms::GraphExport>();
+    auto status = graphExporter->createServableConfig(this->directoryPath, hfSettings);
+    ASSERT_EQ(status, ovms::StatusCode::INTERNAL_ERROR);
+
+    hfSettings.task = ovms::embeddings;
+    status = graphExporter->createServableConfig(this->directoryPath, hfSettings);
+    ASSERT_EQ(status, ovms::StatusCode::INTERNAL_ERROR);
+
     hfSettings.task = ovms::image_generation;
-    hfSettings.imageGenerationGraphSettings.targetDevice = "GPU";
-    hfSettings.imageGenerationGraphSettings.defaultResolution = "800x800";
-    std::string graphPath = ovms::FileSystem::appendSlash(this->directoryPath) + "graph.pbtxt";
-    std::unique_ptr<ovms::GraphExport> graphExporter = std::make_unique<ovms::GraphExport>();
-    auto status = graphExporter->createServableConfig(this->directoryPath, hfSettings);
-    ASSERT_EQ(status, ovms::StatusCode::OK);
-
-    std::string graphContents = GetFileContents(graphPath);
-    ASSERT_EQ(expectedImageGenerationGraphContents, graphContents) << graphContents;
-=======
-TEST_F(GraphCreationTest, negativeGraphOptionsNotInitialized) {
-    ovms::HFSettingsImpl hfSettings;
-
-    hfSettings.task = ovms::rerank;
-    std::unique_ptr<ovms::GraphExport> graphExporter = std::make_unique<ovms::GraphExport>();
-    auto status = graphExporter->createServableConfig(this->directoryPath, hfSettings);
-    ASSERT_EQ(status, ovms::StatusCode::INTERNAL_ERROR);
-
-    hfSettings.task = ovms::embeddings;
     status = graphExporter->createServableConfig(this->directoryPath, hfSettings);
     ASSERT_EQ(status, ovms::StatusCode::INTERNAL_ERROR);
 
@@ -411,5 +401,19 @@
     hfSettings.task = ovms::text_generation;
     status = graphExporter->createServableConfig(this->directoryPath, hfSettings);
     ASSERT_EQ(status, ovms::StatusCode::OK) << status.string();
->>>>>>> f4673115
+}
+
+TEST_F(GraphCreationTest, imageGenerationPositiveDefault) {
+    ovms::HFSettingsImpl hfSettings;
+    hfSettings.task = ovms::image_generation;
+    ovms::EmbeddingsGraphSettingsImpl imageGenerationGraphSettings;
+    imageGenerationGraphSettings.targetDevice = "GPU";
+    imageGenerationGraphSettings.defaultResolution = "800x800";
+    std::string graphPath = ovms::FileSystem::appendSlash(this->directoryPath) + "graph.pbtxt";
+    std::unique_ptr<ovms::GraphExport> graphExporter = std::make_unique<ovms::GraphExport>();
+    auto status = graphExporter->createServableConfig(this->directoryPath, hfSettings);
+    ASSERT_EQ(status, ovms::StatusCode::OK);
+
+    std::string graphContents = GetFileContents(graphPath);
+    ASSERT_EQ(expectedImageGenerationGraphContents, graphContents) << graphContents;
 }