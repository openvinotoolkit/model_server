--- conflicted
+++ resolved
@@ -68,10 +68,7 @@
         }
         if (!cc->Inputs().Tag(INPUT_TAG_NAME).IsEmpty()) {
             auto data = cc->Inputs().Tag(INPUT_TAG_NAME).Get<ovms::HttpPayload>();  // TODO: Possibly avoid making copy
-<<<<<<< HEAD
-            this->body = data.uri;
-            this->body += std::string{"\n"} + data.body;
-=======
+            this->body = data.uri + std::string{"\n"};
             for (auto header : data.headers) {
                 this->body += header.first;
                 this->body += header.second;
@@ -84,7 +81,6 @@
                 data.parsedJson->Accept(writer);
                 this->body += buffer.GetString();
             }
->>>>>>> 4a3d7079
         }
 
         this->body += std::to_string(timestamp.Value());
