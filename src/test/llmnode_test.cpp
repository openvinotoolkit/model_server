//*****************************************************************************
// Copyright 2024 Intel Corporation
//
// Licensed under the Apache License, Version 2.0 (the "License");
// you may not use this file except in compliance with the License.
// You may obtain a copy of the License at
//
//     http://www.apache.org/licenses/LICENSE-2.0
//
// Unless required by applicable law or agreed to in writing, software
// distributed under the License is distributed on an "AS IS" BASIS,
// WITHOUT WARRANTIES OR CONDITIONS OF ANY KIND, either express or implied.
// See the License for the specific language governing permissions and
// limitations under the License.
//*****************************************************************************
#include <atomic>
#include <ctime>
#include <filesystem>
#include <fstream>
#include <iostream>
#include <regex>
#include <sstream>
#include <string>

#include <gmock/gmock.h>
#include <gtest/gtest.h>
#include <openvino/genai/continuous_batching_pipeline.hpp>
#include <openvino/openvino.hpp>
#include <pybind11/embed.h>

#include "../http_rest_api_handler.hpp"
#include "../llm/apis/openai_completions.hpp"
#include "../llm/llm_executor.hpp"
#include "../llm/llmnoderesources.hpp"
#include "../server.hpp"
#include "json_parser.hpp"
#include "opencv2/opencv.hpp"
#include "ov_utils.hpp"
#include "rapidjson/document.h"
#include "test_http_utils.hpp"
#include "test_utils.hpp"

using namespace ovms;

static std::atomic<uint64_t> currentRequestId = 0;

class LLMFlowHttpTest : public ::testing::Test {
protected:
    static std::unique_ptr<std::thread> t;

public:
    std::unique_ptr<ovms::HttpRestApiHandler> handler;

    std::vector<std::pair<std::string, std::string>> headers;
    ovms::HttpRequestComponents comp;
    const std::string endpointChatCompletions = "/v3/chat/completions";
    const std::string endpointCompletions = "/v3/completions";
    MockedServerRequestInterface writer;
    std::string response;
    rapidjson::Document parsedResponse;
    ovms::HttpResponseComponents responseComponents;
    static std::shared_ptr<ov::genai::ContinuousBatchingPipeline> cbPipe;
    static std::shared_ptr<LLMExecutorWrapper> llmExecutorWrapper;
    ov::genai::GenerationConfig config;
    std::vector<std::string> expectedMessages;

    static void SetUpTestSuite() {
        std::string port = "9173";
        ovms::Server& server = ovms::Server::instance();
        ::SetUpServer(t, server, port, getWindowsFullPathForSrcTest("/ovms/src/test/llm/config_llm_dummy_kfs.json").c_str());
        auto start = std::chrono::high_resolution_clock::now();
        const int numberOfRetries = 5;
        while ((server.getModuleState(ovms::SERVABLE_MANAGER_MODULE_NAME) != ovms::ModuleState::INITIALIZED) &&
               (std::chrono::duration_cast<std::chrono::seconds>(std::chrono::high_resolution_clock::now() - start).count() < numberOfRetries)) {
        }

        try {
            plugin_config_t tokenizerPluginConfig = {};
            std::string device = "CPU";
            ov::genai::SchedulerConfig schedulerConfig = {
                .max_num_batched_tokens = 256,
                .cache_size = 1,
                .dynamic_split_fuse = true,
                .max_num_seqs = 256,
            };
            plugin_config_t pluginConfig;
            JsonParser::parsePluginConfig("", pluginConfig);
            cbPipe = std::make_shared<ov::genai::ContinuousBatchingPipeline>(getWindowsFullPathForSrcTest("/ovms/src/test/llm_testing/facebook/opt-125m"), schedulerConfig, device, pluginConfig, tokenizerPluginConfig);
            llmExecutorWrapper = std::make_shared<LLMExecutorWrapper>(cbPipe);
        } catch (const std::exception& e) {
            SPDLOG_ERROR("Error during llm node initialization for models_path exception: {}", e.what());
        } catch (...) {
            SPDLOG_ERROR("Error during llm node initialization for models_path");
        }
    }

    int generateExpectedText(std::string prompt, bool addSpecialTokens = true) {
        try {
            ov::Tensor promptIds = cbPipe->get_tokenizer().encode(prompt, ov::genai::add_special_tokens(addSpecialTokens)).input_ids;
            std::cout << "Generated prompt ids: " << getPromptTokensString(promptIds) << std::endl;
            auto generationHandle = cbPipe->add_request(
                currentRequestId++,
                promptIds,
                config);
            if (generationHandle == nullptr) {
                return -1;
            }
            llmExecutorWrapper->notifyNewRequestArrived();
            std::vector<ov::genai::GenerationOutput> generationOutput = generationHandle->read_all();
            std::sort(generationOutput.begin(), generationOutput.end(), [=](ov::genai::GenerationOutput& r1, ov::genai::GenerationOutput& r2) {
                return r1.score > r2.score;
            });
            size_t i = 0;
            std::shared_ptr<ov::genai::Tokenizer> tokenizer = std::make_shared<ov::genai::Tokenizer>(cbPipe->get_tokenizer());
            for (ov::genai::GenerationOutput& out : generationOutput) {
                if (i >= config.num_return_sequences)
                    break;
                i++;
                std::vector<int64_t> tokens = out.generated_ids;
                SPDLOG_LOGGER_TRACE(llm_calculator_logger, "Generated tokens: {}", tokens);
                std::string completion = tokenizer->decode(tokens);
                expectedMessages.emplace_back(completion);
            }
        } catch (ov::AssertFailure& e) {
            return -1;
        } catch (...) {
            return -1;
        }
        return 0;
    }

    void SetUp() {
        ovms::Server& server = ovms::Server::instance();
        handler = std::make_unique<ovms::HttpRestApiHandler>(server, 5);
        ASSERT_EQ(handler->parseRequestComponents(comp, "POST", endpointChatCompletions, headers), ovms::StatusCode::OK);
    }

    static void TearDownTestSuite() {
        ovms::Server& server = ovms::Server::instance();
        server.setShutdownRequest(1);
        t->join();
        server.setShutdownRequest(0);
    }

    void TearDown() {
        handler.reset();
    }
};
std::shared_ptr<ov::genai::ContinuousBatchingPipeline> LLMFlowHttpTest::cbPipe;
std::shared_ptr<LLMExecutorWrapper> LLMFlowHttpTest::llmExecutorWrapper;
std::unique_ptr<std::thread> LLMFlowHttpTest::t;

// --------------------------------------- OVMS LLM nodes tests

TEST_F(LLMFlowHttpTest, writeLogprobs) {
    StringBuffer buffer;
    Writer<StringBuffer> writer(buffer);
    std::vector<float> inputs{-0.5, -100, 0, 5};
    std::vector<std::string> expected{"-0.5", "-100.0", "0.0", "null"};
    for (size_t i = 0; i < inputs.size(); i++) {
        OpenAIChatCompletionsHandler::writeLogprob(writer, inputs[i]);
        EXPECT_EQ(buffer.GetString(), expected[i]);
        buffer.Clear();
    }
}

TEST_F(LLMFlowHttpTest, unaryCompletionsJson) {
    config.max_new_tokens = 5;
    config.rng_seed = 1;
    config.num_beams = 16;
    ASSERT_EQ(generateExpectedText("What is OpenVINO?"), 0);
    ASSERT_EQ(config.num_return_sequences, expectedMessages.size());
    std::string requestBody = R"(
        {
            "model": "llmDummyKFS",
            "stream": false,
            "seed" : 1,
            "best_of": 16,
            "max_tokens": 5,
            "prompt": "What is OpenVINO?"
        }
    )";

    ASSERT_EQ(
        handler->dispatchToProcessor(endpointCompletions, requestBody, &response, comp, responseComponents, &writer),
        ovms::StatusCode::OK);
    parsedResponse.Parse(response.c_str());
    ASSERT_TRUE(parsedResponse["choices"].IsArray());
    ASSERT_EQ(parsedResponse["choices"].Capacity(), 1);
    int i = 0;
    for (auto& choice : parsedResponse["choices"].GetArray()) {
        ASSERT_TRUE(choice["finish_reason"].IsString());
        ASSERT_FALSE(choice["logprobs"].IsObject());
        ASSERT_TRUE(choice["text"].IsString());
        EXPECT_STREQ(choice["text"].GetString(), expectedMessages[i].c_str());
        ASSERT_EQ(choice["index"], i++);
    }

    ASSERT_TRUE(parsedResponse["usage"].IsObject());
    ASSERT_TRUE(parsedResponse["usage"].GetObject()["prompt_tokens"].IsInt());
    ASSERT_TRUE(parsedResponse["usage"].GetObject()["completion_tokens"].IsInt());
    ASSERT_TRUE(parsedResponse["usage"].GetObject()["total_tokens"].IsInt());
    ASSERT_EQ(parsedResponse["usage"].GetObject()["completion_tokens"].GetInt(), 5 /* max_tokens */);
    EXPECT_STREQ(parsedResponse["model"].GetString(), "llmDummyKFS");
    EXPECT_STREQ(parsedResponse["object"].GetString(), "text_completion");
}

TEST_F(LLMFlowHttpTest, unaryCompletionsJsonEchoWithCompletion) {
    config.max_new_tokens = 5;
    config.rng_seed = 1;
    config.num_beams = 16;
    config.echo = true;
    ASSERT_EQ(generateExpectedText("What is OpenVINO?"), 0);
    ASSERT_EQ(config.num_return_sequences, expectedMessages.size());
    std::string requestBody = R"(
        {
            "model": "llmDummyKFS",
            "stream": false,
            "seed" : 1,
            "best_of": 16,
            "max_tokens": 5,
            "prompt": "What is OpenVINO?",
            "echo": true
        }
    )";

    ASSERT_EQ(
        handler->dispatchToProcessor(endpointCompletions, requestBody, &response, comp, responseComponents, &writer),
        ovms::StatusCode::OK);
    parsedResponse.Parse(response.c_str());
    ASSERT_TRUE(parsedResponse["choices"].IsArray());
    ASSERT_EQ(parsedResponse["choices"].Capacity(), 1);
    int i = 0;
    for (auto& choice : parsedResponse["choices"].GetArray()) {
        ASSERT_TRUE(choice["finish_reason"].IsString());
        ASSERT_FALSE(choice["logprobs"].IsObject());
        ASSERT_TRUE(choice["text"].IsString());
        EXPECT_STREQ(choice["text"].GetString(), expectedMessages[i].c_str());
        EXPECT_TRUE(std::string(choice["text"].GetString()).find("What is OpenVINO?") != std::string::npos);
        EXPECT_EQ(std::string(choice["text"].GetString()).rfind("What is OpenVINO?", 0), 0);  // Check if prompt is at the beginning
        ASSERT_EQ(choice["index"], i++);
    }

    ASSERT_TRUE(parsedResponse["usage"].IsObject());
    ASSERT_TRUE(parsedResponse["usage"].GetObject()["prompt_tokens"].IsInt());
    ASSERT_TRUE(parsedResponse["usage"].GetObject()["completion_tokens"].IsInt());
    ASSERT_TRUE(parsedResponse["usage"].GetObject()["total_tokens"].IsInt());
    ASSERT_EQ(parsedResponse["usage"].GetObject()["completion_tokens"].GetInt(), 5 /* max_tokens */);
    EXPECT_STREQ(parsedResponse["model"].GetString(), "llmDummyKFS");
    EXPECT_STREQ(parsedResponse["object"].GetString(), "text_completion");
}

TEST_F(LLMFlowHttpTest, streamCompletionsEchoWithCompletion) {
    std::string requestBody = R"(
        {
            "model": "llmDummyKFS",
            "stream": true,
            "seed" : 1,
            "max_tokens": 10,
            "echo": true,
            "prompt": "What is OpenVINO?"
        }
    )";
    std::vector<std::string> chunks;
    ON_CALL(writer, PartialReply).WillByDefault([this, &chunks](std::string response) {
        rapidjson::Document d;
        std::string dataPrefix = "data:";
        ASSERT_STREQ(response.substr(0, dataPrefix.size()).c_str(), dataPrefix.c_str());
        size_t pos = response.find("\n");
        ASSERT_NE(pos, response.npos);
        rapidjson::ParseResult parsingSucceeded = d.Parse(response.substr(dataPrefix.size(), (pos - dataPrefix.size())).c_str());
        ASSERT_EQ(parsingSucceeded.Code(), 0);
        ASSERT_TRUE(d["choices"].IsArray());
        ASSERT_EQ(d["choices"].Capacity(), 1);
        int i = 0;
        for (auto& choice : d["choices"].GetArray()) {
            if (choice["finish_reason"].IsString()) {
                EXPECT_STREQ(choice["finish_reason"].GetString(), "length");
            } else {
                ASSERT_TRUE(choice["finish_reason"].IsNull());
            }
            ASSERT_EQ(choice["index"], i++);
            ASSERT_FALSE(choice["logprobs"].IsObject());
            ASSERT_TRUE(choice["text"].IsString());
            chunks.push_back(std::string(choice["text"].GetString()));
        }
        EXPECT_STREQ(d["model"].GetString(), "llmDummyKFS");
        EXPECT_STREQ(d["object"].GetString(), "text_completion.chunk");
    });

    ASSERT_EQ(
        handler->dispatchToProcessor(endpointCompletions, requestBody, &response, comp, responseComponents, &writer),
        ovms::StatusCode::PARTIAL_END);

    // Since prompt is treated as a single entity and streamer returns chunk only after space or newline
    // we expect chunk with echoed prompt to contain space or new line at the end
    ASSERT_TRUE(chunks[0] == "What is OpenVINO?\n" || chunks[0] == "What is OpenVINO? ");
    ASSERT_GT(chunks.size(), 1);
}

TEST_F(LLMFlowHttpTest, unaryCompletionsJsonEchoOnly) {
    std::string requestBody = R"(
        {
            "model": "llmDummyKFS",
            "stream": false,
            "max_tokens": 0,
            "prompt": "What is OpenVINO?",
            "echo": true,
            "logprobs": 1
        }
    )";

    ASSERT_EQ(
        handler->dispatchToProcessor(endpointCompletions, requestBody, &response, comp, responseComponents, &writer),
        ovms::StatusCode::OK);
    parsedResponse.Parse(response.c_str());
    ASSERT_TRUE(parsedResponse["choices"].IsArray());
    ASSERT_EQ(parsedResponse["choices"].Capacity(), 1);
    int i = 0;
    for (auto& choice : parsedResponse["choices"].GetArray()) {
        ASSERT_TRUE(choice["finish_reason"].IsString());
        EXPECT_STREQ(choice["finish_reason"].GetString(), "length");

        ASSERT_TRUE(choice["logprobs"].IsObject());
        ASSERT_TRUE(choice["logprobs"].GetObject()["token_logprobs"].IsArray());
        for (size_t i = 0; i < choice["logprobs"].GetObject()["token_logprobs"].Size(); ++i) {
            auto& logprob = choice["logprobs"].GetObject()["token_logprobs"][i];
            if (i == 0) {
                ASSERT_TRUE(logprob.IsNull());
            } else {
                ASSERT_TRUE(logprob.IsFloat());
                ASSERT_LT(logprob.GetFloat(), 0);
            }
        }

        ASSERT_TRUE(choice["text"].IsString());
        EXPECT_STREQ(choice["text"].GetString(), "What is OpenVINO?");
        ASSERT_EQ(choice["index"], i++);
    }

    ASSERT_TRUE(parsedResponse["usage"].IsObject());
    ASSERT_TRUE(parsedResponse["usage"].GetObject()["prompt_tokens"].IsInt());
    ASSERT_TRUE(parsedResponse["usage"].GetObject()["completion_tokens"].IsInt());
    ASSERT_TRUE(parsedResponse["usage"].GetObject()["total_tokens"].IsInt());
    ASSERT_EQ(parsedResponse["usage"].GetObject()["completion_tokens"].GetInt(), 0 /* max_tokens */);
    ASSERT_EQ(parsedResponse["usage"].GetObject()["prompt_tokens"].GetInt(), parsedResponse["choices"].GetArray()[0]["logprobs"].GetObject()["token_logprobs"].Size());
    EXPECT_STREQ(parsedResponse["model"].GetString(), "llmDummyKFS");
    EXPECT_STREQ(parsedResponse["object"].GetString(), "text_completion");
}

TEST_F(LLMFlowHttpTest, streamCompletionsEchoOnly) {
    std::string requestBody = R"(
        {
            "model": "llmDummyKFS",
            "stream": true,
            "seed" : 1,
            "max_tokens": 0,
            "echo": true,
            "prompt": "What is OpenVINO?"
        }
    )";
    EXPECT_CALL(writer, PartialReply(::testing::_)).WillOnce([this](std::string response) {
        rapidjson::Document d;
        std::string dataPrefix = "data:";
        ASSERT_STREQ(response.substr(0, dataPrefix.size()).c_str(), dataPrefix.c_str());
        size_t pos = response.find("\n");
        ASSERT_NE(pos, response.npos);
        rapidjson::ParseResult parsingSucceeded = d.Parse(response.substr(dataPrefix.size(), (pos - dataPrefix.size())).c_str());
        ASSERT_EQ(parsingSucceeded.Code(), 0);
        ASSERT_TRUE(d["choices"].IsArray());
        ASSERT_EQ(d["choices"].Capacity(), 1);
        int i = 0;
        for (auto& choice : d["choices"].GetArray()) {
            if (choice["finish_reason"].IsString()) {
                EXPECT_STREQ(choice["finish_reason"].GetString(), "length");
            } else {
                ASSERT_TRUE(choice["finish_reason"].IsNull());
            }
            ASSERT_EQ(choice["index"], i++);
            ASSERT_FALSE(choice["logprobs"].IsObject());
            ASSERT_TRUE(choice["text"].IsString());
            EXPECT_STREQ(choice["text"].GetString(), "What is OpenVINO?");
        }
        EXPECT_STREQ(d["model"].GetString(), "llmDummyKFS");
        EXPECT_STREQ(d["object"].GetString(), "text_completion.chunk");
    });
    ASSERT_EQ(
        handler->dispatchToProcessor(endpointCompletions, requestBody, &response, comp, responseComponents, &writer),
        ovms::StatusCode::PARTIAL_END);
}

TEST_F(LLMFlowHttpTest, unaryCompletionsJsonFinishReasonLength) {
    std::string requestBody = R"(
        {
            "model": "llmDummyKFS",
            "stream": false,
            "ignore_eos": true,
            "max_tokens": 5,
            "prompt": "What is OpenVINO?"
        }
    )";

    ASSERT_EQ(
        handler->dispatchToProcessor(endpointCompletions, requestBody, &response, comp, responseComponents, &writer),
        ovms::StatusCode::OK);
    parsedResponse.Parse(response.c_str());
    ASSERT_TRUE(parsedResponse["choices"].IsArray());
    ASSERT_EQ(parsedResponse["choices"].Capacity(), 1);
    int i = 0;
    for (auto& choice : parsedResponse["choices"].GetArray()) {
        ASSERT_TRUE(choice["finish_reason"].IsString());
        EXPECT_STREQ(choice["finish_reason"].GetString(), "length");
        ASSERT_EQ(choice["index"], i++);
        ASSERT_FALSE(choice["logprobs"].IsObject());
        ASSERT_TRUE(choice["text"].IsString());
    }
    ASSERT_EQ(parsedResponse["model"], "llmDummyKFS");
    ASSERT_EQ(parsedResponse["object"], "text_completion");
}

TEST_F(LLMFlowHttpTest, unaryCompletionsJsonSingleStopString) {
    std::string requestBody = R"(
        {
            "model": "llmDummyKFS",
            "stream": false,
            "ignore_eos": false,
            "max_tokens": 1000,
            "stop": ".",
            "include_stop_str_in_output": true,
            "prompt": "What is OpenVINO?"
        }
    )";

    ASSERT_EQ(
        handler->dispatchToProcessor(endpointCompletions, requestBody, &response, comp, responseComponents, &writer),
        ovms::StatusCode::OK);
    parsedResponse.Parse(response.c_str());
    ASSERT_TRUE(parsedResponse["choices"].IsArray());
    ASSERT_EQ(parsedResponse["choices"].Capacity(), 1);
    int i = 0;
    for (auto& choice : parsedResponse["choices"].GetArray()) {
        ASSERT_TRUE(choice["finish_reason"].IsString());
        EXPECT_STREQ(choice["finish_reason"].GetString(), "stop");
        ASSERT_EQ(choice["index"], i++);
        ASSERT_FALSE(choice["logprobs"].IsObject());
        ASSERT_TRUE(choice["text"].IsString());
        auto text_size = std::string(choice["text"].GetString()).size();
        ASSERT_EQ(choice["text"].GetString()[text_size - 1], '.');
    }
    ASSERT_EQ(parsedResponse["model"], "llmDummyKFS");
    ASSERT_EQ(parsedResponse["object"], "text_completion");
}

TEST_F(LLMFlowHttpTest, unaryCompletionsJsonNFail) {
    std::string requestBody = R"(
        {
            "model": "llmDummyKFS",
            "stream": false,
            "seed" : 1,
            "best_of": 2,
            "n": 3,
            "max_tokens": 5,
            "prompt": "What is OpenVINO?"
        }
    )";

    ASSERT_EQ(
        handler->dispatchToProcessor(endpointCompletions, requestBody, &response, comp, responseComponents, &writer),
        ovms::StatusCode::MEDIAPIPE_EXECUTION_ERROR);
}
TEST_F(LLMFlowHttpTest, unaryCompletionsJsonN) {
    config.max_new_tokens = 5;
    config.rng_seed = 1;
    config.num_beams = 16;
    config.num_return_sequences = 8;
    config.echo = false;
    ASSERT_EQ(generateExpectedText("What is OpenVINO?"), 0);
    ASSERT_EQ(config.num_return_sequences, expectedMessages.size());
    std::string requestBody = R"(
        {
            "model": "llmDummyKFS",
            "stream": false,
            "seed" : 1,
            "best_of": 16,
            "n": 8,
            "max_tokens": 5,
            "prompt": "What is OpenVINO?"
        }
    )";

    ASSERT_EQ(
        handler->dispatchToProcessor(endpointCompletions, requestBody, &response, comp, responseComponents, &writer),
        ovms::StatusCode::OK);
    parsedResponse.Parse(response.c_str());
    ASSERT_TRUE(parsedResponse["choices"].IsArray());
    ASSERT_EQ(parsedResponse["choices"].Capacity(), 8);
    int i = 0;
    for (auto& choice : parsedResponse["choices"].GetArray()) {
        ASSERT_TRUE(choice["finish_reason"].IsString());
        ASSERT_FALSE(choice["logprobs"].IsObject());
        ASSERT_TRUE(choice["text"].IsString());
        EXPECT_STREQ(choice["text"].GetString(), expectedMessages[i].c_str());
        ASSERT_EQ(choice["index"], i++);
    }
    ASSERT_TRUE(parsedResponse["usage"].IsObject());
    ASSERT_TRUE(parsedResponse["usage"].GetObject()["prompt_tokens"].IsInt());
    ASSERT_TRUE(parsedResponse["usage"].GetObject()["completion_tokens"].IsInt());
    ASSERT_TRUE(parsedResponse["usage"].GetObject()["total_tokens"].IsInt());
    ASSERT_EQ(parsedResponse["usage"].GetObject()["completion_tokens"].GetInt(), 8 * 5 /* n * max_tokens */);
    EXPECT_STREQ(parsedResponse["model"].GetString(), "llmDummyKFS");
    EXPECT_STREQ(parsedResponse["object"].GetString(), "text_completion");
}

TEST_F(LLMFlowHttpTest, unaryChatCompletionsJsonNFail) {
    std::string requestBody = R"(
        {
            "model": "llmDummyKFS",
            "stream": false,
            "seed" : 1,
            "best_of" : 2,
            "n" : 3,
            "max_tokens": 5,
            "messages": [
            {
                "role": "user",
                "content": "What is OpenVINO?"
            }
            ]
        }
    )";

    ASSERT_EQ(
        handler->dispatchToProcessor(endpointChatCompletions, requestBody, &response, comp, responseComponents, &writer),
        ovms::StatusCode::MEDIAPIPE_EXECUTION_ERROR);
}

TEST_F(LLMFlowHttpTest, unaryChatCompletionsJsonN) {
    config.max_new_tokens = 5;
    config.rng_seed = 1;
    config.num_beams = 16;
    config.num_return_sequences = 8;
    config.echo = false;
    ASSERT_EQ(generateExpectedText("What is OpenVINO?", false), 0);
    ASSERT_EQ(config.num_return_sequences, expectedMessages.size());
    std::string requestBody = R"(
        {
            "model": "llmDummyKFS",
            "stream": false,
            "seed" : 1,
            "best_of" : 16,
            "n" : 8,
            "max_tokens": 5,
            "messages": [
            {
                "role": "user",
                "content": "What is OpenVINO?"
            }
            ]
        }
    )";

    ASSERT_EQ(
        handler->dispatchToProcessor(endpointChatCompletions, requestBody, &response, comp, responseComponents, &writer),
        ovms::StatusCode::OK);
    parsedResponse.Parse(response.c_str());
    ASSERT_TRUE(parsedResponse["choices"].IsArray());
    ASSERT_EQ(parsedResponse["choices"].Capacity(), 8);
    int i = 0;
    for (auto& choice : parsedResponse["choices"].GetArray()) {
        ASSERT_TRUE(choice["finish_reason"].IsString());
        ASSERT_FALSE(choice["logprobs"].IsObject());
        ASSERT_TRUE(choice["message"].IsObject());
        ASSERT_TRUE(choice["message"]["content"].IsString());
        ASSERT_EQ(choice["message"]["content"].GetString(), expectedMessages[i]);
        ASSERT_EQ(choice["index"], i++);
        EXPECT_STREQ(choice["message"]["role"].GetString(), "assistant");
    }

    ASSERT_TRUE(parsedResponse["usage"].IsObject());
    ASSERT_TRUE(parsedResponse["usage"].GetObject()["prompt_tokens"].IsInt());
    ASSERT_TRUE(parsedResponse["usage"].GetObject()["completion_tokens"].IsInt());
    ASSERT_TRUE(parsedResponse["usage"].GetObject()["total_tokens"].IsInt());
    ASSERT_EQ(parsedResponse["usage"].GetObject()["completion_tokens"].GetInt(), 8 * 5 /* n * max_tokens */);
    EXPECT_STREQ(parsedResponse["model"].GetString(), "llmDummyKFS");
    EXPECT_STREQ(parsedResponse["object"].GetString(), "chat.completion");
}

TEST_F(LLMFlowHttpTest, unaryChatCompletionsJson) {
    std::string requestBody = R"(
        {
            "model": "llmDummyKFS",
            "stream": false,
            "seed" : 1,
            "best_of" : 16,
            "max_tokens": 5,
            "messages": [
            {
                "role": "user",
                "content": "What is OpenVINO?"
            }
            ]
        }
    )";

    ASSERT_EQ(
        handler->dispatchToProcessor(endpointChatCompletions, requestBody, &response, comp, responseComponents, &writer),
        ovms::StatusCode::OK);
    parsedResponse.Parse(response.c_str());
    ASSERT_TRUE(parsedResponse["choices"].IsArray());
    ASSERT_EQ(parsedResponse["choices"].Capacity(), 1);
    int i = 0;
    for (auto& choice : parsedResponse["choices"].GetArray()) {
        ASSERT_TRUE(choice["finish_reason"].IsString());
        EXPECT_STREQ(choice["finish_reason"].GetString(), "length");
        ASSERT_EQ(choice["index"], i++);
        ASSERT_FALSE(choice["logprobs"].IsObject());
        ASSERT_TRUE(choice["message"].IsObject());
        ASSERT_TRUE(choice["message"]["content"].IsString());
        EXPECT_STREQ(choice["message"]["role"].GetString(), "assistant");
    }

    ASSERT_TRUE(parsedResponse["usage"].IsObject());
    ASSERT_TRUE(parsedResponse["usage"].GetObject()["prompt_tokens"].IsInt());
    ASSERT_TRUE(parsedResponse["usage"].GetObject()["completion_tokens"].IsInt());
    ASSERT_TRUE(parsedResponse["usage"].GetObject()["total_tokens"].IsInt());
    ASSERT_EQ(parsedResponse["usage"].GetObject()["completion_tokens"].GetInt(), 5 /* max_tokens */);
    EXPECT_STREQ(parsedResponse["model"].GetString(), "llmDummyKFS");
    EXPECT_STREQ(parsedResponse["object"].GetString(), "chat.completion");
}

TEST_F(LLMFlowHttpTest, unaryChatCompletionsJsonNMultipleStopStrings) {
    std::string requestBody = R"(
        {
            "model": "llmDummyKFS",
            "stream": false,
            "seed" : 1,
            "best_of" : 4,
            "n": 4,
            "max_tokens": 50,
            "stop": [".", ","],
            "include_stop_str_in_output": true,
            "messages": [
            {
                "role": "user",
                "content": "What is OpenVINO?"
            }
            ]
        }
    )";

    ASSERT_EQ(
        handler->dispatchToProcessor(endpointChatCompletions, requestBody, &response, comp, responseComponents, &writer),
        ovms::StatusCode::OK);
    parsedResponse.Parse(response.c_str());
    ASSERT_TRUE(parsedResponse["choices"].IsArray());
    ASSERT_EQ(parsedResponse["choices"].Capacity(), 4);
    int i = 0;
    for (auto& choice : parsedResponse["choices"].GetArray()) {
        ASSERT_TRUE(choice["finish_reason"].IsString());
        EXPECT_STREQ(choice["finish_reason"].GetString(), "stop");
        ASSERT_EQ(choice["index"], i++);
        ASSERT_FALSE(choice["logprobs"].IsObject());
        ASSERT_TRUE(choice["message"].IsObject());
        ASSERT_TRUE(choice["message"]["content"].IsString());
        auto text_size = std::string(choice["message"]["content"].GetString()).size();
        ASSERT_TRUE(choice["message"]["content"].GetString()[text_size - 1] == '.' ||
                    choice["message"]["content"].GetString()[text_size - 1] == ',');
        EXPECT_STREQ(choice["message"]["role"].GetString(), "assistant");
    }
}

TEST_F(LLMFlowHttpTest, unaryChatCompletionsJsonLogprobs) {
    std::string requestBody = R"(
        {
            "model": "llmDummyKFS",
            "stream": false,
            "seed" : 1,
            "max_tokens": 5,
            "logprobs": true,
            "messages": [
            {
                "role": "user",
                "content": "What is OpenVINO?"
            }
            ]
        }
    )";

    ASSERT_EQ(
        handler->dispatchToProcessor(endpointChatCompletions, requestBody, &response, comp, responseComponents, &writer),
        ovms::StatusCode::OK);
    parsedResponse.Parse(response.c_str());
    ASSERT_TRUE(parsedResponse["choices"].IsArray());
    for (auto& choice : parsedResponse["choices"].GetArray()) {
        ASSERT_TRUE(choice["logprobs"].IsObject());
        ASSERT_TRUE(choice["logprobs"]["content"].IsArray());
        ASSERT_TRUE(choice["logprobs"]["content"][0].IsObject());
        ASSERT_TRUE(choice["logprobs"]["content"][0]["token"].IsString());
        ASSERT_TRUE(choice["logprobs"]["content"][0]["logprob"].IsNumber());
        ASSERT_LE(choice["logprobs"]["content"][0]["logprob"].GetFloat(), 0);
        ASSERT_TRUE(choice["logprobs"]["content"][0]["bytes"].IsArray());
        ASSERT_TRUE(choice["logprobs"]["content"][0]["bytes"][0].IsInt());
        ASSERT_TRUE(choice["logprobs"]["content"][0]["top_logprobs"].IsArray());
        ASSERT_TRUE(choice["logprobs"]["content"][0]["top_logprobs"].Empty());
    }
}

TEST_F(LLMFlowHttpTest, unaryCompletionsJsonLogprobs) {
    std::string requestBody = R"(
        {
            "model": "llmDummyKFS",
            "stream": false,
            "seed" : 1,
            "max_tokens": 5,
            "logprobs": 1,
            "prompt":  "What is OpenVINO?"
        }
    )";

    ASSERT_EQ(
        handler->dispatchToProcessor(endpointCompletions, requestBody, &response, comp, responseComponents, &writer),
        ovms::StatusCode::OK);
    parsedResponse.Parse(response.c_str());
    ASSERT_TRUE(parsedResponse["choices"].IsArray());
    for (auto& choice : parsedResponse["choices"].GetArray()) {
        ASSERT_TRUE(choice["logprobs"].IsObject());
        ASSERT_TRUE(choice["logprobs"]["text_offset"].IsArray());
        ASSERT_TRUE(choice["logprobs"]["text_offset"][0].IsInt());
        ASSERT_TRUE(choice["logprobs"]["token_logprobs"].IsArray());
        ASSERT_TRUE(choice["logprobs"]["token_logprobs"][0].IsNumber());
        ASSERT_LE(choice["logprobs"]["token_logprobs"][0].GetFloat(), 0);
        ASSERT_TRUE(choice["logprobs"]["tokens"].IsArray());
        ASSERT_TRUE(choice["logprobs"]["tokens"][0].IsString());
        ASSERT_TRUE(choice["logprobs"]["top_logprobs"].IsArray());
    }
}

TEST_F(LLMFlowHttpTest, ChatCompletionsJsonLogprobsStream) {
    std::string requestBody = R"(
        {
            "model": "llmDummyKFS",
            "stream": true,
            "logprobs": true,
            "seed" : 1,
            "max_tokens": 1,
            "messages": [
            {
                "role": "user",
                "content": "What is OpenVINO?"
            }
            ]
        }
    )";

    ASSERT_EQ(
        handler->dispatchToProcessor(endpointChatCompletions, requestBody, &response, comp, responseComponents, &writer),
        ovms::StatusCode::PARTIAL_END);
}

TEST_F(LLMFlowHttpTest, CompletionsJsonLogprobsStream) {
    std::string requestBody = R"(
        {
            "model": "llmDummyKFS",
            "stream": false,
            "logprobs": 2,
            "seed" : 1,
            "max_tokens": 1,
            "prompt": "What is OpenVINO?"
        }
    )";

    ASSERT_EQ(
        handler->dispatchToProcessor(endpointCompletions, requestBody, &response, comp, responseComponents, &writer),
        ovms::StatusCode::MEDIAPIPE_EXECUTION_ERROR);
}

TEST_F(LLMFlowHttpTest, unaryChatCompletionsStopStringBadType) {
    std::string requestBody = R"(
        {
            "model": "llmDummyKFS",
            "stream": false,
            "stop": {},
            "seed" : 1,
            "max_tokens": 5,
            "messages": [
            {
                "role": "user",
                "content": "What is OpenVINO?"
            }
            ]
        }
    )";

    ASSERT_EQ(
        handler->dispatchToProcessor(endpointChatCompletions, requestBody, &response, comp, responseComponents, &writer),
        ovms::StatusCode::MEDIAPIPE_EXECUTION_ERROR);
}

TEST_F(LLMFlowHttpTest, unaryChatCompletionsIncludeStopStringInOutputBadType) {
    std::string requestBody = R"(
        {
            "model": "llmDummyKFS",
            "stream": false,
            "stop": "\n\n",
            "include_stop_str_in_output": "yes",
            "seed" : 1,
            "max_tokens": 5,
            "messages": [
            {
                "role": "user",
                "content": "What is OpenVINO?"
            }
            ]
        }
    )";

    ASSERT_EQ(
        handler->dispatchToProcessor(endpointChatCompletions, requestBody, &response, comp, responseComponents, &writer),
        ovms::StatusCode::MEDIAPIPE_EXECUTION_ERROR);
}

TEST_F(LLMFlowHttpTest, unaryCompletionsStopStringElementBadType) {
    std::string requestBody = R"(
        {
            "model": "llmDummyKFS",
            "stream": false,
            "stop": [".", "OpenVINO", 1.92],
            "seed" : 1,
            "max_tokens": 5,
            "prompt": "What is OpenVINO?"
        }
    )";

    ASSERT_EQ(
        handler->dispatchToProcessor(endpointCompletions, requestBody, &response, comp, responseComponents, &writer),
        ovms::StatusCode::MEDIAPIPE_EXECUTION_ERROR);
}

TEST_F(LLMFlowHttpTest, unaryChatCompletionsStopStringExceedingSize) {
    std::string requestBody = R"(
        {
            "model": "llmDummyKFS",
            "stream": false,
            "stop": ["a", "b", "c", "d", "e"],
            "seed" : 1,
            "max_tokens": 5,
            "messages": [
            {
                "role": "user",
                "content": "What is OpenVINO?"
            }
            ]
        }
    )";

    ASSERT_EQ(
        handler->dispatchToProcessor(endpointChatCompletions, requestBody, &response, comp, responseComponents, &writer),
        ovms::StatusCode::MEDIAPIPE_EXECUTION_ERROR);
}

TEST_F(LLMFlowHttpTest, unaryCompletionsStopStringEmpty) {
    std::string requestBody = R"(
        {
            "model": "llmDummyKFS",
            "stream": false,
            "stop": [],
            "seed" : 1,
            "max_tokens": 5,
            "prompt": "What is OpenVINO?"
        }
    )";

    ASSERT_EQ(
        handler->dispatchToProcessor(endpointCompletions, requestBody, &response, comp, responseComponents, &writer),
        ovms::StatusCode::OK);
}

TEST_F(LLMFlowHttpTest, inferCompletionsStream) {
    std::string requestBody = R"(
        {
            "model": "llmDummyKFS",
            "stream": true,
            "seed" : 1,
            "max_tokens": 5,
            "ignore_eos": true,
            "prompt": "What is OpenVINO?"
        }
    )";
    ON_CALL(writer, PartialReply).WillByDefault([this](std::string response) {
        rapidjson::Document d;
        std::string dataPrefix = "data:";
        ASSERT_STREQ(response.substr(0, dataPrefix.size()).c_str(), dataPrefix.c_str());
        size_t pos = response.find("\n");
        ASSERT_NE(pos, response.npos);
        rapidjson::ParseResult parsingSucceeded = d.Parse(response.substr(dataPrefix.size(), (pos - dataPrefix.size())).c_str());
        ASSERT_EQ(parsingSucceeded.Code(), 0);
        ASSERT_TRUE(d["choices"].IsArray());
        ASSERT_EQ(d["choices"].Capacity(), 1);
        int i = 0;
        for (auto& choice : d["choices"].GetArray()) {
            if (choice["finish_reason"].IsString()) {
                EXPECT_STREQ(choice["finish_reason"].GetString(), "length");
            } else {
                ASSERT_TRUE(choice["finish_reason"].IsNull());
            }
            ASSERT_EQ(choice["index"], i++);
            ASSERT_FALSE(choice["logprobs"].IsObject());
            ASSERT_TRUE(choice["text"].IsString());
        }
        EXPECT_STREQ(d["model"].GetString(), "llmDummyKFS");
        EXPECT_STREQ(d["object"].GetString(), "text_completion.chunk");
    });
    ASSERT_EQ(
        handler->dispatchToProcessor(endpointCompletions, requestBody, &response, comp, responseComponents, &writer),
        ovms::StatusCode::PARTIAL_END);
}

TEST_F(LLMFlowHttpTest, inferChatCompletionsStream) {
    std::string requestBody = R"(
        {
            "model": "llmDummyKFS",
            "stream": true,
            "seed" : 1,
            "max_tokens": 5,
            "ignore_eos": true,
            "messages": [
            {
                "role": "user",
                "content": "What is OpenVINO?"
            }
            ]
        }
    )";
    ON_CALL(writer, PartialReply).WillByDefault([this](std::string response) {
        rapidjson::Document d;
        std::string dataPrefix = "data:";
        ASSERT_STREQ(response.substr(0, dataPrefix.size()).c_str(), dataPrefix.c_str());
        size_t pos = response.find("\n");
        ASSERT_NE(pos, response.npos);
        rapidjson::ParseResult parsingSucceeded = d.Parse(response.substr(dataPrefix.size(), (pos - dataPrefix.size())).c_str());
        ASSERT_EQ(parsingSucceeded.Code(), 0);
        ASSERT_TRUE(d["choices"].IsArray());
        ASSERT_EQ(d["choices"].Capacity(), 1);
        int i = 0;
        for (auto& choice : d["choices"].GetArray()) {
            if (choice["finish_reason"].IsString()) {
                EXPECT_STREQ(choice["finish_reason"].GetString(), "length");
            } else {
                ASSERT_TRUE(choice["finish_reason"].IsNull());
            }
            ASSERT_EQ(choice["index"], i++);
            ASSERT_FALSE(choice["logprobs"].IsObject());
            ASSERT_TRUE(choice["delta"].IsObject());
            ASSERT_TRUE(choice["delta"]["content"].IsString());
        }
        EXPECT_STREQ(d["model"].GetString(), "llmDummyKFS");
        EXPECT_STREQ(d["object"].GetString(), "chat.completion.chunk");
    });
    ASSERT_EQ(
        handler->dispatchToProcessor(endpointChatCompletions, requestBody, &response, comp, responseComponents, &writer),
        ovms::StatusCode::PARTIAL_END);
}

TEST_F(LLMFlowHttpTest, unaryChatCompletionsStreamOptionsSetFail) {
    std::string requestBody = R"(
        {
            "model": "llmDummyKFS",
            "stream": false,
            "stream_options": { "include_usage": true },
            "seed" : 1,
            "max_tokens": 5,
            "messages": [
            {
                "role": "user",
                "content": "What is OpenVINO?"
            }
            ]
        }
    )";

    ASSERT_EQ(
        handler->dispatchToProcessor(endpointChatCompletions, requestBody, &response, comp, responseComponents, &writer),
        ovms::StatusCode::MEDIAPIPE_EXECUTION_ERROR);
}

TEST_F(LLMFlowHttpTest, unaryCompletionsStreamOptionsSetFail) {
    std::string requestBody = R"(
        {
            "model": "llmDummyKFS",
            "stream": false,
            "stream_options": { "include_usage": true },
            "seed" : 1,
            "max_tokens": 5,
            "prompt": "What is OpenVINO?"
        }
    )";

    ASSERT_EQ(
        handler->dispatchToProcessor(endpointCompletions, requestBody, &response, comp, responseComponents, &writer),
        ovms::StatusCode::MEDIAPIPE_EXECUTION_ERROR);
}

TEST_F(LLMFlowHttpTest, streamChatCompletionsFinishReasonLength) {
    std::string requestBody = R"(
        {
            "model": "llmDummyKFS",
            "stream": true,
            "ignore_eos": true,
            "seed" : 1,
            "max_tokens": 5,
            "messages": [
            {
                "role": "user",
                "content": "What is OpenVINO?"
            }
            ]
        }
    )";

    std::vector<std::string> responses;

    EXPECT_CALL(writer, PartialReply(::testing::_))
        .WillRepeatedly([this, &responses](std::string response) {
            responses.push_back(response);
        });
    EXPECT_CALL(writer, PartialReplyEnd()).Times(1);
    ASSERT_EQ(
        handler->dispatchToProcessor(endpointChatCompletions, requestBody, &response, comp, responseComponents, &writer),
        ovms::StatusCode::PARTIAL_END);
    ASSERT_TRUE(responses.back().find("\"finish_reason\":\"length\"") != std::string::npos);
}

// Potential sporadic - move to functional if problematic
TEST_F(LLMFlowHttpTest, streamChatCompletionsSingleStopString) {
    std::string requestBody = R"(
        {
            "model": "llmDummyKFS",
            "stream": true,
            "seed" : 1,
            "ignore_eos": false,
            "max_tokens": 1000,
            "stop": ".",
            "include_stop_str_in_output": true,
            "messages": [
            {
                "role": "user",
                "content": "What is OpenVINO?"
            }
            ]
        }
    )";

    std::vector<std::string> responses;

    EXPECT_CALL(writer, PartialReply(::testing::_))
        .WillRepeatedly([this, &responses](std::string response) {
            responses.push_back(response);
        });
    EXPECT_CALL(writer, PartialReplyEnd()).Times(1);
    ASSERT_EQ(
        handler->dispatchToProcessor(endpointChatCompletions, requestBody, &response, comp, responseComponents, &writer),
        ovms::StatusCode::PARTIAL_END);
    ASSERT_TRUE(responses.back().find("\"finish_reason\":\"stop\"") != std::string::npos);
    std::regex content_regex("\"content\":\".*\\.[ ]{0,1}\"");
    ASSERT_TRUE(std::regex_search(responses.back(), content_regex));
}

TEST_F(LLMFlowHttpTest, streamCompletionsFinishReasonLength) {
    std::string requestBody = R"(
        {
            "model": "llmDummyKFS",
            "stream": true,
            "ignore_eos": true,
            "seed" : 1,
            "max_tokens": 5,
            "prompt": "What is OpenVINO?"
        }
    )";

    std::vector<std::string> responses;

    EXPECT_CALL(writer, PartialReply(::testing::_))
        .WillRepeatedly([this, &responses](std::string response) {
            responses.push_back(response);
        });
    EXPECT_CALL(writer, PartialReplyEnd()).Times(1);
    ASSERT_EQ(
        handler->dispatchToProcessor(endpointCompletions, requestBody, &response, comp, responseComponents, &writer),
        ovms::StatusCode::PARTIAL_END);
    ASSERT_TRUE(responses.back().find("\"finish_reason\":\"length\"") != std::string::npos);
}

// Potential sporadic - move to functional if problematic
TEST_F(LLMFlowHttpTest, streamCompletionsSingleStopString) {
    std::string requestBody = R"(
        {
            "model": "llmDummyKFS",
            "stream": true,
            "seed" : 1,
            "ignore_eos": false,
            "max_tokens": 1000,
            "stop": ".",
            "temperature":0,
            "include_stop_str_in_output": true,
            "prompt": "What is OpenVINO?"
        }
    )";

    std::vector<std::string> responses;

    EXPECT_CALL(writer, PartialReply(::testing::_))
        .WillRepeatedly([this, &responses](std::string response) {
            responses.push_back(response);
        });
    EXPECT_CALL(writer, PartialReplyEnd()).Times(1);
    ASSERT_EQ(
        handler->dispatchToProcessor(endpointCompletions, requestBody, &response, comp, responseComponents, &writer),
        ovms::StatusCode::PARTIAL_END);
    ASSERT_TRUE(responses.back().find("\"finish_reason\":\"stop\"") != std::string::npos);
    std::regex content_regex("\"text\":\".*\\.[ ]{0,1}\"");
    ASSERT_TRUE(std::regex_search(responses.back(), content_regex)) << responses.back();
}

TEST_F(LLMFlowHttpTest, streamChatCompletionsUsage) {
    std::string requestBody = R"(
        {
            "model": "llmDummyKFS",
            "stream": true,
            "stream_options": { "include_usage": true },
            "ignore_eos": true,
            "seed" : 1,
            "max_tokens": 5,
            "messages": [
            {
                "role": "user",
                "content": "What is OpenVINO?"
            }
            ]
        }
    )";

    std::vector<std::string> responses;

    EXPECT_CALL(writer, PartialReply(::testing::_))
        .WillRepeatedly([this, &responses](std::string response) {
            responses.push_back(response);
        });
    EXPECT_CALL(writer, PartialReplyEnd()).Times(1);
    ASSERT_EQ(
        handler->dispatchToProcessor(endpointChatCompletions, requestBody, &response, comp, responseComponents, &writer),
        ovms::StatusCode::PARTIAL_END);
    ASSERT_TRUE(responses.back().find("\"completion_tokens\":5") != std::string::npos);
    ASSERT_TRUE(responses.back().find("\"prompt_tokens\"") != std::string::npos);
    ASSERT_TRUE(responses.back().find("\"total_tokens\"") != std::string::npos);
    ASSERT_TRUE(responses.back().find("\"finish_reason\":\"length\"") != std::string::npos);
}

TEST_F(LLMFlowHttpTest, streamCompletionsUsage) {
    std::string requestBody = R"(
        {
            "model": "llmDummyKFS",
            "stream": true,
            "stream_options": { "include_usage": true },
            "ignore_eos": true,
            "seed" : 1,
            "max_tokens": 5,
            "prompt": "What is OpenVINO?"
        }
    )";

    std::vector<std::string> responses;

    EXPECT_CALL(writer, PartialReply(::testing::_))
        .WillRepeatedly([this, &responses](std::string response) {
            responses.push_back(response);
        });
    EXPECT_CALL(writer, PartialReplyEnd()).Times(1);
    ASSERT_EQ(
        handler->dispatchToProcessor(endpointCompletions, requestBody, &response, comp, responseComponents, &writer),
        ovms::StatusCode::PARTIAL_END);
    ASSERT_TRUE(responses.back().find("\"completion_tokens\":5") != std::string::npos);
    ASSERT_TRUE(responses.back().find("\"prompt_tokens\"") != std::string::npos);
    ASSERT_TRUE(responses.back().find("\"total_tokens\"") != std::string::npos);
    ASSERT_TRUE(responses.back().find("\"finish_reason\":\"length\"") != std::string::npos);
}

TEST_F(LLMFlowHttpTest, streamChatCompletionsBadStopStringType) {
    std::string requestBody = R"(
        {
            "model": "llmDummyKFS",
            "stream": true,
            "stop": {},
            "include_stop_str_in_output": true,
            "ignore_eos": true,
            "seed" : 1,
            "max_tokens": 5,
            "messages": [
            {
                "role": "user",
                "content": "What is OpenVINO?"
            }
            ]
        }
    )";

    EXPECT_CALL(writer, PartialReplyWithStatus(::testing::_, ::testing::_))
        .WillOnce([this](std::string response, tensorflow::serving::net_http::HTTPStatusCode code) {
            ASSERT_EQ(response, "{\"error\": \"Mediapipe execution failed. MP status - INVALID_ARGUMENT: CalculatorGraph::Run() failed in Run: \nCalculator::Process() for node \"llmNode1\" failed: stop is not a string or array of strings\"}");
            ASSERT_EQ(code, tensorflow::serving::net_http::HTTPStatusCode::BAD_REQUEST);
        });
    EXPECT_CALL(writer, PartialReplyEnd()).Times(1);
    ASSERT_EQ(
        handler->dispatchToProcessor(endpointChatCompletions, requestBody, &response, comp, responseComponents, &writer),
        ovms::StatusCode::PARTIAL_END);
}

TEST_F(LLMFlowHttpTest, streamCompletionsBadStopStringElementType) {
    std::string requestBody = R"(
        {
            "model": "llmDummyKFS",
            "stream": true,
            "stop": ["abc", "def", []],
            "ignore_eos": true,
            "seed" : 1,
            "max_tokens": 5,
            "prompt": "What is OpenVINO?"
        }
    )";

    EXPECT_CALL(writer, PartialReplyWithStatus(::testing::_, ::testing::_))
        .WillOnce([this](std::string response, tensorflow::serving::net_http::HTTPStatusCode code) {
            ASSERT_EQ(response, "{\"error\": \"Mediapipe execution failed. MP status - INVALID_ARGUMENT: CalculatorGraph::Run() failed in Run: \nCalculator::Process() for node \"llmNode1\" failed: stop array contains non string element\"}");
            ASSERT_EQ(code, tensorflow::serving::net_http::HTTPStatusCode::BAD_REQUEST);
        });
    EXPECT_CALL(writer, PartialReplyEnd()).Times(1);
    ASSERT_EQ(
        handler->dispatchToProcessor(endpointCompletions, requestBody, &response, comp, responseComponents, &writer),
        ovms::StatusCode::PARTIAL_END);
}

TEST_F(LLMFlowHttpTest, streamCompletionsIncludeStopStrInOutputFalse) {
    std::string requestBody = R"(
        {
            "model": "llmDummyKFS",
            "stream": true,
            "stop": ".",
            "include_stop_str_in_output": false,
            "ignore_eos": true,
            "seed" : 1,
            "max_tokens": 5,
            "messages": [
            {
                "role": "user",
                "content": "What is OpenVINO?"
            }
            ]
        }
    )";

    EXPECT_CALL(writer, PartialReplyWithStatus(::testing::_, ::testing::_))
        .WillOnce([this](std::string response, tensorflow::serving::net_http::HTTPStatusCode code) {
            ASSERT_EQ(response, "{\"error\": \"Mediapipe execution failed. MP status - INVALID_ARGUMENT: CalculatorGraph::Run() failed in Run: \nCalculator::Process() for node \"llmNode1\" failed: include_stop_str_in_output cannot be set to false if streaming is used\"}");
            ASSERT_EQ(code, tensorflow::serving::net_http::HTTPStatusCode::BAD_REQUEST);
        });
    EXPECT_CALL(writer, PartialReplyEnd()).Times(1);
    ASSERT_EQ(
        handler->dispatchToProcessor(endpointChatCompletions, requestBody, &response, comp, responseComponents, &writer),
        ovms::StatusCode::PARTIAL_END);
}

TEST_F(LLMFlowHttpTest, streamCompletionsBadIncludeStopStrInOutputType) {
    std::string requestBody = R"(
        {
            "model": "llmDummyKFS",
            "stream": true,
            "stop": ["abc", "def"],
            "include_stop_str_in_output": 1.9,
            "ignore_eos": true,
            "seed" : 1,
            "max_tokens": 5,
            "prompt": "What is OpenVINO?"
        }
    )";

    EXPECT_CALL(writer, PartialReplyWithStatus(::testing::_, ::testing::_))
        .WillOnce([this](std::string response, tensorflow::serving::net_http::HTTPStatusCode code) {
            ASSERT_EQ(response, "{\"error\": \"Mediapipe execution failed. MP status - INVALID_ARGUMENT: CalculatorGraph::Run() failed in Run: \nCalculator::Process() for node \"llmNode1\" failed: include_stop_str_in_output accepts values true or false\"}");
            ASSERT_EQ(code, tensorflow::serving::net_http::HTTPStatusCode::BAD_REQUEST);
        });
    EXPECT_CALL(writer, PartialReplyEnd()).Times(1);
    ASSERT_EQ(
        handler->dispatchToProcessor(endpointCompletions, requestBody, &response, comp, responseComponents, &writer),
        ovms::StatusCode::PARTIAL_END);
}

TEST_F(LLMFlowHttpTest, streamChatCompletionsBadStreamOptionsBadType) {
    std::string requestBody = R"(
        {
            "model": "llmDummyKFS",
            "stream": true,
            "stream_options": ["include_usage"],
            "ignore_eos": true,
            "seed" : 1,
            "max_tokens": 5,
            "messages": [
            {
                "role": "user",
                "content": "What is OpenVINO?"
            }
            ]
        }
    )";

    EXPECT_CALL(writer, PartialReplyWithStatus(::testing::_, ::testing::_))
        .WillOnce([this](std::string response, tensorflow::serving::net_http::HTTPStatusCode code) {
            ASSERT_EQ(response, "{\"error\": \"Mediapipe execution failed. MP status - INVALID_ARGUMENT: CalculatorGraph::Run() failed in Run: \nCalculator::Process() for node \"llmNode1\" failed: stream_options is not an object\"}");
            ASSERT_EQ(code, tensorflow::serving::net_http::HTTPStatusCode::BAD_REQUEST);
        });
    EXPECT_CALL(writer, PartialReplyEnd()).Times(1);
    ASSERT_EQ(
        handler->dispatchToProcessor(endpointChatCompletions, requestBody, &response, comp, responseComponents, &writer),
        ovms::StatusCode::PARTIAL_END);
}

TEST_F(LLMFlowHttpTest, streamCompletionsStreamOptionsBadType) {
    std::string requestBody = R"(
        {
            "model": "llmDummyKFS",
            "stream": true,
            "stream_options": ["include_usage"],
            "ignore_eos": true,
            "seed" : 1,
            "max_tokens": 5,
            "prompt": "What is OpenVINO?"
        }
    )";

    EXPECT_CALL(writer, PartialReplyWithStatus(::testing::_, ::testing::_))
        .WillOnce([this](std::string response, tensorflow::serving::net_http::HTTPStatusCode code) {
            ASSERT_EQ(response, "{\"error\": \"Mediapipe execution failed. MP status - INVALID_ARGUMENT: CalculatorGraph::Run() failed in Run: \nCalculator::Process() for node \"llmNode1\" failed: stream_options is not an object\"}");
            ASSERT_EQ(code, tensorflow::serving::net_http::HTTPStatusCode::BAD_REQUEST);
        });
    EXPECT_CALL(writer, PartialReplyEnd()).Times(1);
    ASSERT_EQ(
        handler->dispatchToProcessor(endpointCompletions, requestBody, &response, comp, responseComponents, &writer),
        ovms::StatusCode::PARTIAL_END);
}

TEST_F(LLMFlowHttpTest, streamChatCompletionsStreamOptionsBadContent) {
    std::string requestBody = R"(
        {
            "model": "llmDummyKFS",
            "stream": true,
            "stream_options": { "option": "A" },
            "ignore_eos": true,
            "seed" : 1,
            "max_tokens": 5,
            "messages": [
            {
                "role": "user",
                "content": "What is OpenVINO?"
            }
            ]
        }
    )";

    EXPECT_CALL(writer, PartialReplyWithStatus(::testing::_, ::testing::_))
        .WillOnce([this](std::string response, tensorflow::serving::net_http::HTTPStatusCode code) {
            ASSERT_EQ(response, "{\"error\": \"Mediapipe execution failed. MP status - INVALID_ARGUMENT: CalculatorGraph::Run() failed in Run: \nCalculator::Process() for node \"llmNode1\" failed: Found unexpected stream options. Properties accepted in stream_options: include_usage\"}");
            ASSERT_EQ(code, tensorflow::serving::net_http::HTTPStatusCode::BAD_REQUEST);
        });
    EXPECT_CALL(writer, PartialReplyEnd()).Times(1);
    ASSERT_EQ(
        handler->dispatchToProcessor(endpointChatCompletions, requestBody, &response, comp, responseComponents, &writer),
        ovms::StatusCode::PARTIAL_END);
}

TEST_F(LLMFlowHttpTest, streamCompletionsStreamOptionsBadContent) {
    std::string requestBody = R"(
        {
            "model": "llmDummyKFS",
            "stream": true,
            "stream_options": { "include_usage": true, "option": "A" },
            "ignore_eos": true,
            "seed" : 1,
            "max_tokens": 5,
            "prompt": "What is OpenVINO?"
        }
    )";

    EXPECT_CALL(writer, PartialReplyWithStatus(::testing::_, ::testing::_))
        .WillOnce([this](std::string response, tensorflow::serving::net_http::HTTPStatusCode code) {
            ASSERT_EQ(response, "{\"error\": \"Mediapipe execution failed. MP status - INVALID_ARGUMENT: CalculatorGraph::Run() failed in Run: \nCalculator::Process() for node \"llmNode1\" failed: Found unexpected stream options. Properties accepted in stream_options: include_usage\"}");
            ASSERT_EQ(code, tensorflow::serving::net_http::HTTPStatusCode::BAD_REQUEST);
        });
    EXPECT_CALL(writer, PartialReplyEnd()).Times(1);
    ASSERT_EQ(
        handler->dispatchToProcessor(endpointCompletions, requestBody, &response, comp, responseComponents, &writer),
        ovms::StatusCode::PARTIAL_END);
}

TEST_F(LLMFlowHttpTest, streamChatCompletionsBadIncludeUsage) {
    std::string requestBody = R"(
        {
            "model": "llmDummyKFS",
            "stream": true,
            "stream_options": { "include_usage": 123 },
            "ignore_eos": true,
            "seed" : 1,
            "max_tokens": 5,
            "messages": [
            {
                "role": "user",
                "content": "What is OpenVINO?"
            }
            ]
        }
    )";

    EXPECT_CALL(writer, PartialReplyWithStatus(::testing::_, ::testing::_))
        .WillOnce([this](std::string response, tensorflow::serving::net_http::HTTPStatusCode code) {
            ASSERT_EQ(response, "{\"error\": \"Mediapipe execution failed. MP status - INVALID_ARGUMENT: CalculatorGraph::Run() failed in Run: \nCalculator::Process() for node \"llmNode1\" failed: stream_options.include_usage is not a boolean\"}");
            ASSERT_EQ(code, tensorflow::serving::net_http::HTTPStatusCode::BAD_REQUEST);
        });
    EXPECT_CALL(writer, PartialReplyEnd()).Times(1);
    ASSERT_EQ(
        handler->dispatchToProcessor(endpointChatCompletions, requestBody, &response, comp, responseComponents, &writer),
        ovms::StatusCode::PARTIAL_END);
}

TEST_F(LLMFlowHttpTest, streamCompletionsBadIncludeUsage) {
    std::string requestBody = R"(
        {
            "model": "llmDummyKFS",
            "stream": true,
            "stream_options": { "include_usage": 123 },
            "ignore_eos": true,
            "seed" : 1,
            "max_tokens": 5,
            "prompt": "What is OpenVINO?"
        }
    )";

    EXPECT_CALL(writer, PartialReplyWithStatus(::testing::_, ::testing::_))
        .WillOnce([this](std::string response, tensorflow::serving::net_http::HTTPStatusCode code) {
            ASSERT_EQ(response, "{\"error\": \"Mediapipe execution failed. MP status - INVALID_ARGUMENT: CalculatorGraph::Run() failed in Run: \nCalculator::Process() for node \"llmNode1\" failed: stream_options.include_usage is not a boolean\"}");
            ASSERT_EQ(code, tensorflow::serving::net_http::HTTPStatusCode::BAD_REQUEST);
        });
    EXPECT_CALL(writer, PartialReplyEnd()).Times(1);
    ASSERT_EQ(
        handler->dispatchToProcessor(endpointCompletions, requestBody, &response, comp, responseComponents, &writer),
        ovms::StatusCode::PARTIAL_END);
}

// /v3/chat/completions endpoint
// unary, gready search
// Correct payload, however disconnection immediately
TEST_F(LLMFlowHttpTest, inferChatCompletionsUnaryClientDisconnectedImmediately) {
    std::string requestBody = R"(
        {
            "model": "llmDummyKFS",
            "stream": false,
            "seed" : 1,
            "max_tokens": 5,
            "messages": [
                {
                    "role": "user",
                    "content": "What is OpenVINO?"
                }
            ]
        }
    )";

    EXPECT_CALL(writer, RegisterDisconnectionCallback(::testing::_)).WillOnce([](std::function<void()> fn) {
        fn();  // disconnect immediately, even before read_all is called
    });
    ASSERT_EQ(
        handler->dispatchToProcessor(endpointChatCompletions, requestBody, &response, comp, responseComponents, &writer),
        ovms::StatusCode::MEDIAPIPE_EXECUTION_ERROR);
}

// /v3/chat/completions endpoint
// streaming
// Correct payload, however disconnection immediately
TEST_F(LLMFlowHttpTest, inferChatCompletionsStreamClientDisconnectedImmediately) {
    std::string requestBody = R"(
        {
            "model": "llmDummyKFS",
            "stream": true,
            "seed" : 1,
            "max_tokens": 5,
            "messages": [
                {
                    "role": "user",
                    "content": "What is OpenVINO?"
                }
            ]
        }
    )";

    EXPECT_CALL(writer, IsDisconnected())
        .WillOnce(::testing::Return(true));

    std::atomic<int> i = 0;
    EXPECT_CALL(writer, PartialReplyEnd()).Times(1);
    EXPECT_CALL(writer, PartialReplyWithStatus(::testing::_, ::testing::_)).WillOnce([this, &i](std::string partialResponse, tensorflow::serving::net_http::HTTPStatusCode code) {
        i++;
        ASSERT_EQ(partialResponse, "{\"error\": \"Mediapipe execution failed. MP status - CANCELLED: CalculatorGraph::Run() failed in Run: \nCalculator::Process() for node \"llmNode1\" failed: \"}");
        ASSERT_EQ(code, tensorflow::serving::net_http::HTTPStatusCode::BAD_REQUEST);
    });  // no results
    EXPECT_CALL(writer, WriteResponseString(::testing::_)).Times(0);

    ASSERT_EQ(
        handler->dispatchToProcessor(endpointChatCompletions, requestBody, &response, comp, responseComponents, &writer),
        ovms::StatusCode::PARTIAL_END);
    ASSERT_EQ(i, 1);
    ASSERT_EQ(response, "");
}

// /v3/completions endpoint
// streaming
// Correct payload, however disconnection immediately
TEST_F(LLMFlowHttpTest, inferCompletionsStreamClientDisconnectedImmediately) {
    std::string requestBody = R"(
        {
            "model": "llmDummyKFS",
            "stream": true,
            "seed" : 1,
            "max_tokens": 5,
            "prompt": "What is OpenVINO?"
        }
    )";

    EXPECT_CALL(writer, IsDisconnected())
        .WillOnce(::testing::Return(true));

    std::atomic<int> i = 0;
    EXPECT_CALL(writer, PartialReplyEnd()).Times(1);
    EXPECT_CALL(writer, PartialReplyWithStatus(::testing::_, ::testing::_)).WillOnce([this, &i](std::string partialResponse, tensorflow::serving::net_http::HTTPStatusCode code) {
        i++;
        ASSERT_EQ(partialResponse, "{\"error\": \"Mediapipe execution failed. MP status - CANCELLED: CalculatorGraph::Run() failed in Run: \nCalculator::Process() for node \"llmNode1\" failed: \"}");
        ASSERT_EQ(code, tensorflow::serving::net_http::HTTPStatusCode::BAD_REQUEST);
    });  // no results
    EXPECT_CALL(writer, WriteResponseString(::testing::_)).Times(0);

    ASSERT_EQ(
        handler->dispatchToProcessor(endpointCompletions, requestBody, &response, comp, responseComponents, &writer),
        ovms::StatusCode::PARTIAL_END);
    ASSERT_EQ(i, 1);
    ASSERT_EQ(response, "");
}

const std::string validRequestBodyWithParameter(const std::string& parameter, const std::string& value) {
    std::string requestBody = R"(
        {
            "model": "llmDummyKFS",
            "max_tokens": 1,
            ")" + parameter + R"(": )" +
                              value + R"(,
            "messages": [
            {
                "role": "user",
                "content": "What is OpenVINO?"
            }
            ]
        }
    )";

    return requestBody;
}

class LLMHttpParametersValidationTest : public LLMFlowHttpTest {};

TEST_F(LLMHttpParametersValidationTest, maxTokensInvalid) {
    std::string requestBody = R"(
        {
            "model": "llmDummyKFS",
            "stream": false,
            "max_tokens": "INVALID",
            "messages": [
            {
                "role": "user",
                "content": "What is OpenVINO?"
            }
            ]
        }
    )";

    ASSERT_EQ(
        handler->dispatchToProcessor(endpointChatCompletions, requestBody, &response, comp, responseComponents, &writer),
        ovms::StatusCode::MEDIAPIPE_EXECUTION_ERROR);
}

TEST_F(LLMHttpParametersValidationTest, maxTokensExceedsUint32Size) {
    std::string requestBody = R"(
        {
            "model": "llmDummyKFS",
            "stream": false,
            "max_tokens": 4294967296,
            "messages": [
            {
                "role": "user",
                "content": "What is OpenVINO?"
            }
            ]
        }
    )";

    ASSERT_EQ(
        handler->dispatchToProcessor(endpointChatCompletions, requestBody, &response, comp, responseComponents, &writer),
        ovms::StatusCode::MEDIAPIPE_EXECUTION_ERROR);
}

TEST_F(LLMHttpParametersValidationTest, streamInvalid) {
    std::string requestBody = validRequestBodyWithParameter("stream", "\"INVALID\"");

    ASSERT_EQ(
        handler->dispatchToProcessor(endpointChatCompletions, requestBody, &response, comp, responseComponents, &writer),
        ovms::StatusCode::JSON_INVALID);
}

TEST_F(LLMHttpParametersValidationTest, messagesInvalid) {
    std::string requestBody = R"(
        {
            "model": "llmDummyKFS",
            "stream": false,
            "max_tokens": 1,
            "messages": "What is OpenVINO?"
        }
    )";

    ASSERT_EQ(
        handler->dispatchToProcessor(endpointChatCompletions, requestBody, &response, comp, responseComponents, &writer),
        ovms::StatusCode::MEDIAPIPE_EXECUTION_ERROR);
}

TEST_F(LLMHttpParametersValidationTest, messagesMissing) {
    std::string requestBody = R"(
        {
            "model": "llmDummyKFS",
            "stream": false,
            "max_tokens": 1
        }
    )";

    ASSERT_EQ(
        handler->dispatchToProcessor(endpointChatCompletions, requestBody, &response, comp, responseComponents, &writer),
        ovms::StatusCode::MEDIAPIPE_EXECUTION_ERROR);
}

TEST_F(LLMHttpParametersValidationTest, messageNotAnObject) {
    std::string requestBody = R"(
        {
            "model": "llmDummyKFS",
            "stream": false,
            "max_tokens": 1,
            "messages": [
                "What is OpenVINO?"
            ]
        }
    )";

    ASSERT_EQ(
        handler->dispatchToProcessor(endpointChatCompletions, requestBody, &response, comp, responseComponents, &writer),
        ovms::StatusCode::MEDIAPIPE_EXECUTION_ERROR);
}

TEST_F(LLMHttpParametersValidationTest, messageNotAString) {
    std::string requestBody = R"(
        {
            "model": "llmDummyKFS",
            "stream": false,
            "max_tokens": 1,
            "messages": [
            {
                "role": "user",
                "content": 1
            }
            ]
        }
    )";

    ASSERT_EQ(
        handler->dispatchToProcessor(endpointChatCompletions, requestBody, &response, comp, responseComponents, &writer),
        ovms::StatusCode::MEDIAPIPE_EXECUTION_ERROR);
}

TEST_F(LLMHttpParametersValidationTest, roleNotAString) {
    std::string requestBody = R"(
        {
            "model": "llmDummyKFS",
            "stream": false,
            "max_tokens": 1,
            "messages": [
            {
                "role": false,
                "content": "What is OpenVino?"
            }
            ]
        }
    )";

    ASSERT_EQ(
        handler->dispatchToProcessor(endpointChatCompletions, requestBody, &response, comp, responseComponents, &writer),
        ovms::StatusCode::MEDIAPIPE_EXECUTION_ERROR);
}

TEST_F(LLMHttpParametersValidationTest, promptInvalid) {
    std::string requestBody = R"(
        {
            "model": "llmDummyKFS",
            "stream": false,
            "max_tokens": 1,
            "prompt": 5
        }
    )";

    ASSERT_EQ(
        handler->dispatchToProcessor(endpointCompletions, requestBody, &response, comp, responseComponents, &writer),
        ovms::StatusCode::MEDIAPIPE_EXECUTION_ERROR);
}

TEST_F(LLMHttpParametersValidationTest, promptMissing) {
    std::string requestBody = R"(
        {
            "model": "llmDummyKFS",
            "stream": false,
            "max_tokens": 1
        }
    )";

    ASSERT_EQ(
        handler->dispatchToProcessor(endpointCompletions, requestBody, &response, comp, responseComponents, &writer),
        ovms::StatusCode::MEDIAPIPE_EXECUTION_ERROR);
}

TEST_F(LLMHttpParametersValidationTest, modelMissing) {
    std::string requestBody = R"(
        {
            "stream": false,
            "max_tokens": 1,
            "messages": [
            {
                "role": "user",
                "content": "What is OpenVINO?"
            }
            ]
        }
    )";

    ASSERT_EQ(
        handler->dispatchToProcessor(endpointChatCompletions, requestBody, &response, comp, responseComponents, &writer),
        ovms::StatusCode::JSON_INVALID);
}

TEST_F(LLMHttpParametersValidationTest, modelInvalid) {
    std::string requestBody = R"(
        {
            "model": 0,
            "stream": false,
            "max_tokens": 1,
            "messages": [
            {
                "role": "user",
                "content": "What is OpenVINO?"
            }
            ]
        }
    )";

    ASSERT_EQ(
        handler->dispatchToProcessor(endpointChatCompletions, requestBody, &response, comp, responseComponents, &writer),
        ovms::StatusCode::JSON_INVALID);
}

TEST_F(LLMHttpParametersValidationTest, ignoreEosValid) {
    std::string requestBody = validRequestBodyWithParameter("ignore_eos", "false");

    ASSERT_EQ(
        handler->dispatchToProcessor(endpointChatCompletions, requestBody, &response, comp, responseComponents, &writer),
        ovms::StatusCode::OK);
}

TEST_F(LLMHttpParametersValidationTest, ignoreEosInvalid) {
    std::string requestBody = validRequestBodyWithParameter("ignore_eos", "\"INVALID\"");

    ASSERT_EQ(
        handler->dispatchToProcessor(endpointChatCompletions, requestBody, &response, comp, responseComponents, &writer),
        ovms::StatusCode::MEDIAPIPE_EXECUTION_ERROR);
}

TEST_F(LLMHttpParametersValidationTest, repetitionPenaltyValid) {
    std::string requestBody = validRequestBodyWithParameter("repetition_penalty", "2.0");

    ASSERT_EQ(
        handler->dispatchToProcessor(endpointChatCompletions, requestBody, &response, comp, responseComponents, &writer),
        ovms::StatusCode::OK);

    requestBody = validRequestBodyWithParameter("repetition_penalty", "1");

    ASSERT_EQ(
        handler->dispatchToProcessor(endpointChatCompletions, requestBody, &response, comp, responseComponents, &writer),
        ovms::StatusCode::OK);
}

TEST_F(LLMHttpParametersValidationTest, repetitionPenaltyInvalid) {
    std::string requestBody = validRequestBodyWithParameter("repetition_penalty", "\"INVALID\"");

    ASSERT_EQ(
        handler->dispatchToProcessor(endpointChatCompletions, requestBody, &response, comp, responseComponents, &writer),
        ovms::StatusCode::MEDIAPIPE_EXECUTION_ERROR);
}

TEST_F(LLMHttpParametersValidationTest, diversityPenaltyValid) {
    std::string requestBody = validRequestBodyWithParameter("diversity_penalty", "2.0");

    ASSERT_EQ(
        handler->dispatchToProcessor(endpointChatCompletions, requestBody, &response, comp, responseComponents, &writer),
        ovms::StatusCode::OK);
}

TEST_F(LLMHttpParametersValidationTest, diversityPenaltyInvalid) {
    std::string requestBody = validRequestBodyWithParameter("diversity_penalty", "\"INVALID\"");

    ASSERT_EQ(
        handler->dispatchToProcessor(endpointChatCompletions, requestBody, &response, comp, responseComponents, &writer),
        ovms::StatusCode::MEDIAPIPE_EXECUTION_ERROR);
}

TEST_F(LLMHttpParametersValidationTest, lengthPenaltyValid) {
    std::string requestBody = validRequestBodyWithParameter("length_penalty", "2.0");

    ASSERT_EQ(
        handler->dispatchToProcessor(endpointChatCompletions, requestBody, &response, comp, responseComponents, &writer),
        ovms::StatusCode::OK);

    requestBody = validRequestBodyWithParameter("length_penalty", "2");

    ASSERT_EQ(
        handler->dispatchToProcessor(endpointChatCompletions, requestBody, &response, comp, responseComponents, &writer),
        ovms::StatusCode::OK);
}

TEST_F(LLMHttpParametersValidationTest, lengthPenaltyInvalid) {
    std::string requestBody = validRequestBodyWithParameter("length_penalty", "\"INVALID\"");

    ASSERT_EQ(
        handler->dispatchToProcessor(endpointChatCompletions, requestBody, &response, comp, responseComponents, &writer),
        ovms::StatusCode::MEDIAPIPE_EXECUTION_ERROR);
}

TEST_F(LLMHttpParametersValidationTest, temperatureValid) {
    std::string requestBody = validRequestBodyWithParameter("temperature", "1.5");

    ASSERT_EQ(
        handler->dispatchToProcessor(endpointChatCompletions, requestBody, &response, comp, responseComponents, &writer),
        ovms::StatusCode::OK);

    requestBody = validRequestBodyWithParameter("temperature", "0");

    ASSERT_EQ(
        handler->dispatchToProcessor(endpointChatCompletions, requestBody, &response, comp, responseComponents, &writer),
        ovms::StatusCode::OK);

    requestBody = validRequestBodyWithParameter("temperature", "2");

    ASSERT_EQ(
        handler->dispatchToProcessor(endpointChatCompletions, requestBody, &response, comp, responseComponents, &writer),
        ovms::StatusCode::OK);
}

TEST_F(LLMHttpParametersValidationTest, temperatureInvalid) {
    std::string requestBody = validRequestBodyWithParameter("temperature", "\"INVALID\"");

    ASSERT_EQ(
        handler->dispatchToProcessor(endpointChatCompletions, requestBody, &response, comp, responseComponents, &writer),
        ovms::StatusCode::MEDIAPIPE_EXECUTION_ERROR);
}

TEST_F(LLMHttpParametersValidationTest, temperatureOutOfRange) {
    std::string requestBody = validRequestBodyWithParameter("temperature", "3.0");

    ASSERT_EQ(
        handler->dispatchToProcessor(endpointChatCompletions, requestBody, &response, comp, responseComponents, &writer),
        ovms::StatusCode::MEDIAPIPE_EXECUTION_ERROR);
}

TEST_F(LLMHttpParametersValidationTest, frequencyPenaltyValid) {
    std::string requestBody = validRequestBodyWithParameter("frequency_penalty", "1.5");

    ASSERT_EQ(
        handler->dispatchToProcessor(endpointChatCompletions, requestBody, &response, comp, responseComponents, &writer),
        ovms::StatusCode::OK);

    requestBody = validRequestBodyWithParameter("frequency_penalty", "1");

    ASSERT_EQ(
        handler->dispatchToProcessor(endpointChatCompletions, requestBody, &response, comp, responseComponents, &writer),
        ovms::StatusCode::OK);
}

TEST_F(LLMHttpParametersValidationTest, frequencyPenaltyInvalid) {
    std::string requestBody = validRequestBodyWithParameter("frequency_penalty", "\"INVALID\"");

    ASSERT_EQ(
        handler->dispatchToProcessor(endpointChatCompletions, requestBody, &response, comp, responseComponents, &writer),
        ovms::StatusCode::MEDIAPIPE_EXECUTION_ERROR);
}

TEST_F(LLMHttpParametersValidationTest, frequencyPenaltyOutOfRange) {
    std::string requestBody = validRequestBodyWithParameter("frequency_penalty", "3.0");

    ASSERT_EQ(
        handler->dispatchToProcessor(endpointChatCompletions, requestBody, &response, comp, responseComponents, &writer),
        ovms::StatusCode::MEDIAPIPE_EXECUTION_ERROR);
}

TEST_F(LLMHttpParametersValidationTest, presencePenaltyValid) {
    std::string requestBody = validRequestBodyWithParameter("presence_penalty", "1.5");

    ASSERT_EQ(
        handler->dispatchToProcessor(endpointChatCompletions, requestBody, &response, comp, responseComponents, &writer),
        ovms::StatusCode::OK);

    requestBody = validRequestBodyWithParameter("presence_penalty", "1");

    ASSERT_EQ(
        handler->dispatchToProcessor(endpointChatCompletions, requestBody, &response, comp, responseComponents, &writer),
        ovms::StatusCode::OK);
}

TEST_F(LLMHttpParametersValidationTest, presencePenaltyInvalid) {
    std::string requestBody = validRequestBodyWithParameter("presence_penalty", "\"INVALID\"");

    ASSERT_EQ(
        handler->dispatchToProcessor(endpointChatCompletions, requestBody, &response, comp, responseComponents, &writer),
        ovms::StatusCode::MEDIAPIPE_EXECUTION_ERROR);
}

TEST_F(LLMHttpParametersValidationTest, presencePenaltyOutOfRange) {
    std::string requestBody = validRequestBodyWithParameter("presence_penalty", "3.0");

    ASSERT_EQ(
        handler->dispatchToProcessor(endpointChatCompletions, requestBody, &response, comp, responseComponents, &writer),
        ovms::StatusCode::MEDIAPIPE_EXECUTION_ERROR);
}

TEST_F(LLMHttpParametersValidationTest, topPValid) {
    std::string requestBody = validRequestBodyWithParameter("top_p", "0.5");

    ASSERT_EQ(
        handler->dispatchToProcessor(endpointChatCompletions, requestBody, &response, comp, responseComponents, &writer),
        ovms::StatusCode::OK);

    requestBody = validRequestBodyWithParameter("top_p", "1");

    ASSERT_EQ(
        handler->dispatchToProcessor(endpointChatCompletions, requestBody, &response, comp, responseComponents, &writer),
        ovms::StatusCode::OK);
}

TEST_F(LLMHttpParametersValidationTest, topPInvalid) {
    std::string requestBody = validRequestBodyWithParameter("top_p", "\"INVALID\"");

    ASSERT_EQ(
        handler->dispatchToProcessor(endpointChatCompletions, requestBody, &response, comp, responseComponents, &writer),
        ovms::StatusCode::MEDIAPIPE_EXECUTION_ERROR);
}

TEST_F(LLMHttpParametersValidationTest, topPOutOfRange) {
    std::string requestBody = validRequestBodyWithParameter("top_p", "3.0");

    ASSERT_EQ(
        handler->dispatchToProcessor(endpointChatCompletions, requestBody, &response, comp, responseComponents, &writer),
        ovms::StatusCode::MEDIAPIPE_EXECUTION_ERROR);
}

TEST_F(LLMHttpParametersValidationTest, topKValid) {
    std::string requestBody = validRequestBodyWithParameter("top_k", "2");

    ASSERT_EQ(
        handler->dispatchToProcessor(endpointChatCompletions, requestBody, &response, comp, responseComponents, &writer),
        ovms::StatusCode::OK);
}

TEST_F(LLMHttpParametersValidationTest, topKInvalid) {
    std::string requestBody = validRequestBodyWithParameter("top_k", "\"INVALID\"");

    ASSERT_EQ(
        handler->dispatchToProcessor(endpointChatCompletions, requestBody, &response, comp, responseComponents, &writer),
        ovms::StatusCode::MEDIAPIPE_EXECUTION_ERROR);
}

TEST_F(LLMHttpParametersValidationTest, seedValid) {
    std::string requestBody = validRequestBodyWithParameter("seed", "1");

    ASSERT_EQ(
        handler->dispatchToProcessor(endpointChatCompletions, requestBody, &response, comp, responseComponents, &writer),
        ovms::StatusCode::OK);
}

TEST_F(LLMHttpParametersValidationTest, seedInvalid) {
    std::string requestBody = validRequestBodyWithParameter("seed", "\"INVALID\"");

    ASSERT_EQ(
        handler->dispatchToProcessor(endpointChatCompletions, requestBody, &response, comp, responseComponents, &writer),
        ovms::StatusCode::MEDIAPIPE_EXECUTION_ERROR);
}

TEST_F(LLMHttpParametersValidationTest, bestOfValid) {
    std::string requestBody = validRequestBodyWithParameter("best_of", "1");

    ASSERT_EQ(
        handler->dispatchToProcessor(endpointChatCompletions, requestBody, &response, comp, responseComponents, &writer),
        ovms::StatusCode::OK);
}

TEST_F(LLMHttpParametersValidationTest, bestOfInvalid) {
    std::string requestBody = validRequestBodyWithParameter("best_of", "\"INVALID\"");

    ASSERT_EQ(
        handler->dispatchToProcessor(endpointChatCompletions, requestBody, &response, comp, responseComponents, &writer),
        ovms::StatusCode::MEDIAPIPE_EXECUTION_ERROR);
}

TEST_F(LLMHttpParametersValidationTest, bestOfNegative) {
    std::string requestBody = validRequestBodyWithParameter("best_of", "-1");

    ASSERT_EQ(
        handler->dispatchToProcessor(endpointChatCompletions, requestBody, &response, comp, responseComponents, &writer),
        ovms::StatusCode::MEDIAPIPE_EXECUTION_ERROR);
}

TEST_F(LLMHttpParametersValidationTest, bestOfExceedsLimit) {
    std::string requestBody = validRequestBodyWithParameter("best_of", "40");

    ASSERT_EQ(
        handler->dispatchToProcessor(endpointChatCompletions, requestBody, &response, comp, responseComponents, &writer),
        ovms::StatusCode::MEDIAPIPE_EXECUTION_ERROR);
}

TEST_F(LLMHttpParametersValidationTest, nValid) {
    std::string requestBody = validRequestBodyWithParameter("n", "1");

    ASSERT_EQ(
        handler->dispatchToProcessor(endpointChatCompletions, requestBody, &response, comp, responseComponents, &writer),
        ovms::StatusCode::OK);
}

TEST_F(LLMHttpParametersValidationTest, nInvalid) {
    std::string requestBody = validRequestBodyWithParameter("n", "\"INVALID\"");

    ASSERT_EQ(
        handler->dispatchToProcessor(endpointChatCompletions, requestBody, &response, comp, responseComponents, &writer),
        ovms::StatusCode::MEDIAPIPE_EXECUTION_ERROR);
}

TEST_F(LLMHttpParametersValidationTest, nNegative) {
    std::string requestBody = validRequestBodyWithParameter("best_of", "-1");

    ASSERT_EQ(
        handler->dispatchToProcessor(endpointChatCompletions, requestBody, &response, comp, responseComponents, &writer),
        ovms::StatusCode::MEDIAPIPE_EXECUTION_ERROR);
}

TEST_F(LLMHttpParametersValidationTest, nGreaterThanBestOf) {
    std::string requestBody = R"(
        {
            "model": "llmDummyKFS",
            "stream": false,
            "best_of" : 1,
            "n" : 2,
            "max_tokens": 1,
            "messages": [
            {
                "role": "user",
                "content": "What is OpenVINO?"
            }
            ]
        }
    )";

    ASSERT_EQ(
        handler->dispatchToProcessor(endpointChatCompletions, requestBody, &response, comp, responseComponents, &writer),
        ovms::StatusCode::MEDIAPIPE_EXECUTION_ERROR);
}

TEST_F(LLMHttpParametersValidationTest, MessagesEmpty) {
    std::string requestBody = R"(
        {
            "model": "llmDummyKFS",
            "max_tokens": 1,
            "messages": []
        }
    )";

    ASSERT_EQ(
        handler->dispatchToProcessor(endpointChatCompletions, requestBody, &response, comp, responseComponents, &writer),
        ovms::StatusCode::MEDIAPIPE_EXECUTION_ERROR);
}

TEST_F(LLMHttpParametersValidationTest, MessagesWithEmptyObject) {
    std::string requestBody = R"(
        {
            "model": "llmDummyKFS",
            "messages": [{}]
        }
    )";

    ASSERT_EQ(
        handler->dispatchToProcessor(endpointChatCompletions, requestBody, &response, comp, responseComponents, &writer),
        ovms::StatusCode::MEDIAPIPE_EXECUTION_ERROR);
}

TEST_F(LLMHttpParametersValidationTest, EmptyPrompt) {
    std::string requestBody = R"(
        {
            "model": "llmDummyKFS",
            "prompt": ""
        }
    )";

    ASSERT_EQ(
        handler->dispatchToProcessor(endpointCompletions, requestBody, &response, comp, responseComponents, &writer),
        ovms::StatusCode::MEDIAPIPE_EXECUTION_ERROR);
}

TEST_F(LLMHttpParametersValidationTest, MessagesWithOnlyRole) {
    std::string requestBody = R"(
        {
            "model": "llmDummyKFS",
            "messages": [{"role": "abc"}]
        }
    )";

    ASSERT_EQ(
        handler->dispatchToProcessor(endpointChatCompletions, requestBody, &response, comp, responseComponents, &writer),
        ovms::StatusCode::MEDIAPIPE_EXECUTION_ERROR);
}

TEST_F(LLMHttpParametersValidationTest, MessagesWithOnlyContent) {
    std::string requestBody = R"(
        {
            "model": "llmDummyKFS",
            "max_tokens": 1,
            "messages": [{"content": "def"}]
        }
    )";

    ASSERT_EQ(
        handler->dispatchToProcessor(endpointChatCompletions, requestBody, &response, comp, responseComponents, &writer),
        ovms::StatusCode::OK);
}

TEST_F(LLMHttpParametersValidationTest, MessagesWithMoreMessageFields) {
    std::string requestBody = R"(
        {
            "model": "llmDummyKFS",
            "max_tokens": 1,
            "messages": [{"role": "123", "content": "def", "unexpected": "123"}]
        }
    )";

    ASSERT_EQ(
        handler->dispatchToProcessor(endpointChatCompletions, requestBody, &response, comp, responseComponents, &writer),
        ovms::StatusCode::OK);
}

class LLMConfigHttpTest : public ::testing::Test {
public:
    void SetUp() { py::initialize_interpreter(); }
    void TearDown() { py::finalize_interpreter(); }
};

TEST_F(LLMConfigHttpTest, LLMNodeNameMissing) {
    ConstructorEnabledModelManager manager;
    std::string testPbtxt = R"(
        input_stream: "HTTP_REQUEST_PAYLOAD:input"
        output_stream: "HTTP_RESPONSE_PAYLOAD:output"

        node: {
        calculator: "HttpLLMCalculator"
        input_stream: "LOOPBACK:loopback"
        input_stream: "HTTP_REQUEST_PAYLOAD:input"
        input_side_packet: "LLM_NODE_RESOURCES:llm"
        output_stream: "LOOPBACK:loopback"
        output_stream: "HTTP_RESPONSE_PAYLOAD:output"
        input_stream_info: {
            tag_index: 'LOOPBACK:0',
            back_edge: true
        }
        node_options: {
            [type.googleapis.com / mediapipe.LLMCalculatorOptions]: {
                models_path: "./"
            }
        }
        input_stream_handler {
            input_stream_handler: "SyncSetInputStreamHandler",
            options {
            [mediapipe.SyncSetInputStreamHandlerOptions.ext] {
                sync_set {
                tag_index: "LOOPBACK:0"
                }
            }
            }
        }
        }
    )";

    ovms::MediapipeGraphConfig mgc{"mediaDummy", "", ""};
    DummyMediapipeGraphDefinition mediapipeDummy("mediaDummy", mgc, testPbtxt, nullptr);
    mediapipeDummy.inputConfig = testPbtxt;
    ASSERT_EQ(mediapipeDummy.validate(manager), StatusCode::LLM_NODE_MISSING_NAME);
}

TEST_F(LLMConfigHttpTest, LLMNodeOptionsMissing) {
    ConstructorEnabledModelManager manager;
    std::string testPbtxt = R"(
        input_stream: "HTTP_REQUEST_PAYLOAD:input"
        output_stream: "HTTP_RESPONSE_PAYLOAD:output"

        node: {
        name: "LLMExecutor"
        calculator: "HttpLLMCalculator"
        input_stream: "LOOPBACK:loopback"
        input_stream: "HTTP_REQUEST_PAYLOAD:input"
        input_side_packet: "LLM_NODE_RESOURCES:llm"
        output_stream: "LOOPBACK:loopback"
        output_stream: "HTTP_RESPONSE_PAYLOAD:output"
        input_stream_info: {
            tag_index: 'LOOPBACK:0',
            back_edge: true
        }
        input_stream_handler {
            input_stream_handler: "SyncSetInputStreamHandler",
            options {
            [mediapipe.SyncSetInputStreamHandlerOptions.ext] {
                sync_set {
                tag_index: "LOOPBACK:0"
                }
            }
            }
        }
        }
    )";

    ovms::MediapipeGraphConfig mgc{"mediaDummy", "", ""};
    DummyMediapipeGraphDefinition mediapipeDummy("mediaDummy", mgc, testPbtxt, nullptr);
    mediapipeDummy.inputConfig = testPbtxt;
    ASSERT_EQ(mediapipeDummy.validate(manager), StatusCode::LLM_NODE_MISSING_OPTIONS);
}

TEST_F(LLMConfigHttpTest, LLMNodeNameExists) {
    ConstructorEnabledModelManager manager;
    std::string testPbtxt = R"(
        input_stream: "HTTP_REQUEST_PAYLOAD_1:input"
        input_stream: "HTTP_REQUEST_PAYLOAD_2:input2"
        output_stream: "HTTP_RESPONSE_PAYLOAD_1:output"
        output_stream: "HTTP_RESPONSE_PAYLOAD_2:output2"

        node: {
        name: "llmNode"
        calculator: "HttpLLMCalculator"
        input_stream: "LOOPBACK:loopback2"
        input_stream: "HTTP_REQUEST_PAYLOAD:input2"
        input_side_packet: "LLM_NODE_RESOURCES:llm"
        output_stream: "LOOPBACK:loopback2"
        output_stream: "HTTP_RESPONSE_PAYLOAD:output2"
        input_stream_info: {
            tag_index: 'LOOPBACK:0',
            back_edge: true
        }
        node_options: {
            [type.googleapis.com / mediapipe.LLMCalculatorOptions]: {
                models_path: "/ovms/src/test/llm_testing/facebook/opt-125m"
                cache_size: 1
            }
        }
        input_stream_handler {
            input_stream_handler: "SyncSetInputStreamHandler",
            options {
            [mediapipe.SyncSetInputStreamHandlerOptions.ext] {
                sync_set {
                tag_index: "LOOPBACK:0"
                }
            }
            }
        }
        }
    )";
    ovms::MediapipeGraphConfig mgc{"mediaDummy", "", ""};
    DummyMediapipeGraphDefinition mediapipeDummy("mediaDummy", mgc, testPbtxt, nullptr);
    mediapipeDummy.inputConfig = testPbtxt;
    auto& m = mediapipeDummy.getLLMNodeResourcesMap();
    m.insert(std::pair<std::string, std::shared_ptr<LLMNodeResources>>("llmNode", nullptr));
    ASSERT_EQ(mediapipeDummy.validateForConfigFileExistence(), StatusCode::OK);
    ASSERT_EQ(mediapipeDummy.validateForConfigLoadablenessPublic(), StatusCode::OK);
    ASSERT_EQ(mediapipeDummy.initializeNodes(), StatusCode::LLM_NODE_NAME_ALREADY_EXISTS);
}

TEST_F(LLMConfigHttpTest, LLMNodeNonExistantModelsPath) {
    ConstructorEnabledModelManager manager;
    std::string testPbtxt = R"(
        input_stream: "HTTP_REQUEST_PAYLOAD:input"
        output_stream: "HTTP_RESPONSE_PAYLOAD:output"

        node: {
        name: "llmNode"
        calculator: "HttpLLMCalculator"
        input_stream: "LOOPBACK:loopback"
        input_stream: "HTTP_REQUEST_PAYLOAD:input"
        input_side_packet: "LLM_NODE_RESOURCES:llm"
        output_stream: "LOOPBACK:loopback"
        output_stream: "HTTP_RESPONSE_PAYLOAD:output"
        input_stream_info: {
            tag_index: 'LOOPBACK:0',
            back_edge: true
        }
        node_options: {
            [type.googleapis.com / mediapipe.LLMCalculatorOptions]: {
                models_path: "/models_path"
            }
        }
        input_stream_handler {
            input_stream_handler: "SyncSetInputStreamHandler",
            options {
            [mediapipe.SyncSetInputStreamHandlerOptions.ext] {
                sync_set {
                tag_index: "LOOPBACK:0"
                }
            }
            }
        }
        }
    )";

    ovms::MediapipeGraphConfig mgc{"mediaDummy", "", ""};
    DummyMediapipeGraphDefinition mediapipeDummy("mediaDummy", mgc, testPbtxt, nullptr);
    mediapipeDummy.inputConfig = testPbtxt;
    ASSERT_EQ(mediapipeDummy.validate(manager), StatusCode::LLM_NODE_DIRECTORY_DOES_NOT_EXIST);
}

TEST_F(LLMConfigHttpTest, LLMNodeBadWorkspacePathEmpty) {
    ConstructorEnabledModelManager manager;
    std::string testPbtxt = R"(
        input_stream: "HTTP_REQUEST_PAYLOAD:input"
        output_stream: "HTTP_RESPONSE_PAYLOAD:output"

        node: {
        name: "llmNode"
        calculator: "HttpLLMCalculator"
        input_stream: "LOOPBACK:loopback"
        input_stream: "HTTP_REQUEST_PAYLOAD:input"
        input_side_packet: "LLM_NODE_RESOURCES:llm"
        output_stream: "LOOPBACK:loopback"
        output_stream: "HTTP_RESPONSE_PAYLOAD:output"
        input_stream_info: {
            tag_index: 'LOOPBACK:0',
            back_edge: true
        }
        node_options: {
            [type.googleapis.com / mediapipe.LLMCalculatorOptions]: {
                models_path: ""
            }
        }
        input_stream_handler {
            input_stream_handler: "SyncSetInputStreamHandler",
            options {
            [mediapipe.SyncSetInputStreamHandlerOptions.ext] {
                sync_set {
                tag_index: "LOOPBACK:0"
                }
            }
            }
        }
        }
    )";

    ovms::MediapipeGraphConfig mgc{"mediaDummy", "", ""};
    DummyMediapipeGraphDefinition mediapipeDummy("mediaDummy", mgc, testPbtxt, nullptr);
    mediapipeDummy.inputConfig = testPbtxt;
    ASSERT_EQ(mediapipeDummy.validate(manager), StatusCode::LLM_NODE_DIRECTORY_DOES_NOT_EXIST);
}

TEST_F(LLMConfigHttpTest, LLMNodeWorkspacePathToFileNotDir) {
    ConstructorEnabledModelManager manager;
    std::string testPbtxt = R"(
        input_stream: "HTTP_REQUEST_PAYLOAD:input"
        output_stream: "HTTP_RESPONSE_PAYLOAD:output"

        node: {
        name: "llmNode"
        calculator: "HttpLLMCalculator"
        input_stream: "LOOPBACK:loopback"
        input_stream: "HTTP_REQUEST_PAYLOAD:input"
        input_side_packet: "LLM_NODE_RESOURCES:llm"
        output_stream: "LOOPBACK:loopback"
        output_stream: "HTTP_RESPONSE_PAYLOAD:output"
        input_stream_info: {
            tag_index: 'LOOPBACK:0',
            back_edge: true
        }
        node_options: {
            [type.googleapis.com / mediapipe.LLMCalculatorOptions]: {
                models_path: "/ovms/src/test/llm_testing/facebook/opt-125m/config.json"
            }
        }
        input_stream_handler {
            input_stream_handler: "SyncSetInputStreamHandler",
            options {
            [mediapipe.SyncSetInputStreamHandlerOptions.ext] {
                sync_set {
                tag_index: "LOOPBACK:0"
                }
            }
            }
        }
        }
    )";

    ovms::MediapipeGraphConfig mgc{"mediaDummy", "", ""};
    DummyMediapipeGraphDefinition mediapipeDummy("mediaDummy", mgc, testPbtxt, nullptr);
    mediapipeDummy.inputConfig = testPbtxt;
    ASSERT_EQ(mediapipeDummy.validate(manager), StatusCode::LLM_NODE_DIRECTORY_DOES_NOT_EXIST);
}

TEST_F(LLMConfigHttpTest, LLMNodeResourceInitFailed) {
    ConstructorEnabledModelManager manager;
    std::string testPbtxt = R"(
        input_stream: "HTTP_REQUEST_PAYLOAD:input"
        output_stream: "HTTP_RESPONSE_PAYLOAD:output"

        node: {
        name: "llmNode"
        calculator: "HttpLLMCalculator"
        input_stream: "LOOPBACK:loopback"
        input_stream: "HTTP_REQUEST_PAYLOAD:input"
        input_side_packet: "LLM_NODE_RESOURCES:llm"
        output_stream: "LOOPBACK:loopback"
        output_stream: "HTTP_RESPONSE_PAYLOAD:output"
        input_stream_info: {
            tag_index: 'LOOPBACK:0',
            back_edge: true
        }
        node_options: {
            [type.googleapis.com / mediapipe.LLMCalculatorOptions]: {
                models_path: "/"
            }
        }
        input_stream_handler {
            input_stream_handler: "SyncSetInputStreamHandler",
            options {
            [mediapipe.SyncSetInputStreamHandlerOptions.ext] {
                sync_set {
                tag_index: "LOOPBACK:0"
                }
            }
            }
        }
        }
    )";

    ovms::MediapipeGraphConfig mgc{"mediaDummy", "", ""};
    DummyMediapipeGraphDefinition mediapipeDummy("mediaDummy", mgc, testPbtxt, nullptr);
    mediapipeDummy.inputConfig = testPbtxt;
    ASSERT_EQ(mediapipeDummy.validate(manager), StatusCode::LLM_NODE_RESOURCE_STATE_INITIALIZATION_FAILED);
    ASSERT_EQ(mediapipeDummy.getLLMNodeResources("llmNode"), nullptr);
}

struct MockedLLMNodeResources : public LLMNodeResources {
public:
    void initializeContinuousBatchingPipeline(
        const std::string& basePath,
        const ov::genai::SchedulerConfig& schedulerConfig,
        const std::string& device,
        const plugin_config_t& pluginConfig,
        const plugin_config_t& tokenizerPluginConfig) override {
        // Do not initialize, it is not needed in a test
    }

    void initiateGeneration() {
        // Do not initiate, the cb lib is not initialized anyway
    }
};

class LLMOptionsHttpTest : public ::testing::Test {
public:
    void SetUp() { py::initialize_interpreter(); }
    void TearDown() { py::finalize_interpreter(); }
};

TEST_F(LLMOptionsHttpTest, LLMNodeOptionsCheckDefault) {
    std::string testPbtxt = R"(
        input_stream: "HTTP_REQUEST_PAYLOAD:input"
        output_stream: "HTTP_RESPONSE_PAYLOAD:output"

        node: {
        name: "llmNode"
        calculator: "HttpLLMCalculator"
        input_stream: "LOOPBACK:loopback"
        input_stream: "HTTP_REQUEST_PAYLOAD:input"
        input_side_packet: "LLM_NODE_RESOURCES:llm"
        output_stream: "LOOPBACK:loopback"
        output_stream: "HTTP_RESPONSE_PAYLOAD:output"
        input_stream_info: {
            tag_index: 'LOOPBACK:0',
            back_edge: true
        }
        node_options: {
            [type.googleapis.com / mediapipe.LLMCalculatorOptions]: {
                models_path: "/ovms/src/test/llm_testing/facebook/opt-125m"
            }
        }
        input_stream_handler {
            input_stream_handler: "SyncSetInputStreamHandler",
            options {
            [mediapipe.SyncSetInputStreamHandlerOptions.ext] {
                sync_set {
                tag_index: "LOOPBACK:0"
                }
            }
            }
        }
        }
    )";
    ::mediapipe::CalculatorGraphConfig config;
    ASSERT_TRUE(::google::protobuf::TextFormat::ParseFromString(testPbtxt, &config));
    std::shared_ptr<LLMNodeResources> nodeResources = std::make_shared<MockedLLMNodeResources>();
    ASSERT_EQ(LLMNodeResources::initializeLLMNodeResources(nodeResources, config.node(0), ""), StatusCode::OK);
    ASSERT_EQ(nodeResources->schedulerConfig.max_num_batched_tokens, 256);
    ASSERT_EQ(nodeResources->schedulerConfig.cache_size, 8);
    ASSERT_EQ(nodeResources->schedulerConfig.dynamic_split_fuse, true);
    ASSERT_EQ(nodeResources->schedulerConfig.max_num_seqs, 256);
    ASSERT_EQ(nodeResources->schedulerConfig.enable_prefix_caching, false);
    ASSERT_EQ(nodeResources->device, "CPU");
    ASSERT_EQ(nodeResources->pluginConfig.size(), 0);
}

TEST_F(LLMOptionsHttpTest, LLMNodeOptionsCheckHalfDefault) {
    std::string testPbtxt = R"(
        input_stream: "HTTP_REQUEST_PAYLOAD:input"
        output_stream: "HTTP_RESPONSE_PAYLOAD:output"

        node: {
        name: "llmNode"
        calculator: "HttpLLMCalculator"
        input_stream: "LOOPBACK:loopback"
        input_stream: "HTTP_REQUEST_PAYLOAD:input"
        input_side_packet: "LLM_NODE_RESOURCES:llm"
        output_stream: "LOOPBACK:loopback"
        output_stream: "HTTP_RESPONSE_PAYLOAD:output"
        input_stream_info: {
            tag_index: 'LOOPBACK:0',
            back_edge: true
        }
        node_options: {
            [type.googleapis.com / mediapipe.LLMCalculatorOptions]: {
                models_path: "/ovms/src/test/llm_testing/facebook/opt-125m"
                max_num_batched_tokens: 98
                cache_size: 1
            }
        }
        input_stream_handler {
            input_stream_handler: "SyncSetInputStreamHandler",
            options {
            [mediapipe.SyncSetInputStreamHandlerOptions.ext] {
                sync_set {
                tag_index: "LOOPBACK:0"
                }
            }
            }
        }
        }
    )";

    ::mediapipe::CalculatorGraphConfig config;
    ASSERT_TRUE(::google::protobuf::TextFormat::ParseFromString(testPbtxt, &config));
    std::shared_ptr<LLMNodeResources> nodeResources = std::make_shared<MockedLLMNodeResources>();
    ASSERT_EQ(LLMNodeResources::initializeLLMNodeResources(nodeResources, config.node(0), ""), StatusCode::OK);

    ASSERT_EQ(nodeResources->schedulerConfig.max_num_batched_tokens, 98);
    ASSERT_EQ(nodeResources->schedulerConfig.cache_size, 1);
    ASSERT_EQ(nodeResources->schedulerConfig.dynamic_split_fuse, true);
    ASSERT_EQ(nodeResources->schedulerConfig.max_num_seqs, 256);
}

TEST_F(LLMOptionsHttpTest, LLMNodeOptionsWrongPluginFormat) {
    std::string testPbtxt = R"(
        input_stream: "HTTP_REQUEST_PAYLOAD:input"
        output_stream: "HTTP_RESPONSE_PAYLOAD:output"

        node: {
        name: "llmNode"
        calculator: "HttpLLMCalculator"
        input_stream: "LOOPBACK:loopback"
        input_stream: "HTTP_REQUEST_PAYLOAD:input"
        input_side_packet: "LLM_NODE_RESOURCES:llm"
        output_stream: "LOOPBACK:loopback"
        output_stream: "HTTP_RESPONSE_PAYLOAD:output"
        input_stream_info: {
            tag_index: 'LOOPBACK:0',
            back_edge: true
        }
        node_options: {
            [type.googleapis.com / mediapipe.LLMCalculatorOptions]: {
                models_path: "/ovms/src/test/llm_testing/facebook/opt-125m"
                cache_size: 1
                plugin_config: "[PERF_COUNT=TRUE]"
            }
        }
        input_stream_handler {
            input_stream_handler: "SyncSetInputStreamHandler",
            options {
            [mediapipe.SyncSetInputStreamHandlerOptions.ext] {
                sync_set {
                tag_index: "LOOPBACK:0"
                }
            }
            }
        }
        }
    )";

    ::mediapipe::CalculatorGraphConfig config;
    ASSERT_TRUE(::google::protobuf::TextFormat::ParseFromString(testPbtxt, &config));
    std::shared_ptr<LLMNodeResources> nodeResources = std::make_shared<MockedLLMNodeResources>();
    ASSERT_EQ(LLMNodeResources::initializeLLMNodeResources(nodeResources, config.node(0), ""), StatusCode::PLUGIN_CONFIG_WRONG_FORMAT);
}

TEST_F(LLMOptionsHttpTest, LLMNodeOptionsCheckPluginConfig) {
    std::string testPbtxt = R"(
        input_stream: "HTTP_REQUEST_PAYLOAD:input"
        output_stream: "HTTP_RESPONSE_PAYLOAD:output"

        node: {
        name: "llmNode"
        calculator: "HttpLLMCalculator"
        input_stream: "LOOPBACK:loopback"
        input_stream: "HTTP_REQUEST_PAYLOAD:input"
        input_side_packet: "LLM_NODE_RESOURCES:llm"
        output_stream: "LOOPBACK:loopback"
        output_stream: "HTTP_RESPONSE_PAYLOAD:output"
        input_stream_info: {
            tag_index: 'LOOPBACK:0',
            back_edge: true
        }
        node_options: {
            [type.googleapis.com / mediapipe.LLMCalculatorOptions]: {
                models_path: "/ovms/src/test/llm_testing/facebook/opt-125m"
                plugin_config: '{"A": "B", "C": "D"}'
            }
        }
        input_stream_handler {
            input_stream_handler: "SyncSetInputStreamHandler",
            options {
            [mediapipe.SyncSetInputStreamHandlerOptions.ext] {
                sync_set {
                tag_index: "LOOPBACK:0"
                }
            }
            }
        }
        }
    )";

    ::mediapipe::CalculatorGraphConfig config;
    ASSERT_TRUE(::google::protobuf::TextFormat::ParseFromString(testPbtxt, &config));
    std::shared_ptr<LLMNodeResources> nodeResources = std::make_shared<MockedLLMNodeResources>();
    ASSERT_EQ(LLMNodeResources::initializeLLMNodeResources(nodeResources, config.node(0), ""), StatusCode::OK);

    ASSERT_EQ(nodeResources->pluginConfig.size(), 2);
    ASSERT_EQ(nodeResources->pluginConfig.count("A"), 1);
    ASSERT_EQ(nodeResources->pluginConfig.count("C"), 1);
    ASSERT_EQ(nodeResources->pluginConfig["A"], "B");
    ASSERT_EQ(nodeResources->pluginConfig["C"], "D");
}

TEST_F(LLMOptionsHttpTest, LLMNodeOptionsCheckNonDefault) {
    std::string testPbtxt = R"(
        input_stream: "HTTP_REQUEST_PAYLOAD:input"
        output_stream: "HTTP_RESPONSE_PAYLOAD:output"

        node: {
        name: "llmNode"
        calculator: "HttpLLMCalculator"
        input_stream: "LOOPBACK:loopback"
        input_stream: "HTTP_REQUEST_PAYLOAD:input"
        input_side_packet: "LLM_NODE_RESOURCES:llm"
        output_stream: "LOOPBACK:loopback"
        output_stream: "HTTP_RESPONSE_PAYLOAD:output"
        input_stream_info: {
            tag_index: 'LOOPBACK:0',
            back_edge: true
        }
        node_options: {
            [type.googleapis.com / mediapipe.LLMCalculatorOptions]: {
                models_path: "/ovms/src/test/llm_testing/facebook/opt-125m"
                max_num_batched_tokens: 1024
                cache_size: 1
                block_size: 8
                max_num_seqs: 95
                dynamic_split_fuse: false
                enable_prefix_caching: true
                max_tokens_limit: 700
                best_of_limit: 3
            }
        }
        input_stream_handler {
            input_stream_handler: "SyncSetInputStreamHandler",
            options {
            [mediapipe.SyncSetInputStreamHandlerOptions.ext] {
                sync_set {
                tag_index: "LOOPBACK:0"
                }
            }
            }
        }
        }
    )";

    ::mediapipe::CalculatorGraphConfig config;
    ASSERT_TRUE(::google::protobuf::TextFormat::ParseFromString(testPbtxt, &config));
    std::shared_ptr<LLMNodeResources> nodeResources = std::make_shared<MockedLLMNodeResources>();
    ASSERT_EQ(LLMNodeResources::initializeLLMNodeResources(nodeResources, config.node(0), ""), StatusCode::OK);

    ASSERT_EQ(nodeResources->schedulerConfig.max_num_batched_tokens, 1024);
    ASSERT_EQ(nodeResources->schedulerConfig.cache_size, 1);
    // We create graph with block_size set in graph config to make sure setting it does not result in error
    // TODO: Remove below commented assertion as well as block_size from the testPbtxt when block_size is removed from options proto.
    // ASSERT_EQ(nodeResources->schedulerConfig.block_size, 8);
    ASSERT_EQ(nodeResources->schedulerConfig.dynamic_split_fuse, false);
    ASSERT_EQ(nodeResources->schedulerConfig.max_num_seqs, 95);
    ASSERT_EQ(nodeResources->schedulerConfig.enable_prefix_caching, true);
    ASSERT_EQ(nodeResources->maxTokensLimit, 700);
    ASSERT_EQ(nodeResources->bestOfLimit, 3);
}

class GetPromptTokensString : public ::testing::Test {
public:
    std::string expectedTokensString;
    std::vector<std::vector<size_t>> shapes{{10}};
    void SetUp() {
        expectedTokensString = "prompt_token_ids: [1, 2, 3, 4, 5, 6, 7, 8, 9, 10]";
    }
};

TEST_F(GetPromptTokensString, typesTestF32) {
    std::vector<ov::element::Type_t> precisions{ov::element::Type_t::f32};
    std::vector<float> tensorsDataF{1, 2, 3, 4, 5, 6, 7, 8, 9, 10};
    for (auto precision : precisions) {
        std::stringstream ss;
        ss << "Testing precision: " << precision << std::endl;
        std::cout << ss.str();
        ov::Tensor tensor = createTensorWithNoDataOwnership(precision, shapes[0], tensorsDataF.data());
        ASSERT_EQ(expectedTokensString, getPromptTokensString(tensor));
    }
}

TEST_F(GetPromptTokensString, typesTestF64) {
    std::vector<ov::element::Type_t> precisions{ov::element::Type_t::f64};
    std::vector<double> tensorsDataD{1, 2, 3, 4, 5, 6, 7, 8, 9, 10};

    for (auto precision : precisions) {
        std::stringstream ss;
        ss << "Testing precision: " << precision << std::endl;
        std::cout << ss.str();
        ov::Tensor tensor = createTensorWithNoDataOwnership(precision, shapes[0], tensorsDataD.data());
        ASSERT_EQ(expectedTokensString, getPromptTokensString(tensor));
    }
}

TEST_F(GetPromptTokensString, typesTestI32) {
    std::vector<ov::element::Type_t> precisions{ov::element::Type_t::i32};
    std::vector<int> tensorsDataI{1, 2, 3, 4, 5, 6, 7, 8, 9, 10};

    for (auto precision : precisions) {
        std::stringstream ss;
        ss << "Testing precision: " << precision << std::endl;
        std::cout << ss.str();
        ov::Tensor tensor = createTensorWithNoDataOwnership(precision, shapes[0], tensorsDataI.data());
        ASSERT_EQ(expectedTokensString, getPromptTokensString(tensor));
    }
}

TEST_F(GetPromptTokensString, typesTestI64) {
    std::vector<ov::element::Type_t> precisions{ov::element::Type_t::i64};
    std::vector<int64_t> tensorsDataI64{1, 2, 3, 4, 5, 6, 7, 8, 9, 10};

    for (auto precision : precisions) {
        std::stringstream ss;
        ss << "Testing precision: " << precision << std::endl;
        std::cout << ss.str();
        ov::Tensor tensor = createTensorWithNoDataOwnership(precision, shapes[0], tensorsDataI64.data());
        ASSERT_EQ(expectedTokensString, getPromptTokensString(tensor));
    }
}

TEST_F(GetPromptTokensString, typesTestI16) {
    std::vector<ov::element::Type_t> precisions{ov::element::Type_t::i16};
    std::vector<int16_t> tensorsDataI16{1, 2, 3, 4, 5, 6, 7, 8, 9, 10};

    for (auto precision : precisions) {
        std::stringstream ss;
        ss << "Testing precision: " << precision << std::endl;
        std::cout << ss.str();
        ov::Tensor tensor = createTensorWithNoDataOwnership(precision, shapes[0], tensorsDataI16.data());
        ASSERT_EQ(expectedTokensString, getPromptTokensString(tensor));
    }
}

class GetPromptTokensStringNegative : public GetPromptTokensString {
public:
    void SetUp() {
        expectedTokensString = "Could not pack input tokens for element type: f16";
    }
};

TEST_F(GetPromptTokensStringNegative, unsupportedTypesTestF16) {
    std::vector<ov::element::Type_t> precisions{ov::element::Type_t::f16};
    std::vector<float> tensorsDataF{1, 2, 3, 4, 5, 6, 7, 8, 9, 10};

    for (auto precision : precisions) {
        std::stringstream ss;
        ss << "Testing precision: " << precision << std::endl;
        std::cout << ss.str();
        ov::Tensor tensor = createTensorWithNoDataOwnership(precision, shapes[0], tensorsDataF.data());
        ASSERT_EQ(expectedTokensString, getPromptTokensString(tensor));
    }
}

TEST_F(GetPromptTokensStringNegative, unsupportedTypesTestBool) {
    std::vector<ov::element::Type_t> precisions{ov::element::Type_t::boolean};
    std::vector<float> tensorsDataF{1, 2, 3, 4, 5, 6, 7, 8, 9, 10};
    expectedTokensString = "Could not pack input tokens for element type: boolean";

    for (auto precision : precisions) {
        std::stringstream ss;
        ss << "Testing precision: " << precision << std::endl;
        std::cout << ss.str();
        ov::Tensor tensor = createTensorWithNoDataOwnership(precision, shapes[0], tensorsDataF.data());
        ASSERT_EQ(expectedTokensString, getPromptTokensString(tensor));
    }
}

class V3HttpTest : public ::testing::Test {
public:
    std::unique_ptr<ovms::HttpRestApiHandler> handler;

    std::vector<std::pair<std::string, std::string>> headers;
    ovms::HttpRequestComponents comp;
    const std::string endpointEmbeddings = "/v3/embeddings";
    const std::string endpointRerank = "/v3/rerank";
    MockedServerRequestInterface writer;
    std::string response;
    ovms::HttpResponseComponents responseComponents;

    static void SetUpSuite(std::string& port, std::string& configPath, std::unique_ptr<std::thread>& t) {
        ovms::Server& server = ovms::Server::instance();
<<<<<<< HEAD
        ::SetUpServer(t, server, port, getWindowsFullPathForSrcTest("/ovms/src/test/embeddings/config_embeddings.json").c_str());
=======
        ::SetUpServer(t, server, port, configPath.c_str());
>>>>>>> 8ed050da
        auto start = std::chrono::high_resolution_clock::now();
        const int numberOfRetries = 5;
        while ((server.getModuleState(ovms::SERVABLE_MANAGER_MODULE_NAME) != ovms::ModuleState::INITIALIZED) &&
               (std::chrono::duration_cast<std::chrono::seconds>(std::chrono::high_resolution_clock::now() - start).count() < numberOfRetries)) {
        }
    }
    static void SetUpTestSuite() {
    }

    void SetUp() {
        ovms::Server& server = ovms::Server::instance();
        handler = std::make_unique<ovms::HttpRestApiHandler>(server, 5);
        ASSERT_EQ(handler->parseRequestComponents(comp, "POST", endpointEmbeddings, headers), ovms::StatusCode::OK);
    }

    static void TearDownSuite(std::unique_ptr<std::thread>& t) {
        ovms::Server& server = ovms::Server::instance();
        server.setShutdownRequest(1);
        t->join();
        server.setShutdownRequest(0);
    }

    void TearDown() {
        handler.reset();
    }
};

class EmbeddingsHttpTest : public V3HttpTest {
protected:
    static std::unique_ptr<std::thread> t;

public:
    static void SetUpTestSuite() {
        std::string port = "9173";
        std::string configPath = "/ovms/src/test/embeddings/config_embeddings.json";
        SetUpSuite(port, configPath, t);
    }

    static void TearDownTestSuite() {
        TearDownSuite(t);
    }
};
std::unique_ptr<std::thread> EmbeddingsHttpTest::t;

const int EMBEDDING_OUTPUT_SIZE = 384;

TEST_F(EmbeddingsHttpTest, simplePositive) {
    std::string requestBody = R"(
        {
            "model": "embeddings",
            "input": "dummyInput"
        }
    )";
    ASSERT_EQ(
        handler->dispatchToProcessor(endpointEmbeddings, requestBody, &response, comp, responseComponents, &writer),
        ovms::StatusCode::OK);
    rapidjson::Document d;
    rapidjson::ParseResult ok = d.Parse(response.c_str());
    ASSERT_EQ(ok.Code(), 0);
    ASSERT_EQ(d["object"], "list");
    ASSERT_TRUE(d["data"].IsArray());
    ASSERT_EQ(d["data"].Size(), 1);
    ASSERT_EQ(d["data"][0]["object"], "embedding");
    ASSERT_TRUE(d["data"][0]["embedding"].IsArray());
    ASSERT_EQ(d["data"][0]["embedding"].Size(), EMBEDDING_OUTPUT_SIZE);
    ASSERT_TRUE(d.HasMember("usage"));
    ASSERT_TRUE(d["usage"].IsObject());
    ASSERT_TRUE(d["usage"].HasMember("prompt_tokens"));
    ASSERT_TRUE(d["usage"]["prompt_tokens"].IsInt());
    ASSERT_TRUE(d["usage"].HasMember("total_tokens"));
    ASSERT_TRUE(d["usage"]["total_tokens"].IsInt());
    double sum = 0;
    for (auto& value : d["data"][0]["embedding"].GetArray()) {
        sum += value.GetDouble() * value.GetDouble();
    }
    double norm = std::max(std::sqrt(sum), double(1e-12));
    ASSERT_NEAR(norm, 1.0, 1e-6);
    ASSERT_EQ(d["data"][0]["index"], 0);
}

TEST_F(EmbeddingsHttpTest, simplePositiveNoNorm) {
    std::string requestBody = R"(
        {
            "model": "embeddings_no_norm",
            "input": "dummyInput"
        }
    )";
    ASSERT_EQ(
        handler->dispatchToProcessor(endpointEmbeddings, requestBody, &response, comp, responseComponents, &writer),
        ovms::StatusCode::OK);
    rapidjson::Document d;
    rapidjson::ParseResult ok = d.Parse(response.c_str());
    ASSERT_EQ(ok.Code(), 0);
    ASSERT_EQ(d["object"], "list");
    ASSERT_TRUE(d["data"].IsArray());
    ASSERT_EQ(d["data"].Size(), 1);
    ASSERT_EQ(d["data"][0]["object"], "embedding");
    ASSERT_TRUE(d["data"][0]["embedding"].IsArray());
    ASSERT_EQ(d["data"][0]["embedding"].Size(), EMBEDDING_OUTPUT_SIZE);
    ASSERT_TRUE(d.HasMember("usage"));
    ASSERT_TRUE(d["usage"].IsObject());
    ASSERT_TRUE(d["usage"].HasMember("prompt_tokens"));
    ASSERT_TRUE(d["usage"]["prompt_tokens"].IsInt());
    ASSERT_TRUE(d["usage"].HasMember("total_tokens"));
    ASSERT_TRUE(d["usage"]["total_tokens"].IsInt());
    double sum = 0;
    for (auto& value : d["data"][0]["embedding"].GetArray()) {
        sum += value.GetDouble() * value.GetDouble();
    }
    double norm = std::max(std::sqrt(sum), double(1e-12));
    ASSERT_NEAR(norm, 9.5, 1);  // norm of a not normalized vector
    ASSERT_EQ(d["data"][0]["index"], 0);
}

TEST_F(EmbeddingsHttpTest, simplePositiveBase64) {
    std::string requestBody = R"(
        {
            "model": "embeddings",
            "input": "dummyInput",
            "encoding_format": "base64"
        }
    )";
    ASSERT_EQ(
        handler->dispatchToProcessor(endpointEmbeddings, requestBody, &response, comp, responseComponents, &writer),
        ovms::StatusCode::OK);
    rapidjson::Document d;
    rapidjson::ParseResult ok = d.Parse(response.c_str());
    ASSERT_EQ(ok.Code(), 0);
    ASSERT_EQ(d["object"], "list");
    ASSERT_TRUE(d["data"].IsArray());
    ASSERT_EQ(d["data"].Size(), 1);
    ASSERT_EQ(d["data"][0]["object"], "embedding");
    ASSERT_TRUE(d["data"][0]["embedding"].IsString());
    ASSERT_EQ(d["data"][0]["embedding"].Size(), ((4 * (EMBEDDING_OUTPUT_SIZE * sizeof(float)) / 3) + 3) & ~3);  // In base64 each symbol represents 3/4 of a byte rounded up
    ASSERT_EQ(d["data"][0]["index"], 0);
    ASSERT_TRUE(d.HasMember("usage"));
    ASSERT_TRUE(d["usage"].IsObject());
    ASSERT_TRUE(d["usage"].HasMember("prompt_tokens"));
    ASSERT_TRUE(d["usage"]["prompt_tokens"].IsInt());
    ASSERT_TRUE(d["usage"].HasMember("total_tokens"));
    ASSERT_TRUE(d["usage"]["total_tokens"].IsInt());
}

class EmbeddingsExtensionTest : public ::testing::Test {
protected:
    static std::unique_ptr<std::thread> t;

public:
    std::unique_ptr<ovms::HttpRestApiHandler> handler;

    std::vector<std::pair<std::string, std::string>> headers;
    ovms::HttpRequestComponents comp;
    const std::string endpointEmbeddings = "/v3/embeddings";
    MockedServerRequestInterface writer;
    std::string response;
    ovms::HttpResponseComponents responseComponents;

    static void SetUpTestSuite() {
        std::string port = "9173";
        ovms::Server& server = ovms::Server::instance();
        const char* configPath = getWindowsFullPathForSrcTest("/ovms/src/test/embeddings/config_embeddings.json").c_str();
        const char* extensionPath = getWindowsFullPathForSrcTest("/ovms/src/example/SampleCpuExtension/libcustom_relu_cpu_extension.so").c_str();
        server.setShutdownRequest(0);
        randomizePort(port);
        char* argv[] = {(char*)"ovms",
            (char*)"--config_path",
            (char*)configPath,
            (char*)"--cpu_extension",
            (char*)extensionPath,
            (char*)"--port",
            (char*)port.c_str()};
        int argc = 5;
        t.reset(new std::thread([&argc, &argv, &server]() {
            EXPECT_EQ(EXIT_SUCCESS, server.start(argc, argv));
        }));
        auto start = std::chrono::high_resolution_clock::now();
        const int numberOfRetries = 5;
        while ((server.getModuleState(ovms::SERVABLE_MANAGER_MODULE_NAME) != ovms::ModuleState::INITIALIZED) &&
               (std::chrono::duration_cast<std::chrono::seconds>(std::chrono::high_resolution_clock::now() - start).count() < numberOfRetries)) {
        }
    }

    void SetUp() {
        ovms::Server& server = ovms::Server::instance();
        handler = std::make_unique<ovms::HttpRestApiHandler>(server, 5);
        ASSERT_EQ(handler->parseRequestComponents(comp, "POST", endpointEmbeddings, headers), ovms::StatusCode::OK);
    }

    static void TearDownTestSuite() {
        ovms::Server& server = ovms::Server::instance();
        server.setShutdownRequest(1);
        t->join();
        server.setShutdownRequest(0);
    }

    void TearDown() {
        handler.reset();
    }
};
std::unique_ptr<std::thread> EmbeddingsExtensionTest::t;
TEST_F(EmbeddingsExtensionTest, simplePositive) {
    std::string requestBody = R"(
        {
            "model": "embeddings",
            "input": "dummyInput"
        }
    )";
    ASSERT_EQ(
        handler->dispatchToProcessor(endpointEmbeddings, requestBody, &response, comp, responseComponents, &writer),
        ovms::StatusCode::OK);
    rapidjson::Document d;
    rapidjson::ParseResult ok = d.Parse(response.c_str());
    ASSERT_EQ(ok.Code(), 0);
    ASSERT_EQ(d["object"], "list");
    ASSERT_TRUE(d["data"].IsArray());
    ASSERT_EQ(d["data"].Size(), 1);
    ASSERT_EQ(d["data"][0]["object"], "embedding");
    ASSERT_TRUE(d["data"][0]["embedding"].IsArray());
    ASSERT_EQ(d["data"][0]["embedding"].Size(), EMBEDDING_OUTPUT_SIZE);
    ASSERT_EQ(d["data"][0]["index"], 0);
}

class EmbeddingsInvalidConfigTest : public V3HttpTest {
protected:
    static std::unique_ptr<std::thread> t;

public:
    static void SetUpTestSuite() {
        std::string port = "9173";
        std::string configPath = "/ovms/src/test/embeddings/invalid_config_embeddings.json";
        SetUpSuite(port, configPath, t);
    }

    static void TearDownTestSuite() {
        TearDownSuite(t);
    }
};
std::unique_ptr<std::thread> EmbeddingsInvalidConfigTest::t;

TEST_F(EmbeddingsInvalidConfigTest, simpleNegative) {
    std::string requestBody = R"(
        {
            "model": "embeddings",
            "input": "dummyInput"
        }
    )";
    Status status = handler->dispatchToProcessor(endpointEmbeddings, requestBody, &response, comp, responseComponents, &writer);
    ASSERT_EQ(status, ovms::StatusCode::MEDIAPIPE_EXECUTION_ERROR) << status.string();
}

class EmbeddingsInvalidTokenizerConfigTest : public V3HttpTest {
protected:
    static std::unique_ptr<std::thread> t;

public:
    static void SetUpTestSuite() {
        std::string port = "9173";
        std::string configPath = "/ovms/src/test/embeddings/invalid_config_tokenizer.json";
        SetUpSuite(port, configPath, t);
    }

    static void TearDownTestSuite() {
        TearDownSuite(t);
    }
};
std::unique_ptr<std::thread> EmbeddingsInvalidTokenizerConfigTest::t;

TEST_F(EmbeddingsInvalidTokenizerConfigTest, simpleNegative) {
    std::string requestBody = R"(
        {
            "model": "embeddings",
            "input": "dummyInput"
        }
    )";
    Status status = handler->dispatchToProcessor(endpointEmbeddings, requestBody, &response, comp, responseComponents, &writer);
    ASSERT_EQ(status, ovms::StatusCode::MEDIAPIPE_EXECUTION_ERROR) << status.string();
}

class RerankHttpTest : public V3HttpTest {
protected:
    static std::unique_ptr<std::thread> t;

public:
    static void SetUpTestSuite() {
        std::string port = "9173";
<<<<<<< HEAD
        ovms::Server& server = ovms::Server::instance();
        const char* configPath = getWindowsFullPathForSrcTest("/ovms/src/test/embeddings/invalid_config_embeddings.json").c_str();
        server.setShutdownRequest(0);
        randomizePort(port);
        char* argv[] = {(char*)"ovms",
            (char*)"--config_path",
            (char*)configPath,
            (char*)"--port",
            (char*)port.c_str()};
        int argc = 5;
        t.reset(new std::thread([&argc, &argv, &server]() {
            EXPECT_EQ(EXIT_SUCCESS, server.start(argc, argv));
        }));
        auto start = std::chrono::high_resolution_clock::now();
        const int numberOfRetries = 5;
        while ((server.getModuleState(ovms::SERVABLE_MANAGER_MODULE_NAME) != ovms::ModuleState::INITIALIZED) &&
               (std::chrono::duration_cast<std::chrono::seconds>(std::chrono::high_resolution_clock::now() - start).count() < numberOfRetries)) {
        }
    }

    void SetUp() {
        ovms::Server& server = ovms::Server::instance();
        handler = std::make_unique<ovms::HttpRestApiHandler>(server, 5);
        ASSERT_EQ(handler->parseRequestComponents(comp, "POST", endpointEmbeddings, headers), ovms::StatusCode::OK);
=======
        std::string configPath = "/ovms/src/test/rerank/config.json";
        SetUpSuite(port, configPath, t);
>>>>>>> 8ed050da
    }

    static void TearDownTestSuite() {
        TearDownSuite(t);
    }
};
std::unique_ptr<std::thread> RerankHttpTest::t;

TEST_F(RerankHttpTest, simplePositive) {
    std::string requestBody = R"(
        {
            "model": "rerank",
            "query": "What is the capital of the United States?",
            "documents": ["Carson City is the capital city of the American state of Nevada.",
                        "The Commonwealth of the Northern Mariana Islands is a group of islands in the Pacific Ocean. Its capital is Saipan.",
                        "Washington, D.C. (also known as simply Washington or D.C., and officially as the District of Columbia) is the capital of the United States. It is a federal district.",
                        "Capitalization or capitalisation in English grammar is the use of a capital letter at the start of a word. English usage varies from capitalization in other languages.",
                        "Capital punishment (the death penalty) has existed in the United States since beforethe United States was a country. As of 2017, capital punishment is legal in 30 of the 50 states."]
        }
    )";
    ASSERT_EQ(
        handler->dispatchToProcessor(endpointRerank, requestBody, &response, comp, responseComponents, &writer),
        ovms::StatusCode::OK);
    rapidjson::Document d;
    rapidjson::ParseResult ok = d.Parse(response.c_str());
    ASSERT_EQ(ok.Code(), 0);
    ASSERT_TRUE(d.HasMember("results"));
    ASSERT_TRUE(d["results"].IsArray());
    ASSERT_EQ(d["results"].Size(), 5);
    for (auto& v : d["results"].GetArray()) {
        ASSERT_TRUE(v.IsObject());
        EXPECT_EQ(v.Size(), 2);
        ASSERT_TRUE(v.HasMember("index"));
        EXPECT_TRUE(v["index"].IsInt());
        ASSERT_TRUE(v.HasMember("relevance_score"));
        EXPECT_TRUE(v["relevance_score"].IsDouble());
    }
}

<<<<<<< HEAD
class EmbeddingsInvalidTokenizerConfigTest : public EmbeddingsInvalidConfigTest {
public:
    static void SetUpTestSuite() {
        std::string port = "9173";
        ovms::Server& server = ovms::Server::instance();
        const char* configPath = getWindowsFullPathForSrcTest("/ovms/src/test/embeddings/invalid_config_tokenizer.json").c_str();
        server.setShutdownRequest(0);
        randomizePort(port);
        char* argv[] = {(char*)"ovms",
            (char*)"--config_path",
            (char*)configPath,
            (char*)"--port",
            (char*)port.c_str()};
        int argc = 5;
        t.reset(new std::thread([&argc, &argv, &server]() {
            EXPECT_EQ(EXIT_SUCCESS, server.start(argc, argv));
        }));
        auto start = std::chrono::high_resolution_clock::now();
        const int numberOfRetries = 5;
        while ((server.getModuleState(ovms::SERVABLE_MANAGER_MODULE_NAME) != ovms::ModuleState::INITIALIZED) &&
               (std::chrono::duration_cast<std::chrono::seconds>(std::chrono::high_resolution_clock::now() - start).count() < numberOfRetries)) {
=======
TEST_F(RerankHttpTest, positiveTopN) {
    std::string requestBody = R"(
        {
            "model": "rerank",
            "query": "What is the capital of the United States?",
            "top_n": 3,
            "documents": ["Carson City is the capital city of the American state of Nevada.",
                        "The Commonwealth of the Northern Mariana Islands is a group of islands in the Pacific Ocean. Its capital is Saipan.",
                        "Washington, D.C. (also known as simply Washington or D.C., and officially as the District of Columbia) is the capital of the United States. It is a federal district.",
                        "Capitalization or capitalisation in English grammar is the use of a capital letter at the start of a word. English usage varies from capitalization in other languages.",
                        "Capital punishment (the death penalty) has existed in the United States since beforethe United States was a country. As of 2017, capital punishment is legal in 30 of the 50 states."]
>>>>>>> 8ed050da
        }
    )";
    ASSERT_EQ(
        handler->dispatchToProcessor(endpointRerank, requestBody, &response, comp, responseComponents, &writer),
        ovms::StatusCode::OK);
    rapidjson::Document d;
    rapidjson::ParseResult ok = d.Parse(response.c_str());
    ASSERT_EQ(ok.Code(), 0);
    ASSERT_TRUE(d.HasMember("results"));
    ASSERT_TRUE(d["results"].IsArray());
    ASSERT_EQ(d["results"].Size(), 3);
    for (auto& v : d["results"].GetArray()) {
        ASSERT_TRUE(v.IsObject());
        EXPECT_EQ(v.Size(), 2);
        ASSERT_TRUE(v.HasMember("index"));
        EXPECT_TRUE(v["index"].IsInt());
        ASSERT_TRUE(v.HasMember("relevance_score"));
        EXPECT_TRUE(v["relevance_score"].IsDouble());
    }
}

TEST_F(RerankHttpTest, positiveReturnDocuments) {
    std::string requestBody = R"(
        {
            "model": "rerank",
            "query": "What is the capital of the United States?",
            "return_documents": true,
            "documents": ["Carson City is the capital city of the American state of Nevada.",
                        "The Commonwealth of the Northern Mariana Islands is a group of islands in the Pacific Ocean. Its capital is Saipan.",
                        "Washington, D.C. (also known as simply Washington or D.C., and officially as the District of Columbia) is the capital of the United States. It is a federal district.",
                        "Capitalization or capitalisation in English grammar is the use of a capital letter at the start of a word. English usage varies from capitalization in other languages.",
                        "Capital punishment (the death penalty) has existed in the United States since beforethe United States was a country. As of 2017, capital punishment is legal in 30 of the 50 states."]
        }
    )";
    ASSERT_EQ(
        handler->dispatchToProcessor(endpointRerank, requestBody, &response, comp, responseComponents, &writer),
        ovms::StatusCode::OK);
    rapidjson::Document d;
    rapidjson::ParseResult ok = d.Parse(response.c_str());
    ASSERT_EQ(ok.Code(), 0);
    ASSERT_TRUE(d.HasMember("results"));
    ASSERT_TRUE(d["results"].IsArray());
    ASSERT_EQ(d["results"].Size(), 5);
    for (auto& v : d["results"].GetArray()) {
        ASSERT_TRUE(v.IsObject());
        EXPECT_EQ(v.Size(), 3);
        ASSERT_TRUE(v.HasMember("index"));
        EXPECT_TRUE(v["index"].IsInt());
        ASSERT_TRUE(v.HasMember("relevance_score"));
        EXPECT_TRUE(v["relevance_score"].IsDouble());
        ASSERT_TRUE(v.HasMember("document"));
        EXPECT_TRUE(v["document"].IsObject());
        EXPECT_EQ(v["document"].Size(), 1);
        ASSERT_TRUE(v["document"].HasMember("text"));
        EXPECT_TRUE(v["document"]["text"].IsString());
    }
}<|MERGE_RESOLUTION|>--- conflicted
+++ resolved
@@ -2856,11 +2856,7 @@
 
     static void SetUpSuite(std::string& port, std::string& configPath, std::unique_ptr<std::thread>& t) {
         ovms::Server& server = ovms::Server::instance();
-<<<<<<< HEAD
-        ::SetUpServer(t, server, port, getWindowsFullPathForSrcTest("/ovms/src/test/embeddings/config_embeddings.json").c_str());
-=======
-        ::SetUpServer(t, server, port, configPath.c_str());
->>>>>>> 8ed050da
+        ::SetUpServer(t, server, port, getWindowsFullPathForSrcTest(configPath).c_str());
         auto start = std::chrono::high_resolution_clock::now();
         const int numberOfRetries = 5;
         while ((server.getModuleState(ovms::SERVABLE_MANAGER_MODULE_NAME) != ovms::ModuleState::INITIALIZED) &&
@@ -3090,7 +3086,7 @@
 public:
     static void SetUpTestSuite() {
         std::string port = "9173";
-        std::string configPath = "/ovms/src/test/embeddings/invalid_config_embeddings.json";
+        std::string configPath = getWindowsFullPathForSrcTest("/ovms/src/test/embeddings/invalid_config_embeddings.json");
         SetUpSuite(port, configPath, t);
     }
 
@@ -3118,7 +3114,7 @@
 public:
     static void SetUpTestSuite() {
         std::string port = "9173";
-        std::string configPath = "/ovms/src/test/embeddings/invalid_config_tokenizer.json";
+        std::string configPath = getWindowsFullPathForSrcTest("/ovms/src/test/embeddings/invalid_config_tokenizer.json");
         SetUpSuite(port, configPath, t);
     }
 
@@ -3146,35 +3142,8 @@
 public:
     static void SetUpTestSuite() {
         std::string port = "9173";
-<<<<<<< HEAD
-        ovms::Server& server = ovms::Server::instance();
-        const char* configPath = getWindowsFullPathForSrcTest("/ovms/src/test/embeddings/invalid_config_embeddings.json").c_str();
-        server.setShutdownRequest(0);
-        randomizePort(port);
-        char* argv[] = {(char*)"ovms",
-            (char*)"--config_path",
-            (char*)configPath,
-            (char*)"--port",
-            (char*)port.c_str()};
-        int argc = 5;
-        t.reset(new std::thread([&argc, &argv, &server]() {
-            EXPECT_EQ(EXIT_SUCCESS, server.start(argc, argv));
-        }));
-        auto start = std::chrono::high_resolution_clock::now();
-        const int numberOfRetries = 5;
-        while ((server.getModuleState(ovms::SERVABLE_MANAGER_MODULE_NAME) != ovms::ModuleState::INITIALIZED) &&
-               (std::chrono::duration_cast<std::chrono::seconds>(std::chrono::high_resolution_clock::now() - start).count() < numberOfRetries)) {
-        }
-    }
-
-    void SetUp() {
-        ovms::Server& server = ovms::Server::instance();
-        handler = std::make_unique<ovms::HttpRestApiHandler>(server, 5);
-        ASSERT_EQ(handler->parseRequestComponents(comp, "POST", endpointEmbeddings, headers), ovms::StatusCode::OK);
-=======
         std::string configPath = "/ovms/src/test/rerank/config.json";
         SetUpSuite(port, configPath, t);
->>>>>>> 8ed050da
     }
 
     static void TearDownTestSuite() {
@@ -3214,29 +3183,6 @@
     }
 }
 
-<<<<<<< HEAD
-class EmbeddingsInvalidTokenizerConfigTest : public EmbeddingsInvalidConfigTest {
-public:
-    static void SetUpTestSuite() {
-        std::string port = "9173";
-        ovms::Server& server = ovms::Server::instance();
-        const char* configPath = getWindowsFullPathForSrcTest("/ovms/src/test/embeddings/invalid_config_tokenizer.json").c_str();
-        server.setShutdownRequest(0);
-        randomizePort(port);
-        char* argv[] = {(char*)"ovms",
-            (char*)"--config_path",
-            (char*)configPath,
-            (char*)"--port",
-            (char*)port.c_str()};
-        int argc = 5;
-        t.reset(new std::thread([&argc, &argv, &server]() {
-            EXPECT_EQ(EXIT_SUCCESS, server.start(argc, argv));
-        }));
-        auto start = std::chrono::high_resolution_clock::now();
-        const int numberOfRetries = 5;
-        while ((server.getModuleState(ovms::SERVABLE_MANAGER_MODULE_NAME) != ovms::ModuleState::INITIALIZED) &&
-               (std::chrono::duration_cast<std::chrono::seconds>(std::chrono::high_resolution_clock::now() - start).count() < numberOfRetries)) {
-=======
 TEST_F(RerankHttpTest, positiveTopN) {
     std::string requestBody = R"(
         {
@@ -3248,7 +3194,6 @@
                         "Washington, D.C. (also known as simply Washington or D.C., and officially as the District of Columbia) is the capital of the United States. It is a federal district.",
                         "Capitalization or capitalisation in English grammar is the use of a capital letter at the start of a word. English usage varies from capitalization in other languages.",
                         "Capital punishment (the death penalty) has existed in the United States since beforethe United States was a country. As of 2017, capital punishment is legal in 30 of the 50 states."]
->>>>>>> 8ed050da
         }
     )";
     ASSERT_EQ(
