--- conflicted
+++ resolved
@@ -1605,39 +1605,6 @@
         node: {
         name: "llmNode"
         calculator: "HttpLLMCalculator"
-<<<<<<< HEAD
-        input_stream: "LOOPBACK:loopback"
-        input_stream: "HTTP_REQUEST_PAYLOAD:input"
-        input_side_packet: "LLM_NODE_RESOURCES:llm"
-        output_stream: "LOOPBACK:loopback"
-        output_stream: "HTTP_RESPONSE_PAYLOAD:output"
-        input_stream_info: {
-            tag_index: 'LOOPBACK:0',
-            back_edge: true
-        }
-        node_options: {
-            [type.googleapis.com / mediapipe.LLMCalculatorOptions]: {
-                models_path: "/ovms/src/test/llm_testing/facebook/opt-125m"
-                cache_size: 1
-            }
-        }
-        input_stream_handler {
-            input_stream_handler: "SyncSetInputStreamHandler",
-            options {
-            [mediapipe.SyncSetInputStreamHandlerOptions.ext] {
-                sync_set {
-                tag_index: "LOOPBACK:0"
-                }
-            }
-            }
-        }
-        }
-
-        node: {
-        name: "llmNode"
-        calculator: "HttpLLMCalculator"
-=======
->>>>>>> a9135a4c
         input_stream: "LOOPBACK:loopback2"
         input_stream: "HTTP_REQUEST_PAYLOAD:input2"
         input_side_packet: "LLM_NODE_RESOURCES:llm"
