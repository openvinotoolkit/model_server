--- conflicted
+++ resolved
@@ -155,12 +155,8 @@
     ~ConstructorEnabledModelManager() {
         spdlog::info("Destructor of modelmanager(Enabled one). Models #: {}", models.size());
         models.clear();
-<<<<<<< HEAD
         spdlog::info("Destructor of modelmanager(Enabled one). Models #: {}", models.size());
-=======
-        spdlog::info("Destructor of modelmanager(Enabled one). Models #:{}", models.size());
         join();
->>>>>>> cd5379d7
     }
 };
 class TestWithTempDir : public ::testing::Test {
