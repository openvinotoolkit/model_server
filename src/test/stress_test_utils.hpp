--- conflicted
+++ resolved
@@ -1355,11 +1355,7 @@
             std::back_inserter(futureStopSignals),
             [](auto& p) { return p.get_future(); });
         std::unordered_map<StatusCode, std::atomic<uint64_t>> createPipelineRetCodesCounters;
-<<<<<<< HEAD
-        for (uint32_t i = 0; i != static_cast<uint>(StatusCode::STATUS_CODE_END); ++i) {
-=======
         for (uint32_t i = 0; i != static_cast<uint32_t>(StatusCode::STATUS_CODE_END); ++i) {
->>>>>>> f38d2531
             createPipelineRetCodesCounters[static_cast<StatusCode>(i)] = 0;
         }
         // create worker threads
