--- conflicted
+++ resolved
@@ -1293,7 +1293,6 @@
     EXPECT_EXIT(ovms::Config::instance().parse(arg_count, n_argv), ::testing::ExitedWithCode(OVMS_EX_USAGE), "dynamic_split_fuse: INVALID is not allowed. Supported values: true, false");
 }
 
-<<<<<<< HEAD
 TEST(OvmsGraphConfigTest, negativeSourceModel) {
     std::string modelName = "NonOpenVINO/Phi-3-mini-FastDraft-50M-int8-ov";
     std::string downloadPath = "test/repository";
@@ -1312,8 +1311,6 @@
     EXPECT_EXIT(ovms::Config::instance().parse(arg_count, n_argv), ::testing::ExitedWithCode(OVMS_EX_USAGE), "For now only OpenVINO models are supported in pulling mode");
 }
 
-=======
->>>>>>> 82560663
 TEST(OvmsGraphConfigTest, positiveAllChangedRerank) {
     std::string modelName = "OpenVINO/Phi-3-mini-FastDraft-50M-int8-ov";
     std::string downloadPath = "test/repository";
