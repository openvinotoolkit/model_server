//*****************************************************************************
// Copyright 2024 Intel Corporation
//
// Licensed under the Apache License, Version 2.0 (the "License");
// you may not use this file except in compliance with the License.
// You may obtain a copy of the License at
//
//     http://www.apache.org/licenses/LICENSE-2.0
//
// Unless required by applicable law or agreed to in writing, software
// distributed under the License is distributed on an "AS IS" BASIS,
// WITHOUT WARRANTIES OR CONDITIONS OF ANY KIND, either express or implied.
// See the License for the specific language governing permissions and
// limitations under the License.
//*****************************************************************************
#include <chrono>
#include <map>
#include <memory>
#include <string>

#include <gmock/gmock.h>
#include <gtest/gtest.h>

#include "../http_rest_api_handler.hpp"
#include "../module_names.hpp"
#include "../servablemanagermodule.hpp"
#include "../server.hpp"

#pragma GCC diagnostic push
#pragma GCC diagnostic ignored "-Wall"
#pragma GCC diagnostic ignored "-Wunused-but-set-variable"
#include "tensorflow_serving/util/net_http/server/public/server_request_interface.h"
#pragma GCC diagnostic pop

#include "test_utils.hpp"

class MockedServerRequestInterface final : public tensorflow::serving::net_http::ServerRequestInterface {
public:
    MOCK_METHOD(absl::string_view, uri_path, (), (const, override));
    MOCK_METHOD(absl::string_view, http_method, (), (const, override));
    MOCK_METHOD(void, WriteResponseBytes, (const char*, int64_t), (override));
    MOCK_METHOD(void, WriteResponseString, (absl::string_view), (override));
    MOCK_METHOD((std::unique_ptr<char[], tensorflow::serving::net_http::ServerRequestInterface::BlockDeleter>), ReadRequestBytes, (int64_t*), (override));
    MOCK_METHOD(absl::string_view, GetRequestHeader, (absl::string_view), (const, override));
    MOCK_METHOD((std::vector<absl::string_view>), request_headers, (), (const, override));
    MOCK_METHOD(void, OverwriteResponseHeader, (absl::string_view, absl::string_view), (override));
    MOCK_METHOD(void, AppendResponseHeader, (absl::string_view, absl::string_view), (override));
    MOCK_METHOD(void, PartialReplyWithStatus, (tensorflow::serving::net_http::HTTPStatusCode), (override));
    MOCK_METHOD(void, PartialReply, (std::string), (override));
    MOCK_METHOD(tensorflow::serving::net_http::ServerRequestInterface::CallbackStatus, PartialReplyWithFlushCallback, ((std::function<void()>)), (override));
    MOCK_METHOD(tensorflow::serving::net_http::ServerRequestInterface::BodyStatus, response_body_status, (), (override));
    MOCK_METHOD(tensorflow::serving::net_http::ServerRequestInterface::BodyStatus, request_body_status, (), (override));
    MOCK_METHOD(void, ReplyWithStatus, (tensorflow::serving::net_http::HTTPStatusCode), (override));
    MOCK_METHOD(void, Reply, (), (override));
    MOCK_METHOD(void, Abort, (), (override));
    MOCK_METHOD(void, PartialReplyEnd, (), (override));
};

class HttpOpenAIHandlerTest : public ::testing::Test {
protected:
    ovms::Server& server = ovms::Server::instance();
    std::unique_ptr<ovms::HttpRestApiHandler> handler;

    std::unique_ptr<std::thread> t;
    std::string port = "9173";

    std::vector<std::pair<std::string, std::string>> headers;
    ovms::HttpRequestComponents comp;
    const std::string endpoint = "/v3/chat/completions";
    MockedServerRequestInterface writer;
    std::string response;
    ovms::HttpResponseComponents responseComponents;

    void SetUpServer(const char* configPath) {
        ::SetUpServer(this->t, this->server, this->port, configPath);
        auto start = std::chrono::high_resolution_clock::now();
        while ((server.getModuleState(ovms::SERVABLE_MANAGER_MODULE_NAME) != ovms::ModuleState::INITIALIZED) &&
               (std::chrono::duration_cast<std::chrono::seconds>(std::chrono::high_resolution_clock::now() - start).count() < 5)) {
        }

        handler = std::make_unique<ovms::HttpRestApiHandler>(server, 5);
    }

    void SetUp() {
        SetUpServer("/ovms/src/test/mediapipe/config_mediapipe_openai_chat_completions_mock.json");
        ASSERT_EQ(handler->parseRequestComponents(comp, "POST", endpoint, headers), ovms::StatusCode::OK);
    }

    void TearDown() {
        handler.reset();
        server.setShutdownRequest(1);
        t->join();
        server.setShutdownRequest(0);
    }
};

TEST_F(HttpOpenAIHandlerTest, Unary) {
    std::string requestBody = R"(
        {
            "model": "gpt",
            "stream": false,
            "messages": []
        }
    )";

    ASSERT_EQ(
        handler->dispatchToProcessor("/v3/test/", requestBody, &response, comp, responseComponents, &writer),
        ovms::StatusCode::OK);

<<<<<<< HEAD
    ASSERT_EQ(response, "/v3/test/\n" + requestBody + std::string{"0"});
=======
    std::string expectedResponse = R"(
        {
            "model": "gpt",
            "stream": false,
            "messages": []
        }
    {"model":"gpt","stream":false,"messages":[]}0)";
    ASSERT_EQ(response, expectedResponse);
}

TEST_F(HttpOpenAIHandlerTest, UnaryWithHeaders) {
    std::string requestBody = R"(
        {
            "model": "gpt",
            "stream": false,
            "messages": []
        }
    )";
    comp.headers.push_back(std::pair<std::string, std::string>("test1", "header"));
    comp.headers.push_back(std::pair<std::string, std::string>("test2", "header"));

    ASSERT_EQ(
        handler->dispatchToProcessor(requestBody, &response, comp, responseComponents, &writer),
        ovms::StatusCode::OK);

    std::string expectedResponse = R"(test1headertest2header
        {
            "model": "gpt",
            "stream": false,
            "messages": []
        }
    {"model":"gpt","stream":false,"messages":[]}0)";
    ASSERT_EQ(response, expectedResponse);
>>>>>>> 4a3d7079
}

TEST_F(HttpOpenAIHandlerTest, Stream) {
    std::string requestBody = R"(
        {
            "model": "gpt",
            "stream": true,
            "messages": []
        }
    )";

    EXPECT_CALL(writer, PartialReplyEnd()).Times(1);
    EXPECT_CALL(writer, PartialReply(::testing::_)).Times(9);
    EXPECT_CALL(writer, WriteResponseString(::testing::_)).Times(0);

    ASSERT_EQ(
        handler->dispatchToProcessor("/v3/test", requestBody, &response, comp, responseComponents, &writer),
        ovms::StatusCode::PARTIAL_END);

    ASSERT_EQ(response, "");
}

TEST_F(HttpOpenAIHandlerTest, BodyNotAJson) {
    std::string requestBody = "not a json";

    EXPECT_CALL(writer, PartialReplyEnd()).Times(0);
    EXPECT_CALL(writer, PartialReply(::testing::_)).Times(0);
    EXPECT_CALL(writer, WriteResponseString(::testing::_)).Times(0);

    auto status = handler->dispatchToProcessor("/v3/test", requestBody, &response, comp, responseComponents, &writer);
    ASSERT_EQ(status, ovms::StatusCode::JSON_INVALID);
    ASSERT_EQ(status.string(), "The file is not valid json - Cannot parse JSON body");
}

TEST_F(HttpOpenAIHandlerTest, JsonBodyValidButNotAnObject) {
    std::string requestBody = "[1, 2, 3]";

    EXPECT_CALL(writer, PartialReplyEnd()).Times(0);
    EXPECT_CALL(writer, PartialReply(::testing::_)).Times(0);
    EXPECT_CALL(writer, WriteResponseString(::testing::_)).Times(0);

    auto status = handler->dispatchToProcessor("/v3/test", requestBody, &response, comp, responseComponents, &writer);
    ASSERT_EQ(status, ovms::StatusCode::JSON_INVALID);
    ASSERT_EQ(status.string(), "The file is not valid json - JSON body must be an object");
}

TEST_F(HttpOpenAIHandlerTest, ModelFieldMissing) {
    std::string requestBody = R"(
        {
            "stream": true,
            "messages": []
        }
    )";

    EXPECT_CALL(writer, PartialReplyEnd()).Times(0);
    EXPECT_CALL(writer, PartialReply(::testing::_)).Times(0);
    EXPECT_CALL(writer, WriteResponseString(::testing::_)).Times(0);

    auto status = handler->dispatchToProcessor("/v3/test", requestBody, &response, comp, responseComponents, &writer);
    ASSERT_EQ(status, ovms::StatusCode::JSON_INVALID);
    ASSERT_EQ(status.string(), "The file is not valid json - \"model\" field is missing in JSON body");
}

TEST_F(HttpOpenAIHandlerTest, ModelFieldNotAString) {
    std::string requestBody = R"(
        {
            "model": 2,
            "stream": true,
            "messages": []
        }
    )";

    EXPECT_CALL(writer, PartialReplyEnd()).Times(0);
    EXPECT_CALL(writer, PartialReply(::testing::_)).Times(0);
    EXPECT_CALL(writer, WriteResponseString(::testing::_)).Times(0);

    auto status = handler->dispatchToProcessor("/v3/test", requestBody, &response, comp, responseComponents, &writer);
    ASSERT_EQ(status, ovms::StatusCode::JSON_INVALID);
    ASSERT_EQ(status.string(), "The file is not valid json - \"model\" field is not a string");
}

TEST_F(HttpOpenAIHandlerTest, StreamFieldNotABoolean) {
    std::string requestBody = R"(
        {
            "model": "gpt",
            "stream": 2,
            "messages": []
        }
    )";

    EXPECT_CALL(writer, PartialReplyEnd()).Times(0);
    EXPECT_CALL(writer, PartialReply(::testing::_)).Times(0);
    EXPECT_CALL(writer, WriteResponseString(::testing::_)).Times(0);

    auto status = handler->dispatchToProcessor("/v3/test", requestBody, &response, comp, responseComponents, &writer);
    ASSERT_EQ(status, ovms::StatusCode::JSON_INVALID);
    ASSERT_EQ(status.string(), "The file is not valid json - \"stream\" field is not a boolean");
}

TEST_F(HttpOpenAIHandlerTest, GraphWithANameDoesNotExist) {
    std::string requestBody = R"(
        {
            "model": "not_exist",
            "stream": false,
            "messages": []
        }
    )";

    EXPECT_CALL(writer, PartialReplyEnd()).Times(0);
    EXPECT_CALL(writer, PartialReply(::testing::_)).Times(0);
    EXPECT_CALL(writer, WriteResponseString(::testing::_)).Times(0);

    auto status = handler->dispatchToProcessor("/v3/test", requestBody, &response, comp, responseComponents, &writer);
    ASSERT_EQ(status, ovms::StatusCode::MEDIAPIPE_DEFINITION_NAME_MISSING);
}

// TODO (negative paths):
// - test that /v3/chat/completions endpoint is not reachable for builds without MediaPipe
// - test negative path for accessing /v3/chat/completions graph via KFS API
// - test negative path for accessing regular graph via /v3/chat/completions endpoint

// TODO (positive paths):
// - partial error is sent via "req" object

// TODO(mkulakow)
// Test actual flow once the type is changed from std::string to HttpPayload<|MERGE_RESOLUTION|>--- conflicted
+++ resolved
@@ -107,10 +107,7 @@
         handler->dispatchToProcessor("/v3/test/", requestBody, &response, comp, responseComponents, &writer),
         ovms::StatusCode::OK);
 
-<<<<<<< HEAD
-    ASSERT_EQ(response, "/v3/test/\n" + requestBody + std::string{"0"});
-=======
-    std::string expectedResponse = R"(
+    std::string expectedResponse = R"(/v3/test/
         {
             "model": "gpt",
             "stream": false,
@@ -132,10 +129,11 @@
     comp.headers.push_back(std::pair<std::string, std::string>("test2", "header"));
 
     ASSERT_EQ(
-        handler->dispatchToProcessor(requestBody, &response, comp, responseComponents, &writer),
+        handler->dispatchToProcessor("/v3/test/", requestBody, &response, comp, responseComponents, &writer),
         ovms::StatusCode::OK);
 
-    std::string expectedResponse = R"(test1headertest2header
+    std::string expectedResponse = R"(/v3/test/
+test1headertest2header
         {
             "model": "gpt",
             "stream": false,
@@ -143,7 +141,6 @@
         }
     {"model":"gpt","stream":false,"messages":[]}0)";
     ASSERT_EQ(response, expectedResponse);
->>>>>>> 4a3d7079
 }
 
 TEST_F(HttpOpenAIHandlerTest, Stream) {
