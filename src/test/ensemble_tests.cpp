--- conflicted
+++ resolved
@@ -61,11 +61,7 @@
         config = DUMMY_MODEL_CONFIG;
         config.setNireq(NIREQ);
 
-<<<<<<< HEAD
-        reporter = std::make_unique<ModelMetricReporter>(&this->registry, "example_pipeline_name", 1);
-=======
         reporter = std::make_unique<ModelMetricReporter>(nullptr, &this->registry, "example_pipeline_name", 1);
->>>>>>> 52f531ce
 
         // Prepare request
         prepareRequest(bs1requestData, request, customPipelineInputName);
@@ -131,11 +127,7 @@
         config = DUMMY_MODEL_CONFIG;
         config.setNireq(NIREQ);
 
-<<<<<<< HEAD
-        reporter = std::make_unique<ModelMetricReporter>(&this->registry, "example_pipeline_name", 1);
-=======
         reporter = std::make_unique<ModelMetricReporter>(nullptr, &this->registry, "example_pipeline_name", 1);
->>>>>>> 52f531ce
 
         // Prepare request
         prepareRequest(bs1requestData, request, customPipelineInputName);
