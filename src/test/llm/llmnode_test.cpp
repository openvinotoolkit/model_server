--- conflicted
+++ resolved
@@ -81,16 +81,7 @@
     static void SetUpTestSuite() {
         std::string port = "9173";
         ovms::Server& server = ovms::Server::instance();
-<<<<<<< HEAD
         ::EnsureSetUpServer(t, server, port, getGenericFullPathForSrcTest("/ovms/src/test/llm/config.json").c_str(), 15);
-=======
-        ::SetUpServer(t, server, port, getGenericFullPathForSrcTest("/ovms/src/test/llm/config.json").c_str());
-        auto start = std::chrono::high_resolution_clock::now();
-        const int numberOfRetries = 20;
-        while ((server.getModuleState(ovms::SERVABLE_MANAGER_MODULE_NAME) != ovms::ModuleState::INITIALIZED) &&
-               (std::chrono::duration_cast<std::chrono::seconds>(std::chrono::high_resolution_clock::now() - start).count() < numberOfRetries)) {
-        }
->>>>>>> 2efbd2cb
 
         ASSERT_EQ(server.getModuleState(ovms::SERVABLE_MANAGER_MODULE_NAME), ovms::ModuleState::INITIALIZED) << "Loading manager takes too long. Server cannot start in 20 seconds.";
 
