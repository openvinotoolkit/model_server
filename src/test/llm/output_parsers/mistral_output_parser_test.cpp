//*****************************************************************************
// Copyright 2025 Intel Corporation
//
// Licensed under the Apache License, Version 2.0 (the "License");
// you may not use this file except in compliance with the License.
// You may obtain a copy of the License at
//
//     http://www.apache.org/licenses/LICENSE-2.0
//
// Unless required by applicable law or agreed to in writing, software
// distributed under the License is distributed on an "AS IS" BASIS,
// WITHOUT WARRANTIES OR CONDITIONS OF ANY KIND, either express or implied.
// See the License for the specific language governing permissions and
// limitations under the License.
//*****************************************************************************
#include <gtest/gtest.h>
#include <openvino/genai/tokenizer.hpp>
#include <string>
#include <vector>

#include "../../../llm/io_processing/base_output_parser.hpp"
#include "../../../llm/io_processing/output_parser.hpp"
#include "../../platform_utils.hpp"

using namespace ovms;

#ifdef _WIN32
const std::string tokenizerPath = getWindowsRepoRootPath() + "\\src\\test\\llm_testing\\mistralai\\Mistral-7B-Instruct-v0.3";
#else
// Hardcoded for usage in docker container
const std::string tokenizerPath = "/ovms/src/test/llm_testing/mistralai/Mistral-7B-Instruct-v0.3/";
#endif

static ovms::ToolsSchemas_t EMPTY_TOOLS_SCHEMA = {};  // not used for mistral
static std::unique_ptr<ov::genai::Tokenizer> mistralTokenizer;

class MistralOutputParserTest : public ::testing::Test {
protected:
    std::unique_ptr<OutputParser> outputParserWithRegularToolParsing;

    static void SetUpTestSuite() {
        try {
            mistralTokenizer = std::make_unique<ov::genai::Tokenizer>(tokenizerPath);
        } catch (const std::exception& e) {
            FAIL() << "Failed to initialize mistral tokenizer: " << e.what();
        } catch (...) {
            FAIL() << "Failed to initialize mistral tokenizer due to unknown error.";
        }
    }

    static void TearDownTestSuite() {
        mistralTokenizer.reset();
    }

    void SetUp() override {
        outputParserWithRegularToolParsing = std::make_unique<OutputParser>(*mistralTokenizer, "mistral", "", EMPTY_TOOLS_SCHEMA);
    }
};
TEST_F(MistralOutputParserTest, ParseToolCallOutputWithSingleToolCall) {
    std::string input = "[TOOL_CALLS][{\"name\": \"example_tool\", \"arguments\": {\"arg1\": \"value1\", \"arg2\": 42}}]</s>";
    std::string testInput = input;
    auto generatedTensor = mistralTokenizer->encode(testInput, ov::genai::add_special_tokens(false)).input_ids;
    std::vector<int64_t> generatedTokens(generatedTensor.data<int64_t>(), generatedTensor.data<int64_t>() + generatedTensor.get_size());
    ParsedOutput parsedOutput = outputParserWithRegularToolParsing->parse(generatedTokens, true);
    EXPECT_EQ(parsedOutput.content, "");
    EXPECT_EQ(parsedOutput.reasoning, "");
    ASSERT_EQ(parsedOutput.toolCalls.size(), 1);
    EXPECT_EQ(parsedOutput.toolCalls[0].name, "example_tool");
    EXPECT_EQ(parsedOutput.toolCalls[0].arguments, "{\"arg1\":\"value1\",\"arg2\":42}");
    EXPECT_EQ(parsedOutput.toolCalls[0].id.empty(), false);
}

TEST_F(MistralOutputParserTest, ParseToolCallOutputWithSingleToolCall_MissingToolCallStartTag) {
    std::string testInput = "[{\"name\": \"example_tool\", \"arguments\": {\"arg1\": \"value1\", \"arg2\": 42}}]</s>";
    auto generatedTensor = mistralTokenizer->encode(testInput, ov::genai::add_special_tokens(false)).input_ids;
    std::vector<int64_t> generatedTokens(generatedTensor.data<int64_t>(), generatedTensor.data<int64_t>() + generatedTensor.get_size());
    ParsedOutput parsedOutput = outputParserWithRegularToolParsing->parse(generatedTokens, true);
    EXPECT_EQ(parsedOutput.content, "");
    EXPECT_EQ(parsedOutput.reasoning, "");
    ASSERT_EQ(parsedOutput.toolCalls.size(), 1);
    EXPECT_EQ(parsedOutput.toolCalls[0].name, "example_tool");
    EXPECT_EQ(parsedOutput.toolCalls[0].arguments, "{\"arg1\":\"value1\",\"arg2\":42}");
    EXPECT_EQ(parsedOutput.toolCalls[0].id.empty(), false);
}

TEST_F(MistralOutputParserTest, ParseToolCallOutputWithThreeToolCalls) {
    std::string input = "[TOOL_CALLS][{\"name\": \"example_tool\", \"arguments\": {\"arg1\": \"value1\", \"arg2\": 42}},"
                        "{\"name\": \"another_tool\", \"arguments\": {\"param1\": \"data\", \"param2\": true}},"
                        "{\"name\": \"third_tool\", \"arguments\": {\"key\": \"value\"}}]</s>";
    std::string testInput = input;
    auto generatedTensor = mistralTokenizer->encode(testInput, ov::genai::add_special_tokens(false)).input_ids;
    std::vector<int64_t> generatedTokens(generatedTensor.data<int64_t>(), generatedTensor.data<int64_t>() + generatedTensor.get_size());
    ParsedOutput parsedOutput = outputParserWithRegularToolParsing->parse(generatedTokens, true);
    EXPECT_EQ(parsedOutput.content, "");
    EXPECT_EQ(parsedOutput.reasoning, "");
    ASSERT_EQ(parsedOutput.toolCalls.size(), 3);
    EXPECT_EQ(parsedOutput.toolCalls[0].name, "example_tool");
    EXPECT_EQ(parsedOutput.toolCalls[0].arguments, "{\"arg1\":\"value1\",\"arg2\":42}");
    EXPECT_EQ(parsedOutput.toolCalls[0].id.empty(), false);
    auto firstToolCallId = parsedOutput.toolCalls[0].id;
    EXPECT_EQ(parsedOutput.toolCalls[1].name, "another_tool");
    EXPECT_EQ(parsedOutput.toolCalls[1].arguments, "{\"param1\":\"data\",\"param2\":true}");
    EXPECT_EQ(parsedOutput.toolCalls[1].id.empty(), false);
    auto secondToolCallId = parsedOutput.toolCalls[1].id;
    EXPECT_NE(firstToolCallId, secondToolCallId);
    EXPECT_EQ(parsedOutput.toolCalls[2].name, "third_tool");
    EXPECT_EQ(parsedOutput.toolCalls[2].arguments, "{\"key\":\"value\"}");
    EXPECT_EQ(parsedOutput.toolCalls[2].id.empty(), false);
    auto thirdToolCallId = parsedOutput.toolCalls[2].id;
    EXPECT_NE(firstToolCallId, thirdToolCallId);
    EXPECT_NE(secondToolCallId, thirdToolCallId);
}

TEST_F(MistralOutputParserTest, ParseToolCallOutputWithOneValidToolCallAndTwoInvalid) {
    std::string input = "[TOOL_CALLS][{\"name\": \"example_tool\", \"arguments\": {\"arg1\": \"value1\", \"arg2\": 42}},"
                        "{\"tool_name\": \"another_tool\", \"arguments\": {\"param1\": \"data\", \"param2\": true}},"
                        "{\"name\": \"third_tool\", \"options\": {\"key\": \"value\"}}]</s>";
    std::string testInput = input;
    auto generatedTensor = mistralTokenizer->encode(testInput, ov::genai::add_special_tokens(false)).input_ids;
    std::vector<int64_t> generatedTokens(generatedTensor.data<int64_t>(), generatedTensor.data<int64_t>() + generatedTensor.get_size());
    ParsedOutput parsedOutput = outputParserWithRegularToolParsing->parse(generatedTokens, true);
    EXPECT_EQ(parsedOutput.content, "");
    EXPECT_EQ(parsedOutput.reasoning, "");
    ASSERT_EQ(parsedOutput.toolCalls.size(), 1);
    EXPECT_EQ(parsedOutput.toolCalls[0].name, "example_tool");
    EXPECT_EQ(parsedOutput.toolCalls[0].arguments, "{\"arg1\":\"value1\",\"arg2\":42}");
    EXPECT_EQ(parsedOutput.toolCalls[0].id.empty(), false);
    auto firstToolCallId = parsedOutput.toolCalls[0].id;
}

TEST_F(MistralOutputParserTest, ParseToolCallOutputWithContentAndNoToolCalls) {
    std::string input = "This is a regular model response without tool calls.";
    auto generatedTensor = mistralTokenizer->encode(input, ov::genai::add_special_tokens(false)).input_ids;
    std::vector<int64_t> generatedTokens(generatedTensor.data<int64_t>(), generatedTensor.data<int64_t>() + generatedTensor.get_size());
    ParsedOutput parsedOutput = outputParserWithRegularToolParsing->parse(generatedTokens, true);
    EXPECT_EQ(parsedOutput.content, "This is a regular model response without tool calls.");
    ASSERT_EQ(parsedOutput.toolCalls.size(), 0);
    EXPECT_EQ(parsedOutput.reasoning, "");
}

TEST_F(MistralOutputParserTest, ParseToolCallOutputWithContentAndSingleToolCall) {
    std::string input = "This is a content part and next will be a tool call.\n\n[TOOL_CALLS][{\"name\": \"example_tool\", \"arguments\": {\"arg1\": \"value1\", \"arg2\": 42}}]</s>";
<<<<<<< HEAD
    for (bool immediateParsing : {false, true}) {
        auto generatedTensor = mistralTokenizer->encode(input, ov::genai::add_special_tokens(false)).input_ids;
        std::vector<int64_t> generatedTokens(generatedTensor.data<int64_t>(), generatedTensor.data<int64_t>() + generatedTensor.get_size());
        ParsedOutput parsedOutput = immediateParsing ? outputParserWithImmediateToolParsing->parse(generatedTokens, true) : outputParserWithRegularToolParsing->parse(generatedTokens, true);
        EXPECT_EQ(parsedOutput.content, "This is a content part and next will be a tool call.\n\n[{\"name\": \"example_tool\", \"arguments\": {\"arg1\": \"value1\", \"arg2\": 42}}]");
        EXPECT_EQ(parsedOutput.reasoning, "");
        ASSERT_EQ(parsedOutput.toolCalls.size(), 0);
    }
=======
    auto generatedTensor = mistralTokenizer->encode(input, ov::genai::add_special_tokens(false)).input_ids;
    std::vector<int64_t> generatedTokens(generatedTensor.data<int64_t>(), generatedTensor.data<int64_t>() + generatedTensor.get_size());
    ParsedOutput parsedOutput = outputParserWithRegularToolParsing->parse(generatedTokens, true);
    EXPECT_EQ(parsedOutput.content, "This is a content part and next will be a tool call.\n\n [{\"name\": \"example_tool\", \"arguments\": {\"arg1\": \"value1\", \"arg2\": 42}}]");
    EXPECT_EQ(parsedOutput.reasoning, "");
    ASSERT_EQ(parsedOutput.toolCalls.size(), 0);
>>>>>>> a2ec47aa
}

TEST_F(MistralOutputParserTest, ParseToolCallOutputWithContentOnBothSidesAndSingleToolCall) {
    std::string input = "This is a content part and next will be a tool call.\n\n[TOOL_CALLS][{\"name\": \"example_tool\", \"arguments\": {\"arg1\": \"value1\", \"arg2\": 42}}]</s> This is a content part after tool call.";
<<<<<<< HEAD
    for (bool immediateParsing : {false, true}) {
        auto generatedTensor = mistralTokenizer->encode(input, ov::genai::add_special_tokens(false)).input_ids;
        std::vector<int64_t> generatedTokens(generatedTensor.data<int64_t>(), generatedTensor.data<int64_t>() + generatedTensor.get_size());
        ParsedOutput parsedOutput = immediateParsing ? outputParserWithImmediateToolParsing->parse(generatedTokens, true) : outputParserWithRegularToolParsing->parse(generatedTokens, true);
        EXPECT_EQ(parsedOutput.content, "This is a content part and next will be a tool call.\n\n[{\"name\": \"example_tool\", \"arguments\": {\"arg1\": \"value1\", \"arg2\": 42}}] This is a content part after tool call.");
        EXPECT_EQ(parsedOutput.reasoning, "");
        ASSERT_EQ(parsedOutput.toolCalls.size(), 0);
    }
=======
    auto generatedTensor = mistralTokenizer->encode(input, ov::genai::add_special_tokens(false)).input_ids;
    std::vector<int64_t> generatedTokens(generatedTensor.data<int64_t>(), generatedTensor.data<int64_t>() + generatedTensor.get_size());
    ParsedOutput parsedOutput = outputParserWithRegularToolParsing->parse(generatedTokens, true);
    EXPECT_EQ(parsedOutput.content, "This is a content part and next will be a tool call.\n\n [{\"name\": \"example_tool\", \"arguments\": {\"arg1\": \"value1\", \"arg2\": 42}}] This is a content part after tool call.");
    EXPECT_EQ(parsedOutput.reasoning, "");
    ASSERT_EQ(parsedOutput.toolCalls.size(), 0);
>>>>>>> a2ec47aa
}

TEST_F(MistralOutputParserTest, ParseToolCallOutputWithMultipleToolCallsReturnsContentOnly) {
    std::string input = "[TOOL_CALLS][{\"name\": \"tool1\", \"arguments\": {\"a\": 1}}]</s> \n\nThis is some content\n\n[TOOL_CALLS][{\"name\": \"tool2\", \"arguments\": {\"b\": 2}}]</s>";
<<<<<<< HEAD
    for (bool immediateParsing : {false, true}) {
        std::string testInput = input;
        if (immediateParsing) {
            testInput = testInput.substr(std::string("[TOOL_CALLS]").length());
        }
        auto generatedTensor = mistralTokenizer->encode(testInput, ov::genai::add_special_tokens(false)).input_ids;
        std::vector<int64_t> generatedTokens(generatedTensor.data<int64_t>(), generatedTensor.data<int64_t>() + generatedTensor.get_size());
        ParsedOutput parsedOutput = immediateParsing ? outputParserWithImmediateToolParsing->parse(generatedTokens, true) : outputParserWithRegularToolParsing->parse(generatedTokens, true);
        // Same expected content as tokenizer does not add special tokens
        EXPECT_EQ(parsedOutput.content, "[{\"name\": \"tool1\", \"arguments\": {\"a\": 1}}] \n\nThis is some content\n\n[{\"name\": \"tool2\", \"arguments\": {\"b\": 2}}]");
        EXPECT_EQ(parsedOutput.reasoning, "");
        ASSERT_EQ(parsedOutput.toolCalls.size(), 0);
    }
=======
    std::string testInput = input;
    auto generatedTensor = mistralTokenizer->encode(testInput, ov::genai::add_special_tokens(false)).input_ids;
    std::vector<int64_t> generatedTokens(generatedTensor.data<int64_t>(), generatedTensor.data<int64_t>() + generatedTensor.get_size());
    ParsedOutput parsedOutput = outputParserWithRegularToolParsing->parse(generatedTokens, true);
    // Same expected content as tokenizer does not add special tokens
    EXPECT_EQ(parsedOutput.content, "[{\"name\": \"tool1\", \"arguments\": {\"a\": 1}}] \n\nThis is some content\n\n [{\"name\": \"tool2\", \"arguments\": {\"b\": 2}}]");
    EXPECT_EQ(parsedOutput.reasoning, "");
    ASSERT_EQ(parsedOutput.toolCalls.size(), 0);
>>>>>>> a2ec47aa
}

TEST_F(MistralOutputParserTest, ParseToolCallOutputWithArrayArguments) {
    std::string input = "[TOOL_CALLS][{\"name\": \"extractLastTransactionId\", \"arguments\": { \"filepath\": \"/var/log/db.log\", \"status\": [\"completed\", \"failed\"], \"encoding\": \"utf-8\", \"processFunction\": \"processFunction\"}}]</s>";
    std::string testInput = input;
    auto generatedTensor = mistralTokenizer->encode(testInput, ov::genai::add_special_tokens(false)).input_ids;
    std::vector<int64_t> generatedTokens(generatedTensor.data<int64_t>(), generatedTensor.data<int64_t>() + generatedTensor.get_size());
    ParsedOutput parsedOutput = outputParserWithRegularToolParsing->parse(generatedTokens, true);
    EXPECT_EQ(parsedOutput.content, "");
    EXPECT_EQ(parsedOutput.reasoning, "");
    ASSERT_EQ(parsedOutput.toolCalls.size(), 1);
    EXPECT_EQ(parsedOutput.toolCalls[0].name, "extractLastTransactionId");
    EXPECT_EQ(parsedOutput.toolCalls[0].arguments, "{\"filepath\":\"/var/log/db.log\",\"status\":[\"completed\",\"failed\"],\"encoding\":\"utf-8\",\"processFunction\":\"processFunction\"}");
    EXPECT_EQ(parsedOutput.toolCalls[0].id.empty(), false);
}<|MERGE_RESOLUTION|>--- conflicted
+++ resolved
@@ -140,72 +140,34 @@
 
 TEST_F(MistralOutputParserTest, ParseToolCallOutputWithContentAndSingleToolCall) {
     std::string input = "This is a content part and next will be a tool call.\n\n[TOOL_CALLS][{\"name\": \"example_tool\", \"arguments\": {\"arg1\": \"value1\", \"arg2\": 42}}]</s>";
-<<<<<<< HEAD
-    for (bool immediateParsing : {false, true}) {
-        auto generatedTensor = mistralTokenizer->encode(input, ov::genai::add_special_tokens(false)).input_ids;
-        std::vector<int64_t> generatedTokens(generatedTensor.data<int64_t>(), generatedTensor.data<int64_t>() + generatedTensor.get_size());
-        ParsedOutput parsedOutput = immediateParsing ? outputParserWithImmediateToolParsing->parse(generatedTokens, true) : outputParserWithRegularToolParsing->parse(generatedTokens, true);
-        EXPECT_EQ(parsedOutput.content, "This is a content part and next will be a tool call.\n\n[{\"name\": \"example_tool\", \"arguments\": {\"arg1\": \"value1\", \"arg2\": 42}}]");
-        EXPECT_EQ(parsedOutput.reasoning, "");
-        ASSERT_EQ(parsedOutput.toolCalls.size(), 0);
-    }
-=======
     auto generatedTensor = mistralTokenizer->encode(input, ov::genai::add_special_tokens(false)).input_ids;
     std::vector<int64_t> generatedTokens(generatedTensor.data<int64_t>(), generatedTensor.data<int64_t>() + generatedTensor.get_size());
     ParsedOutput parsedOutput = outputParserWithRegularToolParsing->parse(generatedTokens, true);
-    EXPECT_EQ(parsedOutput.content, "This is a content part and next will be a tool call.\n\n [{\"name\": \"example_tool\", \"arguments\": {\"arg1\": \"value1\", \"arg2\": 42}}]");
+    EXPECT_EQ(parsedOutput.content, "This is a content part and next will be a tool call.\n\n[{\"name\": \"example_tool\", \"arguments\": {\"arg1\": \"value1\", \"arg2\": 42}}]");
     EXPECT_EQ(parsedOutput.reasoning, "");
     ASSERT_EQ(parsedOutput.toolCalls.size(), 0);
->>>>>>> a2ec47aa
 }
 
 TEST_F(MistralOutputParserTest, ParseToolCallOutputWithContentOnBothSidesAndSingleToolCall) {
     std::string input = "This is a content part and next will be a tool call.\n\n[TOOL_CALLS][{\"name\": \"example_tool\", \"arguments\": {\"arg1\": \"value1\", \"arg2\": 42}}]</s> This is a content part after tool call.";
-<<<<<<< HEAD
-    for (bool immediateParsing : {false, true}) {
-        auto generatedTensor = mistralTokenizer->encode(input, ov::genai::add_special_tokens(false)).input_ids;
-        std::vector<int64_t> generatedTokens(generatedTensor.data<int64_t>(), generatedTensor.data<int64_t>() + generatedTensor.get_size());
-        ParsedOutput parsedOutput = immediateParsing ? outputParserWithImmediateToolParsing->parse(generatedTokens, true) : outputParserWithRegularToolParsing->parse(generatedTokens, true);
-        EXPECT_EQ(parsedOutput.content, "This is a content part and next will be a tool call.\n\n[{\"name\": \"example_tool\", \"arguments\": {\"arg1\": \"value1\", \"arg2\": 42}}] This is a content part after tool call.");
-        EXPECT_EQ(parsedOutput.reasoning, "");
-        ASSERT_EQ(parsedOutput.toolCalls.size(), 0);
-    }
-=======
     auto generatedTensor = mistralTokenizer->encode(input, ov::genai::add_special_tokens(false)).input_ids;
     std::vector<int64_t> generatedTokens(generatedTensor.data<int64_t>(), generatedTensor.data<int64_t>() + generatedTensor.get_size());
     ParsedOutput parsedOutput = outputParserWithRegularToolParsing->parse(generatedTokens, true);
-    EXPECT_EQ(parsedOutput.content, "This is a content part and next will be a tool call.\n\n [{\"name\": \"example_tool\", \"arguments\": {\"arg1\": \"value1\", \"arg2\": 42}}] This is a content part after tool call.");
+    EXPECT_EQ(parsedOutput.content, "This is a content part and next will be a tool call.\n\n[{\"name\": \"example_tool\", \"arguments\": {\"arg1\": \"value1\", \"arg2\": 42}}] This is a content part after tool call.");
     EXPECT_EQ(parsedOutput.reasoning, "");
     ASSERT_EQ(parsedOutput.toolCalls.size(), 0);
->>>>>>> a2ec47aa
 }
 
 TEST_F(MistralOutputParserTest, ParseToolCallOutputWithMultipleToolCallsReturnsContentOnly) {
     std::string input = "[TOOL_CALLS][{\"name\": \"tool1\", \"arguments\": {\"a\": 1}}]</s> \n\nThis is some content\n\n[TOOL_CALLS][{\"name\": \"tool2\", \"arguments\": {\"b\": 2}}]</s>";
-<<<<<<< HEAD
-    for (bool immediateParsing : {false, true}) {
-        std::string testInput = input;
-        if (immediateParsing) {
-            testInput = testInput.substr(std::string("[TOOL_CALLS]").length());
-        }
-        auto generatedTensor = mistralTokenizer->encode(testInput, ov::genai::add_special_tokens(false)).input_ids;
-        std::vector<int64_t> generatedTokens(generatedTensor.data<int64_t>(), generatedTensor.data<int64_t>() + generatedTensor.get_size());
-        ParsedOutput parsedOutput = immediateParsing ? outputParserWithImmediateToolParsing->parse(generatedTokens, true) : outputParserWithRegularToolParsing->parse(generatedTokens, true);
-        // Same expected content as tokenizer does not add special tokens
-        EXPECT_EQ(parsedOutput.content, "[{\"name\": \"tool1\", \"arguments\": {\"a\": 1}}] \n\nThis is some content\n\n[{\"name\": \"tool2\", \"arguments\": {\"b\": 2}}]");
-        EXPECT_EQ(parsedOutput.reasoning, "");
-        ASSERT_EQ(parsedOutput.toolCalls.size(), 0);
-    }
-=======
     std::string testInput = input;
     auto generatedTensor = mistralTokenizer->encode(testInput, ov::genai::add_special_tokens(false)).input_ids;
     std::vector<int64_t> generatedTokens(generatedTensor.data<int64_t>(), generatedTensor.data<int64_t>() + generatedTensor.get_size());
     ParsedOutput parsedOutput = outputParserWithRegularToolParsing->parse(generatedTokens, true);
     // Same expected content as tokenizer does not add special tokens
-    EXPECT_EQ(parsedOutput.content, "[{\"name\": \"tool1\", \"arguments\": {\"a\": 1}}] \n\nThis is some content\n\n [{\"name\": \"tool2\", \"arguments\": {\"b\": 2}}]");
+    EXPECT_EQ(parsedOutput.content, "[{\"name\": \"tool1\", \"arguments\": {\"a\": 1}}] \n\nThis is some content\n\n[{\"name\": \"tool2\", \"arguments\": {\"b\": 2}}]");
     EXPECT_EQ(parsedOutput.reasoning, "");
     ASSERT_EQ(parsedOutput.toolCalls.size(), 0);
->>>>>>> a2ec47aa
 }
 
 TEST_F(MistralOutputParserTest, ParseToolCallOutputWithArrayArguments) {
