//*****************************************************************************
// Copyright 2025 Intel Corporation
//
// Licensed under the Apache License, Version 2.0 (the "License");
// you may not use this file except in compliance with the License.
// You may obtain a copy of the License at
//
//     http://www.apache.org/licenses/LICENSE-2.0
//
// Unless required by applicable law or agreed to in writing, software
// distributed under the License is distributed on an "AS IS" BASIS,
// WITHOUT WARRANTIES OR CONDITIONS OF ANY KIND, either express or implied.
// See the License for the specific language governing permissions and
// limitations under the License.
//*****************************************************************************
#include "libgt2.hpp"

#include <string>

#include <assert.h>
#include <fcntl.h>
#include <git2.h>
#include <stdio.h>
#include <stdlib.h>
#include <string.h>
#include <sys/stat.h>
#include <sys/types.h>

#ifndef PRIuZ
/* Define the printf format specifier to use for size_t output */
#if defined(_MSC_VER) || defined(__MINGW32__)
#define PRIuZ "Iu"
#else
#define PRIuZ "zu"
#endif
#endif
#ifdef __cplusplus
extern "C" {
#endif

namespace ovms {

typedef struct progress_data {
    git_indexer_progress fetch_progress;
    size_t completed_steps;
    size_t total_steps;
    const char* path;
} progress_data;

static void print_progress(const progress_data* pd) {
    int network_percent = pd->fetch_progress.total_objects > 0 ? (100 * pd->fetch_progress.received_objects) / pd->fetch_progress.total_objects : 0;
    int index_percent = pd->fetch_progress.total_objects > 0 ? (100 * pd->fetch_progress.indexed_objects) / pd->fetch_progress.total_objects : 0;

    int checkout_percent = pd->total_steps > 0
                               ? (int)((100 * pd->completed_steps) / pd->total_steps)
                               : 0;
    size_t kbytes = pd->fetch_progress.received_bytes / 1024;

    if (pd->fetch_progress.total_objects &&
        pd->fetch_progress.received_objects == pd->fetch_progress.total_objects) {
        printf("Resolving deltas %u/%u\r",
            pd->fetch_progress.indexed_deltas,
            pd->fetch_progress.total_deltas);
    } else {
        printf("net %3d%% (%4" PRIuZ " kb, %5u/%5u)  /  idx %3d%% (%5u/%5u)  /  chk %3d%% (%4" PRIuZ "/%4" PRIuZ ")%s\n",
            network_percent, kbytes,
            pd->fetch_progress.received_objects, pd->fetch_progress.total_objects,
            index_percent, pd->fetch_progress.indexed_objects, pd->fetch_progress.total_objects,
            checkout_percent,
            pd->completed_steps, pd->total_steps,
            pd->path);
    }
}

static int sideband_progress(const char* str, int len, void* payload) {
    (void)payload; /* unused */

    printf("remote: %.*s", len, str);
    fflush(stdout);
    return 0;
}

static int fetch_progress(const git_indexer_progress* stats, void* payload) {
    progress_data* pd = (progress_data*)payload;
    pd->fetch_progress = *stats;
    print_progress(pd);
    return 0;
}

static void checkout_progress(const char* path, size_t cur, size_t tot, void* payload) {
    progress_data* pd = (progress_data*)payload;
    pd->completed_steps = cur;
    pd->total_steps = tot;
    pd->path = path;
    print_progress(pd);
}

int cred_acquire_cb(git_credential** out,
    const char* url,
    const char* username_from_url,
    unsigned int allowed_types,
    void* payload) {
    char *username = NULL, *password = NULL;
    int error = -1;

    fprintf(stdout, "Authentication is required for repository clone.\n");
    if (allowed_types & GIT_CREDENTIAL_USERPASS_PLAINTEXT) {
        const char* env_cred = std::getenv("HF_TOKEN");
#ifdef __linux__
        if (env_cred) {
            username = strdup(env_cred);
            password = strdup(username);
        } else {
            fprintf(stderr, "HF_TOKEN env variable is not set.\n");
            return -1;
        }
#elif _WIN32
        if (env_cred) {
            username = _strdup(env_cred);
            password = _strdup(username);
        } else {
            fprintf(stderr, "HF_TOKEN env variable is not set.\n");
            return -1;
        }
#endif
        error = git_credential_userpass_plaintext_new(out, username, password);
        if (error < 0 ){
            fprintf(stderr, "Creating credentials failed.\n");
            error = -1;
        }
    } else {
        fprintf(stderr, "Only USERPASS_PLAINTEXT supported in OVMS.\n");
        return 1;
    }

    free(username);
    free(password);
    return error;
}

bool HfDownloader::CheckIfProxySet() {
    const char* env_cred = std::getenv("https_proxy");
    if (!env_cred)
        return false;
    return true;
}

bool HfDownloader::CheckIfTokenSet() {
    const char* env_cred = std::getenv("HF_TOKEN");
    if (!env_cred)
        return false;
    return true;
}

std::string HfDownloader::GetHfEndpoint() {
    const char* env_cred = std::getenv("HF_ENDPOINT");
    std::string hf_endpoint = "huggingface.co";
    if (env_cred) {
        hf_endpoint = std::string(env_cred);
    }
    return hf_endpoint;
}

std::string HfDownloader::GetRepoUrl(std::string& hf_endpoint, std::string& hf_model) {
    std::string repo_url = "https://";

    std::string hf_token
    const char* env_cred = std::getenv("HF_TOKEN");
    if (env_cred) {
        std::string cred = std::string(env_cred);
        repo_url += repo_url + cred + ":" + cred + "@";
    }

    repo_url +=

}

int HfDownloader::cloneRepository(std::string& repo_url, std::string& repo_path) {
    int res = git_libgit2_init();
    if (res < 0) {
        const git_error* err = git_error_last();
        const char* msg = err ? err->message : "unknown failure";
        fprintf(stderr, "failed to init libgit2: %s\n", msg);
        return res;
    }

    progress_data pd = {{0}};
    git_repository* cloned_repo = NULL;
    git_clone_options clone_opts = GIT_CLONE_OPTIONS_INIT;
    git_checkout_options checkout_opts = GIT_CHECKOUT_OPTIONS_INIT;
    const char* url = repo_url.c_str();
    const char* path = repo_path.c_str();

    /* Set up options */
    checkout_opts.checkout_strategy = GIT_CHECKOUT_SAFE;
    checkout_opts.progress_cb = checkout_progress;
    checkout_opts.progress_payload = &pd;
    clone_opts.checkout_opts = checkout_opts;
    clone_opts.fetch_opts.callbacks.sideband_progress = sideband_progress;
    clone_opts.fetch_opts.callbacks.transfer_progress = &fetch_progress;
    clone_opts.fetch_opts.callbacks.credentials = cred_acquire_cb;
    clone_opts.fetch_opts.callbacks.payload = &pd;

    // Use proxy
    if (CheckIfProxySet()) {
        clone_opts.fetch_opts.proxy_opts.type = GIT_PROXY_SPECIFIED;
        clone_opts.fetch_opts.proxy_opts.url = std::getenv("https_proxy");
    }

    if (!CheckIfTokenSet()) {
<<<<<<< HEAD
        printf("Info: HF_TOKEN environmet variable not set.\n");
=======
        printf("Info: HF_TOKEN environemt variable not set.\n");
    } else {
        // Add credentails to url
>>>>>>> bb4d8008
    }

    /* Do the clone */
    int error = git_clone(&cloned_repo, url, path, &clone_opts);
    printf("\n");
    if (error != 0) {
        const git_error* err = git_error_last();
        if (err)
            printf("ERROR %d: %s\n", err->klass, err->message);
        else
            printf("ERROR %d: no detailed info\n", error);
    } else if (cloned_repo) {
        git_repository_free(cloned_repo);
    }

    // TODO: Create guard on init and shutdown
    git_libgit2_shutdown();
    return error;
}

}  // namespace ovms
#ifdef __cplusplus
}
#endif<|MERGE_RESOLUTION|>--- conflicted
+++ resolved
@@ -208,13 +208,9 @@
     }
 
     if (!CheckIfTokenSet()) {
-<<<<<<< HEAD
-        printf("Info: HF_TOKEN environmet variable not set.\n");
-=======
         printf("Info: HF_TOKEN environemt variable not set.\n");
     } else {
         // Add credentails to url
->>>>>>> bb4d8008
     }
 
     /* Do the clone */
