//*****************************************************************************
// Copyright 2023 Intel Corporation
//
// Licensed under the Apache License, Version 2.0 (the "License");
// you may not use this file except in compliance with the License.
// You may obtain a copy of the License at
//
//     http://www.apache.org/licenses/LICENSE-2.0
//
// Unless required by applicable law or agreed to in writing, software
// distributed under the License is distributed on an "AS IS" BASIS,
// WITHOUT WARRANTIES OR CONDITIONS OF ANY KIND, either express or implied.
// See the License for the specific language governing permissions and
// limitations under the License.
//*****************************************************************************
#include "mediapipefactory.hpp"

#include <map>
#include <memory>
#include <set>
#include <shared_mutex>
#include <string>
#include <unordered_map>
#include <utility>
#include <vector>

#pragma GCC diagnostic push
#pragma GCC diagnostic ignored "-Wall"
#include "tensorflow_serving/apis/prediction_service.grpc.pb.h"
#pragma GCC diagnostic pop
#include "../kfs_frontend/kfs_grpc_inference_service.hpp"
#include "../modelmanager.hpp"
#include "../status.hpp"
#include "mediapipegraphdefinition.hpp"

namespace ovms {

Status MediapipeFactory::createDefinition(const std::string& pipelineName,
    const MediapipeGraphConfig& config,
    ModelManager& manager) {
    if (definitionExists(pipelineName)) {
        SPDLOG_LOGGER_ERROR(modelmanager_logger, "Mediapipe graph definition: {} is already created", pipelineName);
        return StatusCode::PIPELINE_DEFINITION_ALREADY_EXIST;
    }
    std::shared_ptr<MediapipeGraphDefinition> graphDefinition = std::make_shared<MediapipeGraphDefinition>(pipelineName, config, manager.getMetricRegistry(), &manager.getMetricConfig());
    auto stat = graphDefinition->validate(manager);
    auto it = definitions.insert({pipelineName, std::move(graphDefinition)});  // TODO check if inserted
    return StatusCode::OK;
}

bool MediapipeFactory::definitionExists(const std::string& name) const {
    // TODO thread safety
    return this->definitions.find(name) != this->definitions.end();
}

<<<<<<< HEAD
MediapipeGraphExecutor* MediapipeFactory::findDefinitionByName(const std::string& name) const {
    auto it = definitions.find(name);
    if (it == std::end(definitions)) {
        return nullptr;
    } else {
        return it->second.get();
    }
=======
MediapipeGraphDefinition* MediapipeFactory::findDefinitionByName(const std::string& name) const {
    SPDLOG_ERROR("NOT_IMPLEMENTED");
    return nullptr;  // TODO
>>>>>>> dcf0a7ab
}

Status MediapipeFactory::reloadDefinition(const std::string& pipelineName,  // TODO
    const MediapipeGraphConfig& config,
    ModelManager& manager) {
    return StatusCode::OK;
}

Status MediapipeFactory::create(std::shared_ptr<MediapipeGraphExecutor>& pipeline,
    const std::string& name,
    const KFSRequest* request,
    KFSResponse* response,
    ModelManager& manager) const {
    auto it = definitions.find(name);
    if (it == definitions.end()) {
        SPDLOG_DEBUG("Mediapipe graph with requested name: {} does not exist", name);  // TODO logger
        return StatusCode::NOT_IMPLEMENTED;
    }
    auto status = it->second->create(pipeline, request, response);
    return status;
}

void MediapipeFactory::retireOtherThan(std::set<std::string>&& pipelinesInConfigFile, ModelManager& manager) {
    SPDLOG_ERROR("NOT_IMPLEMENTED");
}  // TODO
Status MediapipeFactory::revalidatePipelines(ModelManager&) {
    // TODO
    SPDLOG_ERROR("NOT_IMPLEMENTED");
    return StatusCode::OK;
}

MediapipeFactory::~MediapipeFactory() = default;
}  // namespace ovms<|MERGE_RESOLUTION|>--- conflicted
+++ resolved
@@ -53,7 +53,6 @@
     return this->definitions.find(name) != this->definitions.end();
 }
 
-<<<<<<< HEAD
 MediapipeGraphExecutor* MediapipeFactory::findDefinitionByName(const std::string& name) const {
     auto it = definitions.find(name);
     if (it == std::end(definitions)) {
@@ -61,11 +60,6 @@
     } else {
         return it->second.get();
     }
-=======
-MediapipeGraphDefinition* MediapipeFactory::findDefinitionByName(const std::string& name) const {
-    SPDLOG_ERROR("NOT_IMPLEMENTED");
-    return nullptr;  // TODO
->>>>>>> dcf0a7ab
 }
 
 Status MediapipeFactory::reloadDefinition(const std::string& pipelineName,  // TODO
