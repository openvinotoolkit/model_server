//*****************************************************************************
// Copyright 2023 Intel Corporation
//
// Licensed under the Apache License, Version 2.0 (the "License");
// you may not use this file except in compliance with the License.
// You may obtain a copy of the License at
//
//     http://www.apache.org/licenses/LICENSE-2.0
//
// Unless required by applicable law or agreed to in writing, software
// distributed under the License is distributed on an "AS IS" BASIS,
// WITHOUT WARRANTIES OR CONDITIONS OF ANY KIND, either express or implied.
// See the License for the specific language governing permissions and
// limitations under the License.
//*****************************************************************************
#include "mediapipegraphdefinition.hpp"

#include <algorithm>
#include <iostream>
#include <memory>
#include <sstream>
#include <string>
#include <unordered_map>
#include <utility>
#include <vector>

#include "../execution_context.hpp"
#include "../filesystem.hpp"
#include "../kfs_frontend/kfs_utils.hpp"
#include "../kfs_frontend/kfs_request_utils.hpp"
#include "../deserialization_main.hpp"
#include "../metric.hpp"
#include "../model_metric_reporter.hpp"
#include "../modelmanager.hpp"
#include "../ov_utils.hpp"
#include "../llm/servable.hpp"
#include "../llm/servable_initializer.hpp"
#if (PYTHON_DISABLE == 0)
#include "../python/pythonnoderesources.hpp"
#endif
#include "../status.hpp"
#include "../stringutils.hpp"
#include "../tensorinfo.hpp"
#include "../timer.hpp"
#include "../version.hpp"
#include "mediapipe/framework/port/parse_text_proto.h"
#include "mediapipe/framework/port/status.h"
#include "mediapipe_utils.hpp"
#include "mediapipegraphexecutor.hpp"
#include "src/embeddings/embeddings_calculator_ov.pb.h"

namespace ovms {
MediapipeGraphConfig MediapipeGraphDefinition::MGC;

const std::string MediapipeGraphDefinition::SCHEDULER_CLASS_NAME{"Mediapipe"};
const std::string MediapipeGraphDefinition::PYTHON_NODE_CALCULATOR_NAME{"PythonExecutorCalculator"};
const std::string MediapipeGraphDefinition::LLM_NODE_CALCULATOR_NAME{"LLMCalculator"};
const std::string MediapipeGraphDefinition::EMBEDDINGS_NODE_CALCULATOR_NAME{"EmbeddingsCalculatorOV"};

MediapipeGraphDefinition::~MediapipeGraphDefinition() = default;

const tensor_map_t MediapipeGraphDefinition::getInputsInfo() const {
    std::shared_lock lock(metadataMtx);
    return this->inputsInfo;
}

const tensor_map_t MediapipeGraphDefinition::getOutputsInfo() const {
    std::shared_lock lock(metadataMtx);
    return this->outputsInfo;
}

Status MediapipeGraphDefinition::validateForConfigFileExistence() {
    std::ifstream ifs(this->mgconfig.getGraphPath());
    if (!ifs.is_open()) {
        SPDLOG_LOGGER_ERROR(modelmanager_logger, "Failed to open mediapipe graph definition: {}, file: {}\n", this->getName(), this->mgconfig.getGraphPath());
        return StatusCode::FILE_INVALID;
    }
    this->chosenConfig.clear();
    ifs.seekg(0, std::ios::end);
    this->chosenConfig.reserve(ifs.tellg());
    ifs.seekg(0, std::ios::beg);
    std::stringstream config;
    config << ifs.rdbuf();
    this->mgconfig.setCurrentGraphPbTxtMD5(ovms::FileSystem::getStringMD5(config.str()));
    this->chosenConfig.assign(config.str());
    return StatusCode::OK;
}

Status MediapipeGraphDefinition::validateForConfigLoadableness() {
    if (chosenConfig.empty()) {
        SPDLOG_LOGGER_ERROR(modelmanager_logger, "Trying to parse empty mediapipe graph definition: {} failed", this->getName(), this->chosenConfig);
        return StatusCode::MEDIAPIPE_GRAPH_CONFIG_FILE_INVALID;
    }

    bool success = ::google::protobuf::TextFormat::ParseFromString(chosenConfig, &this->config);
    if (!success) {
        SPDLOG_LOGGER_ERROR(modelmanager_logger, "Trying to parse mediapipe graph definition: {} failed", this->getName(), this->chosenConfig);
        return StatusCode::MEDIAPIPE_GRAPH_CONFIG_FILE_INVALID;
    }
    return StatusCode::OK;
}

Status MediapipeGraphDefinition::dryInitializeTest() {
    ::mediapipe::CalculatorGraph graph;
    try {
        auto absStatus = graph.Initialize(this->config);
        if (!absStatus.ok()) {
            const std::string absMessage = absStatus.ToString();
            SPDLOG_LOGGER_ERROR(modelmanager_logger, "Mediapipe graph: {} initialization failed with message: {}", this->getName(), absMessage);
            return Status(StatusCode::MEDIAPIPE_GRAPH_INITIALIZATION_ERROR, std::move(absMessage));
        }
    } catch (std::exception& e) {
        SPDLOG_ERROR("Exception caught whilie trying to initialize MediaPipe graph: {}", e.what());
        return StatusCode::UNKNOWN_ERROR;
    } catch (...) {
        SPDLOG_ERROR("Exception caught whilie trying to initialize MediaPipe graph.");
        return StatusCode::UNKNOWN_ERROR;
    }
    return StatusCode::OK;
}
Status MediapipeGraphDefinition::validate(ModelManager& manager) {
    SPDLOG_LOGGER_DEBUG(modelmanager_logger, "Started validation of mediapipe: {}", getName());
    if (!this->pythonNodeResourcesMap.empty()) {
        SPDLOG_ERROR("Internal Error: MediaPipe definition is in unexpected state.");
        return StatusCode::INTERNAL_ERROR;
    }
    if (!this->genAiServableMap.empty()) {
        SPDLOG_ERROR("Internal Error: MediaPipe definition is in unexpected state.");
        return StatusCode::INTERNAL_ERROR;
    }
    if (!this->embeddingsServableMap.empty()) {
        SPDLOG_ERROR("Internal Error: MediaPipe definition is in unexpected state.");
        return StatusCode::INTERNAL_ERROR;
    }
    ValidationResultNotifier notifier(this->status, this->loadedNotify);
    if (manager.modelExists(this->getName()) || manager.pipelineDefinitionExists(this->getName())) {
        SPDLOG_LOGGER_ERROR(modelmanager_logger, "Mediapipe graph name: {} is already occupied by model or pipeline.", this->getName());
        return StatusCode::MEDIAPIPE_GRAPH_NAME_OCCUPIED;
    }
    Status validationResult = validateForConfigFileExistence();
    if (!validationResult.ok()) {
        return validationResult;
    }
    validationResult = validateForConfigLoadableness();
    if (!validationResult.ok()) {
        return validationResult;
    }
    std::unique_lock lock(metadataMtx);
    auto status = createInputsInfo();
    if (!status.ok()) {
        SPDLOG_LOGGER_ERROR(modelmanager_logger, "Failed to create inputs info for mediapipe graph definition: {}", getName());
        return status;
    }
    status = createOutputsInfo();
    if (!status.ok()) {
        SPDLOG_LOGGER_ERROR(modelmanager_logger, "Failed to create outputs info for mediapipe graph definition: {}", getName());
        return status;
    }
    status = createInputSidePacketsInfo();
    if (!status.ok()) {
        SPDLOG_LOGGER_ERROR(modelmanager_logger, "Failed to create input side packets info for mediapipe graph definition: {}", getName());
        return status;
    }
    // Detect what deserialization needs to be performed
    status = this->setStreamTypes();
    if (!status.ok()) {
        return status;
    }
    // here we will not be available if calculator does not exist in OVMS
    status = this->dryInitializeTest();
    if (!status.ok()) {
        return status;
    }

    status = this->initializeNodes();
    if (!status.ok()) {
        return status;
    }

    lock.unlock();
    notifier.passed = true;
    SPDLOG_LOGGER_DEBUG(modelmanager_logger, "Finished validation of mediapipe: {}", getName());
    SPDLOG_LOGGER_INFO(modelmanager_logger, "Mediapipe: {} inputs: {}", getName(), getTensorMapString(inputsInfo));
    SPDLOG_LOGGER_INFO(modelmanager_logger, "Mediapipe: {} outputs: {}", getName(), getTensorMapString(outputsInfo));
    SPDLOG_LOGGER_INFO(modelmanager_logger, "Mediapipe: {} kfs pass through: {}", getName(), this->passKfsRequestFlag);
    return StatusCode::OK;
}

MediapipeGraphDefinition::MediapipeGraphDefinition(const std::string name,
    const MediapipeGraphConfig& config,
    MetricRegistry* registry,
    const MetricConfig* metricConfig,
    PythonBackend* pythonBackend) :
    name(name),
    status(SCHEDULER_CLASS_NAME, this->name),
    pythonBackend(pythonBackend),
    reporter(std::make_unique<MediapipeServableMetricReporter>(metricConfig, registry, name)) {
    mgconfig = config;
    passKfsRequestFlag = false;
}

Status MediapipeGraphDefinition::createInputsInfo() {
    inputsInfo.clear();
    inputNames.clear();
    inputNames.reserve(this->config.input_stream().size());
    for (auto& name : config.input_stream()) {
        std::string streamName = getStreamName(name);
        if (streamName.empty()) {
            SPDLOG_ERROR("Creating Mediapipe graph inputs name failed for: {}", name);
            return StatusCode::MEDIAPIPE_WRONG_INPUT_STREAM_PACKET_NAME;
        }
        const auto [it, success] = inputsInfo.insert({streamName, TensorInfo::getUnspecifiedTensorInfo()});
        if (!success) {
            SPDLOG_ERROR("Creating Mediapipe graph inputs name failed for: {}. Input with the same name already exists.", name);
            return StatusCode::MEDIAPIPE_WRONG_INPUT_STREAM_PACKET_NAME;
        }
        inputNames.emplace_back(std::move(streamName));
    }
    return StatusCode::OK;
}

Status MediapipeGraphDefinition::createInputSidePacketsInfo() {
    inputSidePacketNames.clear();
    SPDLOG_ERROR("NAMES");
    for (auto& name : config.input_side_packet()) {
        SPDLOG_ERROR("NAME: {}", name);
        std::string streamName = getStreamName(name);
        if (streamName.empty()) {
            SPDLOG_ERROR("Creating Mediapipe graph input side packet name failed for: {}", name);
            return StatusCode::MEDIAPIPE_WRONG_INPUT_SIDE_PACKET_STREAM_PACKET_NAME;
        }
        inputSidePacketNames.emplace_back(std::move(streamName));
    }
    return StatusCode::OK;
}

Status MediapipeGraphDefinition::createOutputsInfo() {
    outputsInfo.clear();
    outputNames.clear();
    outputNames.reserve(this->config.output_stream().size());
    for (auto& name : this->config.output_stream()) {
        std::string streamName = getStreamName(name);
        if (streamName.empty()) {
            SPDLOG_ERROR("Creating Mediapipe graph outputs name failed for: {}", name);
            return StatusCode::MEDIAPIPE_WRONG_OUTPUT_STREAM_PACKET_NAME;
        }
        const auto [it, success] = outputsInfo.insert({streamName, TensorInfo::getUnspecifiedTensorInfo()});
        if (!success) {
            SPDLOG_ERROR("Creating Mediapipe graph outputs name failed for: {}. Output with the same name already exists.", name);
            return StatusCode::MEDIAPIPE_WRONG_OUTPUT_STREAM_PACKET_NAME;
        }
        outputNames.emplace_back(std::move(streamName));
    }
    return StatusCode::OK;
}

Status MediapipeGraphDefinition::create(std::shared_ptr<MediapipeGraphExecutor>& pipeline) {
    std::unique_ptr<MediapipeGraphDefinitionUnloadGuard> unloadGuard;
    Status status = waitForLoaded(unloadGuard);
    if (!status.ok()) {
        SPDLOG_DEBUG("Failed to execute mediapipe graph: {} since it is not available", getName());
        return status;
    }
    SPDLOG_DEBUG("Creating Mediapipe graph executor: {}", getName());

    pipeline = std::make_shared<MediapipeGraphExecutor>(getName(), std::to_string(getVersion()),
        this->config, this->inputTypes, this->outputTypes, this->inputNames, this->outputNames,
        this->pythonNodeResourcesMap, this->genAiServableMap, this->embeddingsServableMap, this->pythonBackend, this->reporter.get());
    return status;
}

Status MediapipeGraphDefinition::setStreamTypes() {
    this->inputTypes.clear();
    this->outputTypes.clear();
    this->passKfsRequestFlag = false;
    if (!this->config.input_stream().size() ||
        !this->config.output_stream().size()) {
        SPDLOG_LOGGER_ERROR(modelmanager_logger, "Failed to prepare mediapipe graph: {}; having less than one input or output is disallowed", getName());
        // validation is incomplete in case this error is triggered
        return StatusCode::INTERNAL_ERROR;
    }
    for (auto& inputStreamName : this->config.input_stream()) {
        inputTypes.emplace(getStreamNamePair(inputStreamName, MediaPipeStreamType::INPUT));
    }
    for (auto& outputStreamName : this->config.output_stream()) {
        outputTypes.emplace(getStreamNamePair(outputStreamName, MediaPipeStreamType::OUTPUT));
    }
    bool anyInputTfLite = std::any_of(inputTypes.begin(), inputTypes.end(), [](const auto& p) {
        const auto& [k, v] = p;
        return v == mediapipe_packet_type_enum::TFLITETENSOR;
    });
    bool anyOutputTfLite = std::any_of(outputTypes.begin(), outputTypes.end(), [](const auto& p) {
        const auto& [k, v] = p;
        return v == mediapipe_packet_type_enum::TFLITETENSOR;
    });
    if (anyInputTfLite || anyOutputTfLite) {
        SPDLOG_LOGGER_INFO(modelmanager_logger, "There is no support for TfLiteTensor deserialization & serialization");
        return StatusCode::NOT_IMPLEMENTED;
    }
    bool kfsRequestPass = std::any_of(inputTypes.begin(), inputTypes.end(), [](const auto& p) {
        const auto& [k, v] = p;
        return v == mediapipe_packet_type_enum::KFS_REQUEST;
    });
    bool kfsResponsePass = std::any_of(outputTypes.begin(), outputTypes.end(), [](const auto& p) {
        const auto& [k, v] = p;
        return v == mediapipe_packet_type_enum::KFS_RESPONSE;
    });
    if (kfsRequestPass) {
        if (!kfsResponsePass) {
            SPDLOG_LOGGER_ERROR(modelmanager_logger, "Failed to prepare mediapipe graph configuration: {}; KFS passthrough mode is misconfigured. KServe for mediapipe graph passing whole KFS request and response requires: {} tag in the output stream name", getName(), KFS_RESPONSE_PREFIX);
            return Status(StatusCode::MEDIAPIPE_KFS_PASSTHROUGH_MISSING_OUTPUT_RESPONSE_TAG);

        } else {
            SPDLOG_LOGGER_DEBUG(modelmanager_logger, "KServe for mediapipe graph: {}; passing whole KFS request graph detected.", getName());
        }
    } else if (kfsResponsePass) {
        if (!kfsRequestPass) {
            SPDLOG_LOGGER_ERROR(modelmanager_logger, "Failed to prepare mediapipe graph configuration: {}; KServe for mediapipe graph passing whole KFS request and response requires: {} tag in the input stream name", getName(), KFS_REQUEST_PREFIX);
            return Status(StatusCode::MEDIAPIPE_KFS_PASSTHROUGH_MISSING_INPUT_REQUEST_TAG);
        }
    }
    if (kfsRequestPass == true) {
        if (this->config.output_stream().size() != 1) {
            SPDLOG_LOGGER_ERROR(modelmanager_logger, "KServe passthrough through mediapipe graph requires having only one output(response)");
            return StatusCode::MEDIAPIPE_KFS_PASS_WRONG_OUTPUT_STREAM_COUNT;
        }
        if (this->config.input_stream().size() != 1) {
            SPDLOG_LOGGER_ERROR(modelmanager_logger, "KServe passthrough through mediapipe graph requires having only one input (request)");
            return StatusCode::MEDIAPIPE_KFS_PASS_WRONG_INPUT_STREAM_COUNT;
        }
    }
    return StatusCode::OK;
}

Status MediapipeGraphDefinition::reload(ModelManager& manager, const MediapipeGraphConfig& config) {
    // block creating new unloadGuards
    this->status.handle(ReloadEvent());
    while (requestsHandlesCounter > 0) {
        std::this_thread::sleep_for(std::chrono::microseconds(1));
    }
    this->mgconfig = config;
    this->pythonNodeResourcesMap.clear();
    this->genAiServableMap.clear();
    this->embeddingsServableMap.clear();
    return validate(manager);
}

void MediapipeGraphDefinition::retire(ModelManager& manager) {
    this->pythonNodeResourcesMap.clear();
    this->genAiServableMap.clear();
    this->embeddingsServableMap.clear();
    this->status.handle(RetireEvent());
}

bool MediapipeGraphDefinition::isReloadRequired(const MediapipeGraphConfig& config) const {
    if (getStateCode() == PipelineDefinitionStateCode::RETIRED) {
        SPDLOG_LOGGER_DEBUG(modelmanager_logger, "Reloading previously retired mediapipe definition: {}", getName());
        return true;
    }
    return getMediapipeGraphConfig().isReloadRequired(config);
}

Status MediapipeGraphDefinition::waitForLoaded(std::unique_ptr<MediapipeGraphDefinitionUnloadGuard>& unloadGuard, const uint32_t waitForLoadedTimeoutMicroseconds) {
    unloadGuard = std::make_unique<MediapipeGraphDefinitionUnloadGuard>(*this);

    const uint32_t waitLoadedTimestepMicroseconds = 1000;
    const uint32_t waitCheckpoints = waitForLoadedTimeoutMicroseconds / waitLoadedTimestepMicroseconds;
    uint32_t waitCheckpointsCounter = waitCheckpoints;
    std::mutex cvMtx;
    std::unique_lock<std::mutex> cvLock(cvMtx);
    while (waitCheckpointsCounter-- != 0) {
        if (status.isAvailable()) {
            SPDLOG_DEBUG("Successfully waited for mediapipe definition: {}", getName());
            return StatusCode::OK;
        }
        unloadGuard.reset();
        if (!status.canEndLoaded()) {
            if (status.getStateCode() != PipelineDefinitionStateCode::RETIRED) {
                SPDLOG_DEBUG("Waiting for mediapipe definition: {} ended due to timeout.", getName());
                return StatusCode::MEDIAPIPE_DEFINITION_NOT_LOADED_YET;
            } else {
                SPDLOG_DEBUG("Waiting for mediapipe definition: {} ended since it failed to load.", getName());
                return StatusCode::MEDIAPIPE_DEFINITION_NOT_LOADED_ANYMORE;
            }
        }
        SPDLOG_DEBUG("Waiting for available state for mediapipe: {}, with timestep: {}us timeout: {}us check count: {}",
            getName(), waitLoadedTimestepMicroseconds, waitForLoadedTimeoutMicroseconds, waitCheckpointsCounter);
        loadedNotify.wait_for(cvLock,
            std::chrono::microseconds(waitLoadedTimestepMicroseconds),
            [this]() {
                return this->status.isAvailable() ||
                       !this->status.canEndLoaded();
            });
        unloadGuard = std::make_unique<MediapipeGraphDefinitionUnloadGuard>(*this);
    }
    if (!status.isAvailable()) {
        if (status.getStateCode() != PipelineDefinitionStateCode::RETIRED) {
            SPDLOG_DEBUG("Waiting for mediapipe definition: {} ended due to timeout.", getName());
            return StatusCode::MEDIAPIPE_DEFINITION_NOT_LOADED_YET;
        } else {
            SPDLOG_DEBUG("Waiting for mediapipe definition: {} ended since it failed to load.", getName());
            return StatusCode::MEDIAPIPE_DEFINITION_NOT_LOADED_ANYMORE;
        }
    }
    SPDLOG_DEBUG("Successfully waited for mediapipe definition: {}", getName());
    return StatusCode::OK;
}

template <typename T>
class ResourcesCleaningGuard {
public:
    bool shouldCleanup{true};
    T& resources;
    ResourcesCleaningGuard(T& resources) :
        resources(resources) {}
    ~ResourcesCleaningGuard() {
        if (shouldCleanup) {
            resources.clear();
        }
    }
    void disableCleaning() {
        shouldCleanup = false;
    }
};

Status MediapipeGraphDefinition::initializeNodes() {
    SPDLOG_INFO("MediapipeGraphDefinition initializing graph nodes");
    for (int i = 0; i < config.node().size(); i++) {
#if (PYTHON_DISABLE == 0)
        if (config.node(i).calculator() == PYTHON_NODE_CALCULATOR_NAME) {
            ResourcesCleaningGuard<PythonNodeResourcesMap> pythonResourcesCleaningGuard(this->pythonNodeResourcesMap);
            if (!config.node(i).node_options().size()) {
                SPDLOG_LOGGER_ERROR(modelmanager_logger, "Python node missing options in graph: {}. ", this->name);
                return StatusCode::PYTHON_NODE_MISSING_OPTIONS;
            }
            if (config.node(i).name().empty()) {
                SPDLOG_LOGGER_ERROR(modelmanager_logger, "Python node name is missing in graph: {}. ", this->name);
                return StatusCode::PYTHON_NODE_MISSING_NAME;
            }
            std::string nodeName = config.node(i).name();
            if (this->pythonNodeResourcesMap.find(nodeName) != this->pythonNodeResourcesMap.end()) {
                SPDLOG_LOGGER_ERROR(modelmanager_logger, "Python node name: {} already used in graph: {}. ", nodeName, this->name);
                return StatusCode::PYTHON_NODE_NAME_ALREADY_EXISTS;
            }

            std::shared_ptr<PythonNodeResources> nodeResources = nullptr;
            Status status = PythonNodeResources::createPythonNodeResources(nodeResources, config.node(i), pythonBackend, mgconfig.getBasePath());
            if (nodeResources == nullptr || !status.ok()) {
                SPDLOG_ERROR("Failed to process python node graph {}", this->name);
                return status;
            }

            this->pythonNodeResourcesMap.insert(std::pair<std::string, std::shared_ptr<PythonNodeResources>>(nodeName, std::move(nodeResources)));
            pythonResourcesCleaningGuard.disableCleaning();
        }
#endif
        // Passed to both calculators that require LLM Engine (gRPC KServe & HTTP OpenAI)
        if (endsWith(config.node(i).calculator(), LLM_NODE_CALCULATOR_NAME)) {
            ResourcesCleaningGuard<GenAiServableMap> genAiServablesCleaningGuard(this->genAiServableMap);
            if (!config.node(i).node_options().size()) {
                SPDLOG_LOGGER_ERROR(modelmanager_logger, "LLM node missing options in graph: {}. ", this->name);
                return StatusCode::LLM_NODE_MISSING_OPTIONS;
            }
            if (config.node(i).name().empty()) {
                SPDLOG_LOGGER_ERROR(modelmanager_logger, "LLM node name is missing in graph: {}. ", this->name);
                return StatusCode::LLM_NODE_MISSING_NAME;
            }
            std::string nodeName = config.node(i).name();
            if (this->genAiServableMap.find(nodeName) != this->genAiServableMap.end()) {
                SPDLOG_LOGGER_ERROR(modelmanager_logger, "LLM node name: {} already used in graph: {}. ", nodeName, this->name);
                return StatusCode::LLM_NODE_NAME_ALREADY_EXISTS;
            }
            std::shared_ptr<GenAiServable> servable;
            Status status = initializeGenAiServable(servable, config.node(i), mgconfig.getBasePath());
            if (!status.ok()) {
                SPDLOG_ERROR("Failed to process LLM node graph {}", this->name);
                return status;
            }
            this->genAiServableMap.insert(std::pair<std::string, std::shared_ptr<GenAiServable>>(nodeName, std::move(servable)));
            genAiServablesCleaningGuard.disableCleaning();
        }

        if (endsWith(config.node(i).calculator(), EMBEDDINGS_NODE_CALCULATOR_NAME)) {
            ResourcesCleaningGuard<EmbeddingsServableMap> embeddingsServablesCleaningGuard(this->embeddingsServableMap);
            if (!config.node(i).node_options().size()) {
                SPDLOG_LOGGER_ERROR(modelmanager_logger, "Embeddings node missing options in graph: {}. ", this->name);
                return StatusCode::LLM_NODE_MISSING_OPTIONS;
            }
            if (config.node(i).name().empty()) {
                SPDLOG_LOGGER_ERROR(modelmanager_logger, "Embeddings node name is missing in graph: {}. ", this->name);
                return StatusCode::LLM_NODE_MISSING_NAME;
            }
            std::string nodeName = config.node(i).name();
            if (this->embeddingsServableMap.find(nodeName) != this->embeddingsServableMap.end()) {
                SPDLOG_LOGGER_ERROR(modelmanager_logger, "Embeddings node name: {} already used in graph: {}. ", nodeName, this->name);
                return StatusCode::LLM_NODE_NAME_ALREADY_EXISTS;
            }
<<<<<<< HEAD
            std::shared_ptr<EmbeddingsServable> embeddings = std::make_shared<EmbeddingsServable>(config.node(i));
=======
            std::shared_ptr<EmbeddingsServable> embeddings = std::make_shared<EmbeddingsServable>(config.node(i), mgconfig.getBasePath());
>>>>>>> 87831c72
            this->embeddingsServableMap.insert(std::pair<std::string, std::shared_ptr<EmbeddingsServable>>(nodeName, std::move(embeddings)));
            embeddingsServablesCleaningGuard.disableCleaning();
        }
    }
    return StatusCode::OK;
}
}  // namespace ovms<|MERGE_RESOLUTION|>--- conflicted
+++ resolved
@@ -495,11 +495,7 @@
                 SPDLOG_LOGGER_ERROR(modelmanager_logger, "Embeddings node name: {} already used in graph: {}. ", nodeName, this->name);
                 return StatusCode::LLM_NODE_NAME_ALREADY_EXISTS;
             }
-<<<<<<< HEAD
-            std::shared_ptr<EmbeddingsServable> embeddings = std::make_shared<EmbeddingsServable>(config.node(i));
-=======
             std::shared_ptr<EmbeddingsServable> embeddings = std::make_shared<EmbeddingsServable>(config.node(i), mgconfig.getBasePath());
->>>>>>> 87831c72
             this->embeddingsServableMap.insert(std::pair<std::string, std::shared_ptr<EmbeddingsServable>>(nodeName, std::move(embeddings)));
             embeddingsServablesCleaningGuard.disableCleaning();
         }
