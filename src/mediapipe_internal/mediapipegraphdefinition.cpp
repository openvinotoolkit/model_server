--- conflicted
+++ resolved
@@ -59,11 +59,8 @@
 const std::string MediapipeGraphDefinition::SCHEDULER_CLASS_NAME{"Mediapipe"};
 const std::string MediapipeGraphDefinition::PYTHON_NODE_CALCULATOR_NAME{"PythonExecutorCalculator"};
 const std::string MediapipeGraphDefinition::LLM_NODE_CALCULATOR_NAME{"LLMCalculator"};
-<<<<<<< HEAD
 const std::string MediapipeGraphDefinition::IMAGE_GEN_CALCULATOR_NAME{"ImageGenCalculator"};
-=======
 const std::string MediapipeGraphDefinition::EMBEDDINGS_NODE_CALCULATOR_NAME{"EmbeddingsCalculatorOV"};
->>>>>>> 8f4918f7
 
 MediapipeGraphDefinition::~MediapipeGraphDefinition() = default;
 
@@ -140,7 +137,7 @@
         SPDLOG_ERROR("Internal Error: MediaPipe definition is in unexpected state.");
         return StatusCode::INTERNAL_ERROR;
     }
-    if (!this->embeddingsServableMap.empty()) {
+    if (!this->sidePacketMaps.embeddingsServableMap.empty()) {
         SPDLOG_ERROR("Internal Error: MediaPipe definition is in unexpected state.");
         return StatusCode::INTERNAL_ERROR;
     }
@@ -275,12 +272,8 @@
 
     pipeline = std::make_shared<MediapipeGraphExecutor>(getName(), std::to_string(getVersion()),
         this->config, this->inputTypes, this->outputTypes, this->inputNames, this->outputNames,
-<<<<<<< HEAD
         this->sidePacketMaps,
         this->pythonBackend, this->reporter.get());
-=======
-        this->pythonNodeResourcesMap, this->genAiServableMap, this->embeddingsServableMap, this->pythonBackend, this->reporter.get());
->>>>>>> 8f4918f7
     return status;
 }
 
@@ -354,24 +347,12 @@
         std::this_thread::sleep_for(std::chrono::microseconds(1));
     }
     this->mgconfig = config;
-<<<<<<< HEAD
     this->sidePacketMaps.clear();
-=======
-    this->pythonNodeResourcesMap.clear();
-    this->genAiServableMap.clear();
-    this->embeddingsServableMap.clear();
->>>>>>> 8f4918f7
     return validate(manager);
 }
 
 void MediapipeGraphDefinition::retire(ModelManager& manager) {
-<<<<<<< HEAD
     this->sidePacketMaps.clear();
-=======
-    this->pythonNodeResourcesMap.clear();
-    this->genAiServableMap.clear();
-    this->embeddingsServableMap.clear();
->>>>>>> 8f4918f7
     this->status.handle(RetireEvent());
 }
 
@@ -504,7 +485,6 @@
             genAiServableMap.insert(std::pair<std::string, std::shared_ptr<GenAiServable>>(nodeName, std::move(servable)));
             genAiServablesCleaningGuard.disableCleaning();
         }
-<<<<<<< HEAD
         // Passed to both calculators that require Image Generation pipelines
         if (endsWith(config.node(i).calculator(), IMAGE_GEN_CALCULATOR_NAME)) {
             auto& imageGenPipelinesMap = this->sidePacketMaps.imageGenPipelinesMap;
@@ -539,10 +519,10 @@
             }
             imageGenPipelinesMap.insert(std::pair<std::string, std::shared_ptr<ImageGenerationPipelines>>(nodeName, std::move(servable)));
             guard.disableCleaning();
-=======
-
+        }
         if (endsWith(config.node(i).calculator(), EMBEDDINGS_NODE_CALCULATOR_NAME)) {
-            ResourcesCleaningGuard<EmbeddingsServableMap> embeddingsServablesCleaningGuard(this->embeddingsServableMap);
+            auto& embeddingsServableMap = this->sidePacketMaps.embeddingsServableMap;
+            ResourcesCleaningGuard<EmbeddingsServableMap> embeddingsServablesCleaningGuard(embeddingsServableMap);
             if (!config.node(i).node_options().size()) {
                 SPDLOG_LOGGER_ERROR(modelmanager_logger, "Embeddings node missing options in graph: {}. ", this->name);
                 return StatusCode::LLM_NODE_MISSING_OPTIONS;
@@ -552,14 +532,13 @@
                 return StatusCode::LLM_NODE_MISSING_NAME;
             }
             std::string nodeName = config.node(i).name();
-            if (this->embeddingsServableMap.find(nodeName) != this->embeddingsServableMap.end()) {
+            if (embeddingsServableMap.find(nodeName) != embeddingsServableMap.end()) {
                 SPDLOG_LOGGER_ERROR(modelmanager_logger, "Embeddings node name: {} already used in graph: {}. ", nodeName, this->name);
                 return StatusCode::LLM_NODE_NAME_ALREADY_EXISTS;
             }
             std::shared_ptr<EmbeddingsServable> embeddings = std::make_shared<EmbeddingsServable>(config.node(i), mgconfig.getBasePath());
-            this->embeddingsServableMap.insert(std::pair<std::string, std::shared_ptr<EmbeddingsServable>>(nodeName, std::move(embeddings)));
+            embeddingsServableMap.insert(std::pair<std::string, std::shared_ptr<EmbeddingsServable>>(nodeName, std::move(embeddings)));
             embeddingsServablesCleaningGuard.disableCleaning();
->>>>>>> 8f4918f7
         }
     }
     return StatusCode::OK;
