--- conflicted
+++ resolved
@@ -59,22 +59,21 @@
 struct ImageGenerationPipelines;
 using PythonNodeResourcesMap = std::unordered_map<std::string, std::shared_ptr<PythonNodeResources>>;
 using GenAiServableMap = std::unordered_map<std::string, std::shared_ptr<GenAiServable>>;
-<<<<<<< HEAD
+using EmbeddingsServableMap = std::unordered_map<std::string, std::shared_ptr<EmbeddingsServable>>;
 using ImageGenerationPipelinesMap = std::unordered_map<std::string, std::shared_ptr<ImageGenerationPipelines>>;
 
 struct GraphSidePackets {
     PythonNodeResourcesMap pythonNodeResourcesMap;
     GenAiServableMap genAiServableMap;
     ImageGenerationPipelinesMap imageGenPipelinesMap;
+    EmbeddingsServableMap embeddingsServableMap;
     void clear() {
         pythonNodeResourcesMap.clear();
         genAiServableMap.clear();
         imageGenPipelinesMap.clear();
+        embeddingsServableMap.clear();
     }
 };
-=======
-using EmbeddingsServableMap = std::unordered_map<std::string, std::shared_ptr<EmbeddingsServable>>;
->>>>>>> 8f4918f7
 
 class MediapipeGraphDefinition {
     friend MediapipeGraphDefinitionUnloadGuard;
@@ -110,24 +109,15 @@
     static const std::string SCHEDULER_CLASS_NAME;
     static const std::string PYTHON_NODE_CALCULATOR_NAME;
     static const std::string LLM_NODE_CALCULATOR_NAME;
-<<<<<<< HEAD
     static const std::string IMAGE_GEN_CALCULATOR_NAME;
-=======
     static const std::string EMBEDDINGS_NODE_CALCULATOR_NAME;
->>>>>>> 8f4918f7
     Status waitForLoaded(std::unique_ptr<MediapipeGraphDefinitionUnloadGuard>& unloadGuard, const uint32_t waitForLoadedTimeoutMicroseconds = WAIT_FOR_LOADED_DEFAULT_TIMEOUT_MICROSECONDS);
 
     // Pipelines are not versioned and any available definition has constant version equal 1.
     static constexpr model_version_t VERSION = 1;
 
 protected:
-<<<<<<< HEAD
     GraphSidePackets sidePacketMaps;
-=======
-    PythonNodeResourcesMap pythonNodeResourcesMap;
-    GenAiServableMap genAiServableMap;
-    EmbeddingsServableMap embeddingsServableMap;
->>>>>>> 8f4918f7
 
     struct ValidationResultNotifier {
         ValidationResultNotifier(PipelineDefinitionStatus& status, std::condition_variable& loadedNotify) :
