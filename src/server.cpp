//****************************************************************************
// Copyright 2020-2022 Intel Corporation
//
// Licensed under the Apache License, Version 2.0 (the "License");
// you may not use this file except in compliance with the License.
// You may obtain a copy of the License at
//
//     http://www.apache.org/licenses/LICENSE-2.0
//
// Unless required by applicable law or agreed to in writing, software
// distributed under the License is distributed on an "AS IS" BASIS,
// WITHOUT WARRANTIES OR CONDITIONS OF ANY KIND, either express or implied.
// See the License for the specific language governing permissions and
// limitations under the License.
//*****************************************************************************
#include "server.hpp"

#include <algorithm>
#include <cstdlib>
#include <iostream>
#include <memory>
#include <sstream>
#include <string>
#include <utility>
#include <vector>

#include <grpcpp/security/server_credentials.h>
#include <grpcpp/server.h>
#include <grpcpp/server_builder.h>
#include <grpcpp/server_context.h>
#include <signal.h>
#include <stdlib.h>

#ifdef __linux__
#include <netinet/in.h>
#include <sys/socket.h>
#include <sysexits.h>
#elif _WIN32
#include <csignal>

#include <ntstatus.h>
#include <winsock2.h>
#pragma comment(lib, "ws2_32.lib")
#include <windows.h>
#endif
#ifdef __linux__
#include <unistd.h>
#endif

#include "capi_frontend/capimodule.hpp"
#include "capi_frontend/server_settings.hpp"
#include "cli_parser.hpp"
#include "config.hpp"
#include "grpcservermodule.hpp"
#include "http_server.hpp"
#include "httpservermodule.hpp"
#include "kfs_frontend/kfs_grpc_inference_service.hpp"
#include "logging.hpp"
#include "metric_module.hpp"
#include "model_service.hpp"
#include "modelmanager.hpp"
#include "ovms_exit_codes.hpp"
#include "prediction_service.hpp"
#include "profiler.hpp"
#include "profilermodule.hpp"
#include "pull_module/hf_pull_model_module.hpp"
#include "servablemanagermodule.hpp"
#include "servables_config_manager_module/servablesconfigmanagermodule.hpp"
#include "stringutils.hpp"
#include "version.hpp"

#if (PYTHON_DISABLE == 0)
#include "python/pythoninterpretermodule.hpp"
#endif

using grpc::ServerBuilder;

namespace ovms {

Server& Server::instance() {
    static Server global;
    return global;
}

static void logConfig(const Config& config) {
    std::string project_name(PROJECT_NAME);
    std::string project_version(PROJECT_VERSION);
    SPDLOG_INFO(project_name + " " + project_version);
    SPDLOG_INFO("OpenVINO backend {}", OPENVINO_NAME);
    SPDLOG_DEBUG("CLI parameters passed to ovms server");
    if (config.getServerSettings().serverMode == HF_PULL_MODE) {
        SPDLOG_DEBUG("source_model: {}", config.getServerSettings().hfSettings.sourceModel);
        SPDLOG_DEBUG("model_repository_path: {}", config.getServerSettings().hfSettings.downloadPath);
        return;
    }
    if (config.configPath().empty()) {
        SPDLOG_DEBUG("model_path: {}", config.modelPath());
        SPDLOG_DEBUG("model_name: {}", config.modelName());
        SPDLOG_DEBUG("batch_size: {}", config.batchSize());
        SPDLOG_DEBUG("shape: {}", config.shape());
        SPDLOG_DEBUG("model_version_policy: {}", config.modelVersionPolicy());
        SPDLOG_DEBUG("nireq: {}", config.nireq());
        SPDLOG_DEBUG("target_device: {}", config.targetDevice());
        SPDLOG_DEBUG("plugin_config: {}", config.pluginConfig());
        SPDLOG_DEBUG("stateful: {}", config.stateful());
        SPDLOG_DEBUG("metrics_enabled: {}", config.metricsEnabled());
        SPDLOG_DEBUG("metrics_list: {}", config.metricsList());
        SPDLOG_DEBUG("idle_sequence_cleanup: {}", config.idleSequenceCleanup());
        SPDLOG_DEBUG("max_sequence_number: {}", config.maxSequenceNumber());
        SPDLOG_DEBUG("low_latency_transformation: {}", config.lowLatencyTransformation());
    } else {
        SPDLOG_DEBUG("config_path: {}", config.configPath());
    }
    SPDLOG_DEBUG("gRPC port: {}", config.port());
    SPDLOG_DEBUG("REST port: {}", config.restPort());
    SPDLOG_DEBUG("gRPC bind address: {}", config.grpcBindAddress());
    SPDLOG_DEBUG("REST bind address: {}", config.restBindAddress());
    SPDLOG_DEBUG("REST workers: {}", config.restWorkers());
    SPDLOG_DEBUG("gRPC workers: {}", config.grpcWorkers());
    SPDLOG_DEBUG("gRPC channel arguments: {}", config.grpcChannelArguments());
    SPDLOG_DEBUG("log level: {}", config.logLevel());
    SPDLOG_DEBUG("log path: {}", config.logPath());
    SPDLOG_TRACE("API key: {}", config.getServerSettings().apiKey);
    SPDLOG_DEBUG("file system poll wait milliseconds: {}", config.filesystemPollWaitMilliseconds());
    SPDLOG_DEBUG("sequence cleaner poll wait minutes: {}", config.sequenceCleanerPollWaitMinutes());
    SPDLOG_DEBUG("model_repository_path: {}", config.getServerSettings().hfSettings.downloadPath);
}

static void onInterrupt(int status) {
    Server::instance().setShutdownRequest(1);
}

static void onTerminate(int status) {
    Server::instance().setShutdownRequest(1);
}

static void onIllegal(int status) {
    Server::instance().setShutdownRequest(2);
}

#ifdef __linux__

static void installSignalHandlers() {
    static struct sigaction sigIntHandler;
    sigIntHandler.sa_handler = onInterrupt;
    sigemptyset(&sigIntHandler.sa_mask);
    sigIntHandler.sa_flags = 0;
    sigaction(SIGINT, &sigIntHandler, NULL);

    static struct sigaction sigTermHandler;
    sigTermHandler.sa_handler = onTerminate;
    sigemptyset(&sigTermHandler.sa_mask);
    sigTermHandler.sa_flags = 0;
    sigaction(SIGTERM, &sigTermHandler, NULL);

    static struct sigaction sigIllHandler;
    sigIllHandler.sa_handler = onIllegal;
    sigemptyset(&sigIllHandler.sa_mask);
    sigIllHandler.sa_flags = 0;
    sigaction(SIGILL, &sigIllHandler, NULL);
}
#elif _WIN32

static BOOL WINAPI onConsoleEvent(DWORD event) {
    switch (event) {
    case CTRL_C_EVENT:
        onInterrupt(SIGINT);
        return TRUE;
    case CTRL_CLOSE_EVENT:
    case CTRL_SHUTDOWN_EVENT:
        onTerminate(SIGTERM);
        return TRUE;
    default:
        return FALSE;
    }
}

static void installSignalHandlers() {
    SetConsoleCtrlHandler(onConsoleEvent, TRUE);
    signal(SIGINT, onInterrupt);
    signal(SIGTERM, onTerminate);
    signal(SIGILL, onIllegal);
}

#endif

ModuleState Module::getState() const {
    return state;
}

bool Server::isReady() const {
    std::shared_lock lock(modulesMtx);
    auto it = modules.find(SERVABLE_MANAGER_MODULE_NAME);
    if (it == modules.end())
        return false;
    if (ModuleState::INITIALIZED != it->second->getState())
        return false;
    return true;
}

bool Server::isLive(const std::string& moduleName) const {
    std::shared_lock lock(modulesMtx);
    if (modules.size() == 0) {
        return false;
    }
    auto it = modules.find(moduleName);
    if (it == modules.end()) {
        return false;
    }
    if (ModuleState::INITIALIZED != it->second->getState()) {
        return false;
    }
    return true;
}

ModuleState Server::getModuleState(const std::string& name) const {
    std::shared_lock lock(modulesMtx);
    auto it = modules.find(name);
    if (it == modules.end())
        return ModuleState::NOT_INITIALIZED;
    return it->second->getState();
}

const Module* Server::getModule(const std::string& name) const {
    std::shared_lock lock(modulesMtx);
    auto it = modules.find(name);
    if (it == modules.end())
        return nullptr;
    return it->second.get();
}

void Server::setShutdownRequest(int i) {
    std::unique_lock lock{Server::shutdownMtx, std::defer_lock};
    int counter = 11;
    // 2 seconds to try to lock exit mutex
    while (counter-- && !lock.try_lock()) {
        std::this_thread::sleep_for(std::chrono::milliseconds(200));
    }
    if (counter) {
        shutdown_request = i;
    } else {
        SPDLOG_ERROR("Server shutdown mutex lock failed.");
    }
}

int Server::getShutdownStatus() {
    std::unique_lock lock{Server::shutdownMtx, std::defer_lock};
    auto locked = lock.try_lock();
    // Wait in windows thread until we can get the lock and check if ovms exited
    if (!locked) {
        return 0;
    }

    return shutdown_request;
}

int Server::getExitStatus() {
    std::unique_lock lock{Server::exitMtx, std::defer_lock};
    auto locked = lock.try_lock();
    // Wait in windows thread until we can get the lock and check if ovms exited
    if (!locked) {
        return 0;
    }

    return ovms_exited;
}

void Server::setExitStatus(int i) {
    std::unique_lock lock{Server::exitMtx, std::defer_lock};
    int counter = 11;
    // 2 seconds to try to lock exit mutex
    while (counter-- && !lock.try_lock()) {
        std::this_thread::sleep_for(std::chrono::milliseconds(200));
    }
    if (counter) {
        ovms_exited = i;
    } else {
        SPDLOG_ERROR("Server shutdown mutex lock failed.");
    }
}

Server::~Server() {
    this->shutdownModules();
}

std::unique_ptr<Module> Server::createModule(const std::string& name) {
#ifdef MTR_ENABLED
    if (name == PROFILER_MODULE_NAME)
        return std::make_unique<ProfilerModule>();
#endif
    if (name == GRPC_SERVER_MODULE_NAME)
        return std::make_unique<GRPCServerModule>(*this);
    if (name == HTTP_SERVER_MODULE_NAME)
        return std::make_unique<HTTPServerModule>(*this);
    if (name == SERVABLE_MANAGER_MODULE_NAME)
        return std::make_unique<ServableManagerModule>(*this);
#if (PYTHON_DISABLE == 0)
    if (name == PYTHON_INTERPRETER_MODULE_NAME)
        return std::make_unique<PythonInterpreterModule>();
#endif
    if (name == METRICS_MODULE_NAME)
        return std::make_unique<MetricModule>();
    if (name == CAPI_MODULE_NAME)
        return std::make_unique<CAPIModule>(*this);
    if (name == HF_MODEL_PULL_MODULE_NAME)
        return std::make_unique<HfPullModelModule>();
    if (name == SERVABLES_CONFIG_MANAGER_MODULE_NAME)
        return std::make_unique<ServablesConfigManagerModule>();
    return nullptr;
}

#define INSERT_MODULE(MODULE_NAME, IT_NAME)                                                  \
    {                                                                                        \
        auto module = this->createModule(MODULE_NAME);                                       \
        std::unique_lock lock(modulesMtx);                                                   \
        std::tie(IT_NAME, inserted) = this->modules.emplace(MODULE_NAME, std::move(module)); \
    }                                                                                        \
    if (!inserted)                                                                           \
    return Status(StatusCode::MODULE_ALREADY_INSERTED, MODULE_NAME)

#define START_MODULE(IT_NAME)                \
    status = IT_NAME->second->start(config); \
    if (!status.ok())                        \
        return status;

#define GET_MODULE(MODULE_NAME, IT_NAME)                                                              \
    {                                                                                                 \
        std::shared_lock lock(modulesMtx);                                                            \
        IT_NAME = modules.find(MODULE_NAME);                                                          \
        if (IT_NAME == modules.end()) {                                                               \
            return Status(StatusCode::INTERNAL_ERROR, std::string("Could not find: ") + MODULE_NAME); \
        }                                                                                             \
    }

Status Server::startModules(ovms::Config& config) {
    // The order of starting modules is slightly different from inserting modules
    // due to dependency of modules on each other during runtime
    // To avoid unnecessary runtime calls in eg. prediction we have different order
    // of modules creation than start
    // CAPI module is required for MP to work
    // CAPI should start after SERVABLE is added
    // HTTP depends on GRPC, SERVABLE, METRICS
    // GRPC depends on SERVABLE
    // SERVABLE depends on metrics, python
    // while we want to start the server as quickly as possible to respond with liveness probe
    // that's why we delay starting the servable until the very end while we need to create it before
    // GRPC & REST
    Status status;
    bool inserted = false;
    auto it = modules.end();
    if (config.getServerSettings().serverMode == UNKNOWN_MODE) {
        SPDLOG_ERROR("Server mode is not set.");
        return StatusCode::INTERNAL_ERROR;
    }
    if (config.getServerSettings().serverMode == LIST_MODELS_MODE || config.getServerSettings().serverMode == MODIFY_CONFIG_MODE) {
        INSERT_MODULE(SERVABLES_CONFIG_MANAGER_MODULE_NAME, it);
        START_MODULE(it);
        return status;
    }
    if (config.getServerSettings().serverMode == HF_PULL_MODE || config.getServerSettings().serverMode == HF_PULL_AND_START_MODE) {
        INSERT_MODULE(HF_MODEL_PULL_MODULE_NAME, it);
        START_MODULE(it);
        if (!status.ok()) {
            return status;
        }
        auto hfModule = dynamic_cast<const HfPullModelModule*>(it->second.get());
        status = hfModule->clone();
        // Return from modules only in --pull mode or error, otherwise start the rest of modules
        if (config.getServerSettings().serverMode == HF_PULL_MODE || !status.ok())
            return status;
    }

#if (PYTHON_DISABLE == 0)
    if (config.getServerSettings().withPython) {
        INSERT_MODULE(PYTHON_INTERPRETER_MODULE_NAME, it);
        START_MODULE(it);
    }
#endif
#if MTR_ENABLED
    INSERT_MODULE(PROFILER_MODULE_NAME, it);
    START_MODULE(it);
#endif
    // It is required to have the metrics module, it is used by ServableManagerModule.
    INSERT_MODULE(METRICS_MODULE_NAME, it);
    START_MODULE(it);

    // we need servable module during GRPC/HTTP requests so create it here
    // but start it later to quickly respond with liveness probe
    INSERT_MODULE(SERVABLE_MANAGER_MODULE_NAME, it);
    INSERT_MODULE(CAPI_MODULE_NAME, it);
    START_MODULE(it);
    INSERT_MODULE(GRPC_SERVER_MODULE_NAME, it);
    START_MODULE(it);
    // if we ever decide not to start GRPC module then we need to implement HTTP responses without using grpc implementations
    if (config.restPort() != 0) {
        INSERT_MODULE(HTTP_SERVER_MODULE_NAME, it);
        START_MODULE(it);
    }
    GET_MODULE(SERVABLE_MANAGER_MODULE_NAME, it);
    START_MODULE(it);
#if (PYTHON_DISABLE == 0)
    if (config.getServerSettings().withPython) {
        GET_MODULE(PYTHON_INTERPRETER_MODULE_NAME, it);
        auto pythonModule = dynamic_cast<const PythonInterpreterModule*>(it->second.get());
        pythonModule->releaseGILFromThisThread();
    }
#endif
    return status;
}

void Server::ensureModuleShutdown(const std::string& name) {
    std::shared_lock lock(modulesMtx);
    auto it = modules.find(name);
    if (it != modules.end())
        it->second->shutdown();
}

class ModulesShutdownGuard {
    Server& server;

public:
    ModulesShutdownGuard(Server& server) :
        server(server) {}
    ~ModulesShutdownGuard() {
        this->server.shutdownModules();
    }
};

void Server::shutdownModules() {
    // we want very precise order of modules shutdown
    // first we should stop incoming new requests
    ensureModuleShutdown(HF_MODEL_PULL_MODULE_NAME);
    ensureModuleShutdown(GRPC_SERVER_MODULE_NAME);
    ensureModuleShutdown(HTTP_SERVER_MODULE_NAME);
    ensureModuleShutdown(SERVABLE_MANAGER_MODULE_NAME);
    ensureModuleShutdown(PROFILER_MODULE_NAME);
#if (PYTHON_DISABLE == 0)
    if (ovms::Config::instance().getServerSettings().withPython) {
        ensureModuleShutdown(PYTHON_INTERPRETER_MODULE_NAME);
    }
#endif
    // we need to be able to quickly start grpc or start it without port
    // this is because the OS can have a delay between freeing up port before it can be requested and used again
    std::shared_lock lock(modulesMtx);
    modules.clear();
}

static int statusToExitCode(const Status& status) {
    if (status.ok()) {
        return OVMS_EX_OK;
    } else if (status == StatusCode::OPTIONS_USAGE_ERROR) {
        return OVMS_EX_USAGE;
    }
    return OVMS_EX_FAILURE;
}

std::variant<std::pair<ServerSettingsImpl, ModelsSettingsImpl>, std::pair<int, std::string>> Server::parseArgs(int argc, char** argv) {
    try {
        CLIParser parser;
        ServerSettingsImpl serverSettings;
        ModelsSettingsImpl modelsSettings;
        auto successOrExit = parser.parse(argc, argv);
        // Check for error in parsing
        if (!std::holds_alternative<bool>(successOrExit)) {
            auto printAndExit = std::get<std::pair<int, std::string>>(successOrExit);
            return printAndExit;
        }
        parser.prepare(&serverSettings, &modelsSettings);
        return std::make_pair(serverSettings, modelsSettings);
    } catch (const std::exception& e) {
        return std::make_pair(OVMS_EX_USAGE, e.what());
    }
}

int Server::startServerFromSettings(ServerSettingsImpl& serverSettings, ModelsSettingsImpl& modelsSettings) {
    installSignalHandlers();
    int result = OVMS_EX_OK;
    Server::setExitStatus(0);

    try {
        Status ret = startFromSettings(&serverSettings, &modelsSettings);
        ModulesShutdownGuard shutdownGuard(*this);
        if (!ret.ok()) {
            return statusToExitCode(ret);
        }
        while (!getShutdownStatus() &&
               (serverSettings.serverMode == HF_PULL_AND_START_MODE || serverSettings.serverMode == SERVING_MODELS_MODE)) {
            std::this_thread::sleep_for(std::chrono::milliseconds(200));
        }
        if (getShutdownStatus() == 2) {
            SPDLOG_ERROR("Illegal operation. OVMS started on unsupported device");
        }
    } catch (const std::exception& e) {
        SPDLOG_ERROR("Exception; {}", e.what());
        result = OVMS_EX_FAILURE;
        Server::setExitStatus(1);
        return result;
    }

    Server::setExitStatus(1);
    return EXIT_SUCCESS;
}

// OVMS Start
int Server::start(int argc, char** argv) {
<<<<<<< HEAD
    installSignalHandlers();
    int result = OVMS_EX_OK;

    try {
        CLIParser parser;
        ServerSettingsImpl serverSettings;
        ModelsSettingsImpl modelsSettings;
        auto successOrExit = parser.parse(argc, argv);
        // Check for error in parsing
        if (std::holds_alternative<std::pair<int, std::string>>(successOrExit)) {
            auto printAndExit = std::get<std::pair<int, std::string>>(successOrExit);
            if (printAndExit.first > 0) {
                std::cerr << printAndExit.second;
            } else {
                std::cout << printAndExit.second;
            }
            exit(printAndExit.first);
        }
        parser.prepare(&serverSettings, &modelsSettings);
        std::cout << "config_path: " << modelsSettings.configPath << std::endl;

        Status ret = startFromSettings(&serverSettings, &modelsSettings);
        ModulesShutdownGuard shutdownGuard(*this);
        if (!ret.ok()) {
            return statusToExitCode(ret);
=======
    auto paramsOrExit = parseArgs(argc, argv);
    // Check for error in parsing
    if (std::holds_alternative<std::pair<int, std::string>>(paramsOrExit)) {
        auto printAndExit = std::get<std::pair<int, std::string>>(paramsOrExit);
        if (printAndExit.first > 0) {
            std::cerr << printAndExit.second;
        } else {
            std::cout << printAndExit.second;
>>>>>>> ccc9fcca
        }
        exit(printAndExit.first);
    }
    std::pair<ovms::ServerSettingsImpl, ovms::ModelsSettingsImpl> parameters = std::get<std::pair<ovms::ServerSettingsImpl, ovms::ModelsSettingsImpl>>(paramsOrExit);
    return startServerFromSettings(parameters.first, parameters.second);
}

// C-API Start
Status Server::startFromSettings(ServerSettingsImpl* serverSettings, ModelsSettingsImpl* modelsSettings) {
    try {
        std::unique_lock lock{this->startMtx, std::defer_lock};
        auto locked = lock.try_lock();
        if (!locked) {
            SPDLOG_ERROR("Cannot start OVMS - server is already starting");
            return StatusCode::SERVER_ALREADY_STARTING;
        }
        std::unique_lock lockModules(modulesMtx);
        if (!modules.empty()) {
            SPDLOG_ERROR("Cannot start OVMS - server is already live");
            return StatusCode::SERVER_ALREADY_STARTED;
        }
        lockModules.unlock();
        auto& config = ovms::Config::instance();
        if (!config.parse(serverSettings, modelsSettings))
            return StatusCode::OPTIONS_USAGE_ERROR;
        configure_logger(config.logLevel(), config.logPath());
        if (serverSettings->serverMode == HF_PULL_AND_START_MODE || serverSettings->serverMode == SERVING_MODELS_MODE)
            logConfig(config);
        return this->startModules(config);
    } catch (std::exception& e) {
        SPDLOG_ERROR("Exception catch: {} - will now terminate.", e.what());
        return Status(StatusCode::INTERNAL_ERROR, e.what());
    } catch (...) {
        SPDLOG_ERROR("Unknown exception catch - will now terminate.");
        return StatusCode::INTERNAL_ERROR;
    }
}
}  // namespace ovms<|MERGE_RESOLUTION|>--- conflicted
+++ resolved
@@ -503,33 +503,6 @@
 
 // OVMS Start
 int Server::start(int argc, char** argv) {
-<<<<<<< HEAD
-    installSignalHandlers();
-    int result = OVMS_EX_OK;
-
-    try {
-        CLIParser parser;
-        ServerSettingsImpl serverSettings;
-        ModelsSettingsImpl modelsSettings;
-        auto successOrExit = parser.parse(argc, argv);
-        // Check for error in parsing
-        if (std::holds_alternative<std::pair<int, std::string>>(successOrExit)) {
-            auto printAndExit = std::get<std::pair<int, std::string>>(successOrExit);
-            if (printAndExit.first > 0) {
-                std::cerr << printAndExit.second;
-            } else {
-                std::cout << printAndExit.second;
-            }
-            exit(printAndExit.first);
-        }
-        parser.prepare(&serverSettings, &modelsSettings);
-        std::cout << "config_path: " << modelsSettings.configPath << std::endl;
-
-        Status ret = startFromSettings(&serverSettings, &modelsSettings);
-        ModulesShutdownGuard shutdownGuard(*this);
-        if (!ret.ok()) {
-            return statusToExitCode(ret);
-=======
     auto paramsOrExit = parseArgs(argc, argv);
     // Check for error in parsing
     if (std::holds_alternative<std::pair<int, std::string>>(paramsOrExit)) {
@@ -538,7 +511,6 @@
             std::cerr << printAndExit.second;
         } else {
             std::cout << printAndExit.second;
->>>>>>> ccc9fcca
         }
         exit(printAndExit.first);
     }
