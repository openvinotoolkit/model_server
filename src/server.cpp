//****************************************************************************
// Copyright 2020-2022 Intel Corporation
//
// Licensed under the Apache License, Version 2.0 (the "License");
// you may not use this file except in compliance with the License.
// You may obtain a copy of the License at
//
//     http://www.apache.org/licenses/LICENSE-2.0
//
// Unless required by applicable law or agreed to in writing, software
// distributed under the License is distributed on an "AS IS" BASIS,
// WITHOUT WARRANTIES OR CONDITIONS OF ANY KIND, either express or implied.
// See the License for the specific language governing permissions and
// limitations under the License.
//*****************************************************************************
#include "server.hpp"

#include <algorithm>
#include <cstdlib>
#include <iostream>
#include <memory>
#include <sstream>
#include <string>
#include <utility>
#include <vector>

#include <grpcpp/security/server_credentials.h>
#include <grpcpp/server.h>
#include <grpcpp/server_builder.h>
#include <grpcpp/server_context.h>
#include <signal.h>
#include <stdlib.h>

// TODO: Write windows/linux specific status codes.
#ifdef __linux__
#include <netinet/in.h>
#include <sys/socket.h>
#include <sysexits.h>
#elif _WIN32
<<<<<<< HEAD
#include <csignal>

#include <ntstatus.h>
#include <windows.h>
=======
#include <ntstatus.h>
>>>>>>> f38d2531
#endif
#include <unistd.h>

#include "capi_frontend/server_settings.hpp"
#include "cli_parser.hpp"
#include "config.hpp"
#include "grpcservermodule.hpp"
// TODO windows
#ifdef __linux__
#include "http_server.hpp"
#include "httpservermodule.hpp"
#endif
#include "kfs_frontend/kfs_grpc_inference_service.hpp"
#include "logging.hpp"
#include "metric_module.hpp"
#include "model_service.hpp"
#include "modelmanager.hpp"
#include "prediction_service.hpp"
#include "profiler.hpp"
#include "profilermodule.hpp"
#include "servablemanagermodule.hpp"
#include "stringutils.hpp"
#include "version.hpp"

#if (PYTHON_DISABLE == 0)
#include "python/pythoninterpretermodule.hpp"
#endif

using grpc::ServerBuilder;

namespace ovms {
namespace {
volatile sig_atomic_t shutdown_request = 0;
}

Server& Server::instance() {
    static Server global;
    return global;
}

static void logConfig(const Config& config) {
    std::string project_name(PROJECT_NAME);
    std::string project_version(PROJECT_VERSION);
    SPDLOG_INFO(project_name + " " + project_version);
    SPDLOG_INFO("OpenVINO backend {}", OPENVINO_NAME);
    SPDLOG_DEBUG("CLI parameters passed to ovms server");
    if (config.configPath().empty()) {
        SPDLOG_DEBUG("model_path: {}", config.modelPath());
        SPDLOG_DEBUG("model_name: {}", config.modelName());
        SPDLOG_DEBUG("batch_size: {}", config.batchSize());
        SPDLOG_DEBUG("shape: {}", config.shape());
        SPDLOG_DEBUG("model_version_policy: {}", config.modelVersionPolicy());
        SPDLOG_DEBUG("nireq: {}", config.nireq());
        SPDLOG_DEBUG("target_device: {}", config.targetDevice());
        SPDLOG_DEBUG("plugin_config: {}", config.pluginConfig());
        SPDLOG_DEBUG("stateful: {}", config.stateful());
        SPDLOG_DEBUG("metrics_enabled: {}", config.metricsEnabled());
        SPDLOG_DEBUG("metrics_list: {}", config.metricsList());
        SPDLOG_DEBUG("idle_sequence_cleanup: {}", config.idleSequenceCleanup());
        SPDLOG_DEBUG("max_sequence_number: {}", config.maxSequenceNumber());
        SPDLOG_DEBUG("low_latency_transformation: {}", config.lowLatencyTransformation());
    } else {
        SPDLOG_DEBUG("config_path: {}", config.configPath());
    }
    SPDLOG_DEBUG("gRPC port: {}", config.port());
    SPDLOG_DEBUG("REST port: {}", config.restPort());
    SPDLOG_DEBUG("gRPC bind address: {}", config.grpcBindAddress());
    SPDLOG_DEBUG("REST bind address: {}", config.restBindAddress());
    SPDLOG_DEBUG("REST workers: {}", config.restWorkers());
    SPDLOG_DEBUG("gRPC workers: {}", config.grpcWorkers());
    SPDLOG_DEBUG("gRPC channel arguments: {}", config.grpcChannelArguments());
    SPDLOG_DEBUG("log level: {}", config.logLevel());
    SPDLOG_DEBUG("log path: {}", config.logPath());
    SPDLOG_DEBUG("file system poll wait milliseconds: {}", config.filesystemPollWaitMilliseconds());
    SPDLOG_DEBUG("sequence cleaner poll wait minutes: {}", config.sequenceCleanerPollWaitMinutes());
}

static void onInterrupt(int status) {
    shutdown_request = 1;
}

static void onTerminate(int status) {
    shutdown_request = 1;
}

static void onIllegal(int status) {
    shutdown_request = 2;
}

// TODO windows
#ifdef __linux__

static void installSignalHandlers() {
    static struct sigaction sigIntHandler;
    sigIntHandler.sa_handler = onInterrupt;
    sigemptyset(&sigIntHandler.sa_mask);
    sigIntHandler.sa_flags = 0;
    sigaction(SIGINT, &sigIntHandler, NULL);

    static struct sigaction sigTermHandler;
    sigTermHandler.sa_handler = onTerminate;
    sigemptyset(&sigTermHandler.sa_mask);
    sigTermHandler.sa_flags = 0;
    sigaction(SIGTERM, &sigTermHandler, NULL);

    static struct sigaction sigIllHandler;
    sigIllHandler.sa_handler = onIllegal;
    sigemptyset(&sigIllHandler.sa_mask);
    sigIllHandler.sa_flags = 0;
    sigaction(SIGILL, &sigIllHandler, NULL);
}

<<<<<<< HEAD
#elif _WIN32

static BOOL WINAPI onConsoleEvent(DWORD event) {
    switch (event) {
    case CTRL_C_EVENT:
        onInterrupt(SIGINT);
        return TRUE;
    case CTRL_CLOSE_EVENT:
    case CTRL_SHUTDOWN_EVENT:
        onTerminate(SIGTERM);
        return TRUE;
    default:
        return FALSE;
    }
}

static void installSignalHandlers() {
    SetConsoleCtrlHandler(onConsoleEvent, TRUE);
    signal(SIGINT, onInterrupt);
    signal(SIGTERM, onTerminate);
    signal(SIGILL, onIllegal);
}

=======
>>>>>>> f38d2531
#endif

ModuleState Module::getState() const {
    return state;
}

bool Server::isReady() const {
    std::shared_lock lock(modulesMtx);
    auto it = modules.find(SERVABLE_MANAGER_MODULE_NAME);
    if (it == modules.end())
        return false;
    if (ModuleState::INITIALIZED != it->second->getState())
        return false;
    return true;
}

bool Server::isLive() const {
    // we might want at some time start REST only/ or respond with true only if both servers started if both are requested to start
    // This is to be resolved especially if we implement REST API for Kserver & potentially switch to check for starting specific module
    std::shared_lock lock(modulesMtx);
    auto it = modules.find(GRPC_SERVER_MODULE_NAME);
    if (it == modules.end())
        return false;
    if (ModuleState::INITIALIZED != it->second->getState())
        return false;
    return true;
}

ModuleState Server::getModuleState(const std::string& name) const {
    std::shared_lock lock(modulesMtx);
    auto it = modules.find(name);
    if (it == modules.end())
        return ModuleState::NOT_INITIALIZED;
    return it->second->getState();
}

const Module* Server::getModule(const std::string& name) const {
    std::shared_lock lock(modulesMtx);
    auto it = modules.find(name);
    if (it == modules.end())
        return nullptr;
    return it->second.get();
}

void Server::setShutdownRequest(int i) {
    shutdown_request = i;
}

Server::~Server() {
    this->shutdownModules();
}

std::unique_ptr<Module> Server::createModule(const std::string& name) {
#ifdef MTR_ENABLED
    if (name == PROFILER_MODULE_NAME)
        return std::make_unique<ProfilerModule>();
#endif
    if (name == GRPC_SERVER_MODULE_NAME)
        return std::make_unique<GRPCServerModule>(*this);
// TODO windows
#ifdef __linux__
    if (name == HTTP_SERVER_MODULE_NAME)
        return std::make_unique<HTTPServerModule>(*this);
#endif
    if (name == SERVABLE_MANAGER_MODULE_NAME)
        return std::make_unique<ServableManagerModule>(*this);
#if (PYTHON_DISABLE == 0)
    if (name == PYTHON_INTERPRETER_MODULE_NAME)
        return std::make_unique<PythonInterpreterModule>();
#endif
    if (name == METRICS_MODULE_NAME)
        return std::make_unique<MetricModule>();
    return nullptr;
}

#define INSERT_MODULE(MODULE_NAME, IT_NAME)                                                  \
    {                                                                                        \
        auto module = this->createModule(MODULE_NAME);                                       \
        std::unique_lock lock(modulesMtx);                                                   \
        std::tie(IT_NAME, inserted) = this->modules.emplace(MODULE_NAME, std::move(module)); \
    }                                                                                        \
    if (!inserted)                                                                           \
    return Status(StatusCode::MODULE_ALREADY_INSERTED, MODULE_NAME)

#define START_MODULE(IT_NAME)                \
    status = IT_NAME->second->start(config); \
    if (!status.ok())                        \
        return status;

#define GET_MODULE(MODULE_NAME, IT_NAME)                                                              \
    {                                                                                                 \
        std::shared_lock lock(modulesMtx);                                                            \
        IT_NAME = modules.find(MODULE_NAME);                                                          \
        if (IT_NAME == modules.end()) {                                                               \
            return Status(StatusCode::INTERNAL_ERROR, std::string("Could not find: ") + MODULE_NAME); \
        }                                                                                             \
    }

Status Server::startModules(ovms::Config& config) {
    // The order of starting modules is slightly different from inserting modules
    // due to dependency of modules on each other during runtime
    // To avoid unnecessary runtime calls in eg. prediction we have different order
    // of modules creation than start
    // HTTP depends on GRPC, SERVABLE, METRICS
    // GRPC depends on SERVABLE
    // SERVABLE depends on metrics, python
    // while we want to start the server as quickly as possible to respond with liveness probe
    // that's why we delay starting the servable until the very end while we need to create it before
    // GRPC & REST
    Status status;
    bool inserted = false;
    auto it = modules.end();
#if (PYTHON_DISABLE == 0)
    if (config.getServerSettings().withPython) {
        INSERT_MODULE(PYTHON_INTERPRETER_MODULE_NAME, it);
        START_MODULE(it);
    }
#endif
#if MTR_ENABLED
    INSERT_MODULE(PROFILER_MODULE_NAME, it);
    START_MODULE(it);
#endif
    // It is required to have the metrics module, it is used by ServableManagerModule.
    INSERT_MODULE(METRICS_MODULE_NAME, it);
    START_MODULE(it);

    // we need servable module during GRPC/HTTP requests so create it here
    // but start it later to quickly respond with liveness probe
    INSERT_MODULE(SERVABLE_MANAGER_MODULE_NAME, it);
    INSERT_MODULE(GRPC_SERVER_MODULE_NAME, it);
    START_MODULE(it);
    // if we ever decide not to start GRPC module then we need to implement HTTP responses without using grpc implementations
    // TODO windows
#ifdef __linux__
    if (config.restPort() != 0) {
        INSERT_MODULE(HTTP_SERVER_MODULE_NAME, it);
        START_MODULE(it);
    }
#endif
    GET_MODULE(SERVABLE_MANAGER_MODULE_NAME, it);
    START_MODULE(it);
#if (PYTHON_DISABLE == 0)
    if (config.getServerSettings().withPython) {
        GET_MODULE(PYTHON_INTERPRETER_MODULE_NAME, it);
        auto pythonModule = dynamic_cast<const PythonInterpreterModule*>(it->second.get());
        pythonModule->releaseGILFromThisThread();
    }
#endif
    return status;
}

void Server::ensureModuleShutdown(const std::string& name) {
    std::shared_lock lock(modulesMtx);
    auto it = modules.find(name);
    if (it != modules.end())
        it->second->shutdown();
}

class ModulesShutdownGuard {
    Server& server;

public:
    ModulesShutdownGuard(Server& server) :
        server(server) {}
    ~ModulesShutdownGuard() {
        this->server.shutdownModules();
    }
};

void Server::shutdownModules() {
    // we want very precise order of modules shutdown
    // first we should stop incoming new requests
    ensureModuleShutdown(GRPC_SERVER_MODULE_NAME);
    // TODO windows
#ifdef __linux__
    ensureModuleShutdown(HTTP_SERVER_MODULE_NAME);
#endif
    ensureModuleShutdown(SERVABLE_MANAGER_MODULE_NAME);
    ensureModuleShutdown(PROFILER_MODULE_NAME);
#if (PYTHON_DISABLE == 0)
    if (ovms::Config::instance().getServerSettings().withPython) {
        ensureModuleShutdown(PYTHON_INTERPRETER_MODULE_NAME);
    }
#endif
    // we need to be able to quickly start grpc or start it without port
    // this is because the OS can have a delay between freeing up port before it can be requested and used again
    modules.clear();
}

static int statusToExitCode(const Status& status) {
    if (status.ok()) {
#ifdef __linux__
        return EX_OK;
#elif _WIN32
        return 0;
#endif
    } else if (status == StatusCode::OPTIONS_USAGE_ERROR) {
#ifdef __linux__
        return EX_USAGE;
#elif _WIN32
        return 3;
#endif
    }
    return EXIT_FAILURE;
}

// OVMS Start
int Server::start(int argc, char** argv) {
// TODO windows
#ifdef __linux__
    installSignalHandlers();
#endif
    CLIParser parser;
    ServerSettingsImpl serverSettings;
    ModelsSettingsImpl modelsSettings;
    parser.parse(argc, argv);
    parser.prepare(&serverSettings, &modelsSettings);
    Status ret = start(&serverSettings, &modelsSettings);
    ModulesShutdownGuard shutdownGuard(*this);
    if (!ret.ok()) {
        return statusToExitCode(ret);
    }
    while (!shutdown_request) {
        std::this_thread::sleep_for(std::chrono::milliseconds(200));
    }
    if (shutdown_request == 2) {
        SPDLOG_ERROR("Illegal operation. OVMS started on unsupported device");
    }
    SPDLOG_INFO("Shutting down");
    return EXIT_SUCCESS;
}

// C-API Start
Status Server::start(ServerSettingsImpl* serverSettings, ModelsSettingsImpl* modelsSettings) {
    try {
        std::unique_lock lock{this->startMtx, std::defer_lock};
        auto locked = lock.try_lock();
        if (!locked) {
            SPDLOG_ERROR("Cannot start OVMS - server is already starting");
            return StatusCode::SERVER_ALREADY_STARTING;
        }
        if (this->isLive()) {
            SPDLOG_ERROR("Cannot start OVMS - server is already live");
            return StatusCode::SERVER_ALREADY_STARTED;
        }
        auto& config = ovms::Config::instance();
        if (!config.parse(serverSettings, modelsSettings))
            return StatusCode::OPTIONS_USAGE_ERROR;
        configure_logger(config.logLevel(), config.logPath());
        logConfig(config);
        return this->startModules(config);
    } catch (std::exception& e) {
        SPDLOG_ERROR("Exception catch: {} - will now terminate.", e.what());
        return Status(StatusCode::INTERNAL_ERROR, e.what());
    } catch (...) {
        SPDLOG_ERROR("Unknown exception catch - will now terminate.");
        return StatusCode::INTERNAL_ERROR;
    }
}
}  // namespace ovms<|MERGE_RESOLUTION|>--- conflicted
+++ resolved
@@ -37,14 +37,7 @@
 #include <sys/socket.h>
 #include <sysexits.h>
 #elif _WIN32
-<<<<<<< HEAD
-#include <csignal>
-
 #include <ntstatus.h>
-#include <windows.h>
-=======
-#include <ntstatus.h>
->>>>>>> f38d2531
 #endif
 #include <unistd.h>
 
@@ -157,32 +150,6 @@
     sigaction(SIGILL, &sigIllHandler, NULL);
 }
 
-<<<<<<< HEAD
-#elif _WIN32
-
-static BOOL WINAPI onConsoleEvent(DWORD event) {
-    switch (event) {
-    case CTRL_C_EVENT:
-        onInterrupt(SIGINT);
-        return TRUE;
-    case CTRL_CLOSE_EVENT:
-    case CTRL_SHUTDOWN_EVENT:
-        onTerminate(SIGTERM);
-        return TRUE;
-    default:
-        return FALSE;
-    }
-}
-
-static void installSignalHandlers() {
-    SetConsoleCtrlHandler(onConsoleEvent, TRUE);
-    signal(SIGINT, onInterrupt);
-    signal(SIGTERM, onTerminate);
-    signal(SIGILL, onIllegal);
-}
-
-=======
->>>>>>> f38d2531
 #endif
 
 ModuleState Module::getState() const {
