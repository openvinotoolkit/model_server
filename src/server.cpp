//****************************************************************************
// Copyright 2020-2022 Intel Corporation
//
// Licensed under the Apache License, Version 2.0 (the "License");
// you may not use this file except in compliance with the License.
// You may obtain a copy of the License at
//
//     http://www.apache.org/licenses/LICENSE-2.0
//
// Unless required by applicable law or agreed to in writing, software
// distributed under the License is distributed on an "AS IS" BASIS,
// WITHOUT WARRANTIES OR CONDITIONS OF ANY KIND, either express or implied.
// See the License for the specific language governing permissions and
// limitations under the License.
//*****************************************************************************
#include "server.hpp"

#include <algorithm>
#include <cstdlib>
#include <iostream>
#include <memory>
#include <sstream>
#include <string>
#include <utility>
#include <vector>

#include <grpcpp/security/server_credentials.h>
#include <grpcpp/server.h>
#include <grpcpp/server_builder.h>
#include <grpcpp/server_context.h>
#include <signal.h>
#include <stdlib.h>

// TODO: Write windows/linux specific status codes.
#include "ovms_exit_codes.hpp"
#ifdef __linux__
#include <netinet/in.h>
#include <sys/socket.h>
#include <sysexits.h>
#elif _WIN32
#include <csignal>

#include <ntstatus.h>
#include <winsock2.h>
#pragma comment(lib, "ws2_32.lib")
#include <windows.h>
#endif
#include <unistd.h>

#include "capi_frontend/server_settings.hpp"
#include "cli_parser.hpp"
#include "config.hpp"
#include "grpcservermodule.hpp"
#include "http_server.hpp"
#include "httpservermodule.hpp"
#include "kfs_frontend/kfs_grpc_inference_service.hpp"
#include "logging.hpp"
#include "metric_module.hpp"
#include "model_service.hpp"
#include "modelmanager.hpp"
#include "prediction_service.hpp"
#include "profiler.hpp"
#include "profilermodule.hpp"
#include "servablemanagermodule.hpp"
#include "stringutils.hpp"
#include "version.hpp"

#if (PYTHON_DISABLE == 0)
#include "python/pythoninterpretermodule.hpp"
#endif

using grpc::ServerBuilder;

namespace ovms {
namespace {
volatile sig_atomic_t shutdown_request = 0;
}

Server& Server::instance() {
    static Server global;
    return global;
}

static void logConfig(const Config& config) {
    std::string project_name(PROJECT_NAME);
    std::string project_version(PROJECT_VERSION);
    SPDLOG_INFO(project_name + " " + project_version);
    SPDLOG_INFO("OpenVINO backend {}", OPENVINO_NAME);
    SPDLOG_DEBUG("CLI parameters passed to ovms server");
    if (config.configPath().empty()) {
        SPDLOG_DEBUG("model_path: {}", config.modelPath());
        SPDLOG_DEBUG("model_name: {}", config.modelName());
        SPDLOG_DEBUG("batch_size: {}", config.batchSize());
        SPDLOG_DEBUG("shape: {}", config.shape());
        SPDLOG_DEBUG("model_version_policy: {}", config.modelVersionPolicy());
        SPDLOG_DEBUG("nireq: {}", config.nireq());
        SPDLOG_DEBUG("target_device: {}", config.targetDevice());
        SPDLOG_DEBUG("plugin_config: {}", config.pluginConfig());
        SPDLOG_DEBUG("stateful: {}", config.stateful());
        SPDLOG_DEBUG("metrics_enabled: {}", config.metricsEnabled());
        SPDLOG_DEBUG("metrics_list: {}", config.metricsList());
        SPDLOG_DEBUG("idle_sequence_cleanup: {}", config.idleSequenceCleanup());
        SPDLOG_DEBUG("max_sequence_number: {}", config.maxSequenceNumber());
        SPDLOG_DEBUG("low_latency_transformation: {}", config.lowLatencyTransformation());
    } else {
        SPDLOG_DEBUG("config_path: {}", config.configPath());
    }
    SPDLOG_DEBUG("gRPC port: {}", config.port());
    SPDLOG_DEBUG("REST port: {}", config.restPort());
    SPDLOG_DEBUG("gRPC bind address: {}", config.grpcBindAddress());
    SPDLOG_DEBUG("REST bind address: {}", config.restBindAddress());
    SPDLOG_DEBUG("REST workers: {}", config.restWorkers());
    SPDLOG_DEBUG("gRPC workers: {}", config.grpcWorkers());
    SPDLOG_DEBUG("gRPC channel arguments: {}", config.grpcChannelArguments());
    SPDLOG_DEBUG("log level: {}", config.logLevel());
    SPDLOG_DEBUG("log path: {}", config.logPath());
    SPDLOG_DEBUG("file system poll wait milliseconds: {}", config.filesystemPollWaitMilliseconds());
    SPDLOG_DEBUG("sequence cleaner poll wait minutes: {}", config.sequenceCleanerPollWaitMinutes());
}

static void onInterrupt(int status) {
    shutdown_request = 1;
}

static void onTerminate(int status) {
    shutdown_request = 1;
}

static void onIllegal(int status) {
    shutdown_request = 2;
}

// TODO windows
#ifdef __linux__

static void installSignalHandlers() {
    static struct sigaction sigIntHandler;
    sigIntHandler.sa_handler = onInterrupt;
    sigemptyset(&sigIntHandler.sa_mask);
    sigIntHandler.sa_flags = 0;
    sigaction(SIGINT, &sigIntHandler, NULL);

    static struct sigaction sigTermHandler;
    sigTermHandler.sa_handler = onTerminate;
    sigemptyset(&sigTermHandler.sa_mask);
    sigTermHandler.sa_flags = 0;
    sigaction(SIGTERM, &sigTermHandler, NULL);

    static struct sigaction sigIllHandler;
    sigIllHandler.sa_handler = onIllegal;
    sigemptyset(&sigIllHandler.sa_mask);
    sigIllHandler.sa_flags = 0;
    sigaction(SIGILL, &sigIllHandler, NULL);
}
#elif _WIN32

static BOOL WINAPI onConsoleEvent(DWORD event) {
    switch (event) {
    case CTRL_C_EVENT:
        onInterrupt(SIGINT);
        return TRUE;
    case CTRL_CLOSE_EVENT:
    case CTRL_SHUTDOWN_EVENT:
        onTerminate(SIGTERM);
        return TRUE;
    default:
        return FALSE;
    }
}

static void installSignalHandlers() {
    SetConsoleCtrlHandler(onConsoleEvent, TRUE);
    signal(SIGINT, onInterrupt);
    signal(SIGTERM, onTerminate);
    signal(SIGILL, onIllegal);
}

#endif

ModuleState Module::getState() const {
    return state;
}

bool Server::isReady() const {
    std::shared_lock lock(modulesMtx);
    auto it = modules.find(SERVABLE_MANAGER_MODULE_NAME);
    if (it == modules.end())
        return false;
    if (ModuleState::INITIALIZED != it->second->getState())
        return false;
    return true;
}

bool Server::isLive() const {
    // we might want at some time start REST only/ or respond with true only if both servers started if both are requested to start
    // This is to be resolved especially if we implement REST API for Kserver & potentially switch to check for starting specific module
    std::shared_lock lock(modulesMtx);
    auto it = modules.find(GRPC_SERVER_MODULE_NAME);
    if (it == modules.end())
        return false;
    if (ModuleState::INITIALIZED != it->second->getState())
        return false;
    return true;
}

ModuleState Server::getModuleState(const std::string& name) const {
    std::shared_lock lock(modulesMtx);
    auto it = modules.find(name);
    if (it == modules.end())
        return ModuleState::NOT_INITIALIZED;
    return it->second->getState();
}

const Module* Server::getModule(const std::string& name) const {
    std::shared_lock lock(modulesMtx);
    auto it = modules.find(name);
    if (it == modules.end())
        return nullptr;
    return it->second.get();
}

void Server::setShutdownRequest(int i) {
    shutdown_request = i;
}

Server::~Server() {
    this->shutdownModules();
}

std::unique_ptr<Module> Server::createModule(const std::string& name) {
#ifdef MTR_ENABLED
    if (name == PROFILER_MODULE_NAME)
        return std::make_unique<ProfilerModule>();
#endif
    if (name == GRPC_SERVER_MODULE_NAME)
        return std::make_unique<GRPCServerModule>(*this);
    // TODO windows
    if (name == HTTP_SERVER_MODULE_NAME)
        return std::make_unique<HTTPServerModule>(*this);
    if (name == SERVABLE_MANAGER_MODULE_NAME)
        return std::make_unique<ServableManagerModule>(*this);
#if (PYTHON_DISABLE == 0)
    if (name == PYTHON_INTERPRETER_MODULE_NAME)
        return std::make_unique<PythonInterpreterModule>();
#endif
    if (name == METRICS_MODULE_NAME)
        return std::make_unique<MetricModule>();
    return nullptr;
}

#define INSERT_MODULE(MODULE_NAME, IT_NAME)                                                  \
    {                                                                                        \
        auto module = this->createModule(MODULE_NAME);                                       \
        std::unique_lock lock(modulesMtx);                                                   \
        std::tie(IT_NAME, inserted) = this->modules.emplace(MODULE_NAME, std::move(module)); \
    }                                                                                        \
    if (!inserted)                                                                           \
    return Status(StatusCode::MODULE_ALREADY_INSERTED, MODULE_NAME)

#define START_MODULE(IT_NAME)                \
    status = IT_NAME->second->start(config); \
    if (!status.ok())                        \
        return status;

#define GET_MODULE(MODULE_NAME, IT_NAME)                                                              \
    {                                                                                                 \
        std::shared_lock lock(modulesMtx);                                                            \
        IT_NAME = modules.find(MODULE_NAME);                                                          \
        if (IT_NAME == modules.end()) {                                                               \
            return Status(StatusCode::INTERNAL_ERROR, std::string("Could not find: ") + MODULE_NAME); \
        }                                                                                             \
    }

Status Server::startModules(ovms::Config& config) {
    // The order of starting modules is slightly different from inserting modules
    // due to dependency of modules on each other during runtime
    // To avoid unnecessary runtime calls in eg. prediction we have different order
    // of modules creation than start
    // HTTP depends on GRPC, SERVABLE, METRICS
    // GRPC depends on SERVABLE
    // SERVABLE depends on metrics, python
    // while we want to start the server as quickly as possible to respond with liveness probe
    // that's why we delay starting the servable until the very end while we need to create it before
    // GRPC & REST
    Status status;
    bool inserted = false;
    auto it = modules.end();
#if (PYTHON_DISABLE == 0)
    if (config.getServerSettings().withPython) {
        INSERT_MODULE(PYTHON_INTERPRETER_MODULE_NAME, it);
        START_MODULE(it);
    }
#endif
#if MTR_ENABLED
    INSERT_MODULE(PROFILER_MODULE_NAME, it);
    START_MODULE(it);
#endif
    // It is required to have the metrics module, it is used by ServableManagerModule.
    INSERT_MODULE(METRICS_MODULE_NAME, it);
    START_MODULE(it);

    // we need servable module during GRPC/HTTP requests so create it here
    // but start it later to quickly respond with liveness probe
    INSERT_MODULE(SERVABLE_MANAGER_MODULE_NAME, it);
    INSERT_MODULE(GRPC_SERVER_MODULE_NAME, it);
    START_MODULE(it);
    // if we ever decide not to start GRPC module then we need to implement HTTP responses without using grpc implementations
    if (config.restPort() != 0) {
        INSERT_MODULE(HTTP_SERVER_MODULE_NAME, it);
        START_MODULE(it);
    }
    GET_MODULE(SERVABLE_MANAGER_MODULE_NAME, it);
    START_MODULE(it);
#if (PYTHON_DISABLE == 0)
    if (config.getServerSettings().withPython) {
        GET_MODULE(PYTHON_INTERPRETER_MODULE_NAME, it);
        auto pythonModule = dynamic_cast<const PythonInterpreterModule*>(it->second.get());
        pythonModule->releaseGILFromThisThread();
    }
#endif
    return status;
}

void Server::ensureModuleShutdown(const std::string& name) {
    std::shared_lock lock(modulesMtx);
    auto it = modules.find(name);
    if (it != modules.end())
        it->second->shutdown();
}

class ModulesShutdownGuard {
    Server& server;

public:
    ModulesShutdownGuard(Server& server) :
        server(server) {}
    ~ModulesShutdownGuard() {
        this->server.shutdownModules();
    }
};

void Server::shutdownModules() {
    // we want very precise order of modules shutdown
    // first we should stop incoming new requests
    ensureModuleShutdown(GRPC_SERVER_MODULE_NAME);
    ensureModuleShutdown(HTTP_SERVER_MODULE_NAME);
    ensureModuleShutdown(SERVABLE_MANAGER_MODULE_NAME);
    ensureModuleShutdown(PROFILER_MODULE_NAME);
#if (PYTHON_DISABLE == 0)
    if (ovms::Config::instance().getServerSettings().withPython) {
        ensureModuleShutdown(PYTHON_INTERPRETER_MODULE_NAME);
    }
#endif
    // we need to be able to quickly start grpc or start it without port
    // this is because the OS can have a delay between freeing up port before it can be requested and used again
    modules.clear();
}

static int statusToExitCode(const Status& status) {
    if (status.ok()) {
        return OVMS_EX_OK;
    } else if (status == StatusCode::OPTIONS_USAGE_ERROR) {
        return OVMS_EX_USAGE;
    }
    return OVMS_EX_FAILURE;
}

// OVMS Start
int Server::start(int argc, char** argv) {
    installSignalHandlers();
<<<<<<< HEAD
#endif

#ifdef _WIN32
    WSADATA wsaData;
    if (WSAStartup(MAKEWORD(2, 2), &wsaData) != 0) {
        SPDLOG_ERROR("Failed to initialize Winsock");
        return OVMS_EX_FAILURE;
=======

    CLIParser parser;
    ServerSettingsImpl serverSettings;
    ModelsSettingsImpl modelsSettings;
    parser.parse(argc, argv);
    parser.prepare(&serverSettings, &modelsSettings);
    Status ret = start(&serverSettings, &modelsSettings);
    ModulesShutdownGuard shutdownGuard(*this);
    if (!ret.ok()) {
        return statusToExitCode(ret);
    }
    while (!shutdown_request) {
        std::this_thread::sleep_for(std::chrono::milliseconds(200));
>>>>>>> 8c57e71d
    }
#endif
    int result = OVMS_EX_OK;

    try {
        CLIParser parser;
        ServerSettingsImpl serverSettings;
        ModelsSettingsImpl modelsSettings;
        parser.parse(argc, argv);
        parser.prepare(&serverSettings, &modelsSettings);
        Status ret = start(&serverSettings, &modelsSettings);
        ModulesShutdownGuard shutdownGuard(*this);
        if (!ret.ok()) {
            return statusToExitCode(ret);
        }
        while (!shutdown_request) {
            std::this_thread::sleep_for(std::chrono::milliseconds(200));
        }
        if (shutdown_request == 2) {
            SPDLOG_ERROR("Illegal operation. OVMS started on unsupported device");
        }
        SPDLOG_INFO("Shutting down");
    } catch (const std::exception& e) {
        SPDLOG_ERROR("Exception; {}", e.what());
        result = OVMS_EX_FAILURE;
        return result;
    }

#ifdef _WIN32
    WSACleanup();
#endif
    return EXIT_SUCCESS;
}

// C-API Start
Status Server::start(ServerSettingsImpl* serverSettings, ModelsSettingsImpl* modelsSettings) {
    try {
        std::unique_lock lock{this->startMtx, std::defer_lock};
        auto locked = lock.try_lock();
        if (!locked) {
            SPDLOG_ERROR("Cannot start OVMS - server is already starting");
            return StatusCode::SERVER_ALREADY_STARTING;
        }
        if (this->isLive()) {
            SPDLOG_ERROR("Cannot start OVMS - server is already live");
            return StatusCode::SERVER_ALREADY_STARTED;
        }
        auto& config = ovms::Config::instance();
        if (!config.parse(serverSettings, modelsSettings))
            return StatusCode::OPTIONS_USAGE_ERROR;
        configure_logger(config.logLevel(), config.logPath());
        logConfig(config);
        return this->startModules(config);
    } catch (std::exception& e) {
        SPDLOG_ERROR("Exception catch: {} - will now terminate.", e.what());
        return Status(StatusCode::INTERNAL_ERROR, e.what());
    } catch (...) {
        SPDLOG_ERROR("Unknown exception catch - will now terminate.");
        return StatusCode::INTERNAL_ERROR;
    }
}
}  // namespace ovms<|MERGE_RESOLUTION|>--- conflicted
+++ resolved
@@ -31,7 +31,6 @@
 #include <signal.h>
 #include <stdlib.h>
 
-// TODO: Write windows/linux specific status codes.
 #include "ovms_exit_codes.hpp"
 #ifdef __linux__
 #include <netinet/in.h>
@@ -367,31 +366,8 @@
 
 // OVMS Start
 int Server::start(int argc, char** argv) {
+#ifdef __linux__
     installSignalHandlers();
-<<<<<<< HEAD
-#endif
-
-#ifdef _WIN32
-    WSADATA wsaData;
-    if (WSAStartup(MAKEWORD(2, 2), &wsaData) != 0) {
-        SPDLOG_ERROR("Failed to initialize Winsock");
-        return OVMS_EX_FAILURE;
-=======
-
-    CLIParser parser;
-    ServerSettingsImpl serverSettings;
-    ModelsSettingsImpl modelsSettings;
-    parser.parse(argc, argv);
-    parser.prepare(&serverSettings, &modelsSettings);
-    Status ret = start(&serverSettings, &modelsSettings);
-    ModulesShutdownGuard shutdownGuard(*this);
-    if (!ret.ok()) {
-        return statusToExitCode(ret);
-    }
-    while (!shutdown_request) {
-        std::this_thread::sleep_for(std::chrono::milliseconds(200));
->>>>>>> 8c57e71d
-    }
 #endif
     int result = OVMS_EX_OK;
 
@@ -412,7 +388,6 @@
         if (shutdown_request == 2) {
             SPDLOG_ERROR("Illegal operation. OVMS started on unsupported device");
         }
-        SPDLOG_INFO("Shutting down");
     } catch (const std::exception& e) {
         SPDLOG_ERROR("Exception; {}", e.what());
         result = OVMS_EX_FAILURE;
