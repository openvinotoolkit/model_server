--- conflicted
+++ resolved
@@ -241,11 +241,7 @@
     if (retCode)
         return retCode;
 #endif
-
-<<<<<<< HEAD
-=======
     // It is required to have the metrics module, it is used by ServableManagerModule.
->>>>>>> 52f531ce
     {
         auto module = this->createModule(METRICS_MODULE_NAME);
         std::unique_lock lock(modulesMtx);
