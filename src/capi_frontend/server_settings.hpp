--- conflicted
+++ resolved
@@ -75,7 +75,12 @@
     std::string modelName = "";
     std::string modelPath = "./";
     std::string targetDevice = "CPU";
-    std::string defaultResolution = "512x512";
+    std::string maxResolution = "";  // Format WxH, e.g., 1024x1024, TODO: Validate for WxH
+    std::string defaultResolution = "";  // Format WxH, e.g., 1024x1024, TODO: Validate for WxH
+    std::optional<uint32_t> maxNumberImagesPerPrompt;
+    std::optional<uint32_t> defaultNumInferenceSteps;
+    std::optional<uint32_t> maxNumInferenceSteps;
+    std::optional<uint32_t> numStreams;  // ?
 };
 
 struct HFSettingsImpl {
@@ -83,13 +88,8 @@
     std::string sourceModel = "";
     std::string downloadPath = "";
     bool overwriteModels = false;
-<<<<<<< HEAD
-    ExportType task = text_generation;
+    GraphExportType task = TEXT_GENERATION_GRAPH;
     std::variant<TextGenGraphSettingsImpl, RerankGraphSettingsImpl, EmbeddingsGraphSettingsImpl, ImageGenerationGraphSettingsImpl> graphSettings;
-=======
-    GraphExportType task = TEXT_GENERATION_GRAPH;
-    std::variant<TextGenGraphSettingsImpl, RerankGraphSettingsImpl, EmbeddingsGraphSettingsImpl> graphSettings;
->>>>>>> 46c0290a
 };
 
 struct ServerSettingsImpl {
