#pragma once
//*****************************************************************************
// Copyright 2022 Intel Corporation
//
// Licensed under the Apache License, Version 2.0 (the "License");
// you may not use this file except in compliance with the License.
// You may obtain a copy of the License at
//
//     http://www.apache.org/licenses/LICENSE-2.0
//
// Unless required by applicable law or agreed to in writing, software
// distributed under the License is distributed on an "AS IS" BASIS,
// WITHOUT WARRANTIES OR CONDITIONS OF ANY KIND, either express or implied.
// See the License for the specific language governing permissions and
// limitations under the License.
//*****************************************************************************
#include <cstdint>
#include <optional>
#include <string>
#include <vector>

#include "../graph_export/graph_export_types.hpp"

namespace ovms {

struct PluginConfigSettingsImpl {
    std::optional<std::string> kvCachePrecision;
    std::optional<uint32_t> maxPromptLength;
    std::optional<std::string> modelDistributionPolicy;
};

struct TextGenGraphSettingsImpl {
    std::string modelPath = "./";  // FIXME: this should be set in ovms or based on download_path? current dir or can user put it ?
    std::string modelName = "";
    uint32_t maxNumSeqs = 256;
    std::string targetDevice = "CPU";
    std::string enablePrefixCaching = "true";
    uint32_t cacheSize = 10;
    std::string dynamicSplitFuse = "true";
    PluginConfigSettingsImpl pluginConfig;
    std::optional<uint32_t> maxNumBatchedTokens;
    std::optional<std::string> draftModelDirName;
    std::optional<std::string> pipelineType;
};

struct EmbeddingsGraphSettingsImpl {
    std::string targetDevice = "CPU";
    std::string modelName = "";
    uint32_t numStreams = 1;
    uint32_t version = 1;  // FIXME: export_embeddings_tokenizer python method - not supported currently?
    std::string normalize = "false";
    std::string truncate = "false";  // FIXME: export_embeddings_tokenizer python method - not supported currently?
};

struct RerankGraphSettingsImpl {
    std::string targetDevice = "CPU";
    std::string modelName = "";
    uint32_t numStreams = 1;
    uint32_t maxDocLength = 16000;  // FIXME: export_rerank_tokenizer python method - not supported currently?
    uint32_t version = 1;           // FIXME: export_rerank_tokenizer python method - not supported currently?
};

struct HFSettingsImpl {
    std::string targetDevice = "CPU";
    std::string sourceModel = "";
    std::string downloadPath = "";
    bool pullHfModelMode = false;
<<<<<<< HEAD
=======
    bool pullHfAndStartModelMode = false;
>>>>>>> e871810a
    bool overwriteModels = false;
    ExportType task = text_generation;
    TextGenGraphSettingsImpl graphSettings;
    RerankGraphSettingsImpl rerankGraphSettings;
    EmbeddingsGraphSettingsImpl embeddingsGraphSettings;
};

struct ServerSettingsImpl {
    uint32_t grpcPort = 0;
    uint32_t restPort = 0;
    uint32_t grpcWorkers = 1;
    std::string grpcBindAddress = "0.0.0.0";
    std::optional<uint32_t> restWorkers;
    std::optional<uint32_t> grpcMaxThreads;
    std::string restBindAddress = "0.0.0.0";
    bool metricsEnabled = false;
    std::string metricsList;
    std::string cpuExtensionLibraryPath;
    std::string logLevel = "INFO";
    std::string logPath;
#ifdef MTR_ENABLED
    std::string tracePath;
#endif
    std::optional<size_t> grpcMemoryQuota;
    std::string grpcChannelArguments;
    uint32_t filesystemPollWaitMilliseconds = 1000;
    uint32_t sequenceCleanerPollWaitMinutes = 5;
    uint32_t resourcesCleanerPollWaitSeconds = 1;
    std::string cacheDir;
    bool withPython = false;
    bool startedWithCLI = false;
    bool listServables = false;
    HFSettingsImpl hfSettings;
};

struct ModelsSettingsImpl {
    std::string modelName;
    std::string modelPath;
    std::string batchSize;
    std::string shape;
    std::string layout;
    std::string modelVersionPolicy;
    uint32_t nireq = 0;
    std::string targetDevice;
    std::string pluginConfig;
    std::optional<bool> stateful;
    std::optional<bool> lowLatencyTransformation;
    std::optional<uint32_t> maxSequenceNumber;
    std::optional<bool> idleSequenceCleanup;
    std::vector<std::string> userSetSingleModelArguments;

    std::string configPath;
};

}  // namespace ovms<|MERGE_RESOLUTION|>--- conflicted
+++ resolved
@@ -65,10 +65,7 @@
     std::string sourceModel = "";
     std::string downloadPath = "";
     bool pullHfModelMode = false;
-<<<<<<< HEAD
-=======
     bool pullHfAndStartModelMode = false;
->>>>>>> e871810a
     bool overwriteModels = false;
     ExportType task = text_generation;
     TextGenGraphSettingsImpl graphSettings;
