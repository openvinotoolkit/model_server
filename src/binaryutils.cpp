--- conflicted
+++ resolved
@@ -241,7 +241,6 @@
     }
 }
 
-<<<<<<< HEAD
 Status convertBlobToMats(std::vector<cv::Mat>& images, const InferenceEngine::Blob::Ptr& blob, const std::shared_ptr<TensorInfo>& tensorInfo) {
     int matPrecision = getMatTypeFromTensorPrecision(tensorInfo->getPrecision());
     int rows, cols, channels;
@@ -270,10 +269,7 @@
     return StatusCode::OK;
 }
 
-Status convertStringValToBlob(const tensorflow::TensorProto& src, InferenceEngine::Blob::Ptr* blob, const std::shared_ptr<TensorInfo>& tensorInfo) {
-=======
 Status convertStringValToBlob(const tensorflow::TensorProto& src, InferenceEngine::Blob::Ptr& blob, const std::shared_ptr<TensorInfo>& tensorInfo) {
->>>>>>> f1f74574
     auto status = validateTensor(tensorInfo, src);
     if (status != StatusCode::OK) {
         return status;
