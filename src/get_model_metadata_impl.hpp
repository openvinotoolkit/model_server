//*****************************************************************************
// Copyright 2020 Intel Corporation
//
// Licensed under the Apache License, Version 2.0 (the "License");
// you may not use this file except in compliance with the License.
// You may obtain a copy of the License at
//
//     http://www.apache.org/licenses/LICENSE-2.0
//
// Unless required by applicable law or agreed to in writing, software
// distributed under the License is distributed on an "AS IS" BASIS,
// WITHOUT WARRANTIES OR CONDITIONS OF ANY KIND, either express or implied.
// See the License for the specific language governing permissions and
// limitations under the License.
//*****************************************************************************
#pragma once

#include <map>
#include <memory>
#include <string>

#pragma GCC diagnostic push
#pragma GCC diagnostic ignored "-Wall"
#include "tensorflow/core/framework/tensor.h"
#include "tensorflow_serving/apis/prediction_service.grpc.pb.h"
#pragma GCC diagnostic pop

#include "execution_context.hpp"
#include "status.hpp"
#include "tensorinfo.hpp"

namespace ovms {

using proto_signature_map_t = google::protobuf::Map<std::string, tensorflow::TensorInfo>;

class ModelInstance;
class ModelManager;
class PipelineDefinition;
class Server;

class GetModelMetadataImpl {
    ovms::Server& ovmsServer;

public:
    GetModelMetadataImpl(ovms::Server& ovmsServer);
    static Status validate(
        const tensorflow::serving::GetModelMetadataRequest* request);

    static void convert(
        const tensor_map_t& from,
        proto_signature_map_t* to);

    static Status buildResponse(
        std::shared_ptr<ModelInstance> instance,
        tensorflow::serving::GetModelMetadataResponse* response);
    static Status buildResponse(
        PipelineDefinition& pipelineDefinition,
        tensorflow::serving::GetModelMetadataResponse* response,
        const ModelManager& manager);

    Status getModelStatus(
        const tensorflow::serving::GetModelMetadataRequest* request,
<<<<<<< HEAD
        tensorflow::serving::GetModelMetadataResponse* response, ExecutionContext kind) const;
=======
        tensorflow::serving::GetModelMetadataResponse* response, ExecutionContext context) const;

>>>>>>> 52f531ce
    static Status getModelStatus(
        const tensorflow::serving::GetModelMetadataRequest* request,
        tensorflow::serving::GetModelMetadataResponse* response,
        ModelManager& manager,
        ExecutionContext context);
    static Status createGrpcRequest(std::string model_name, std::optional<int64_t> model_version, tensorflow::serving::GetModelMetadataRequest* request);
    static Status serializeResponse2Json(const tensorflow::serving::GetModelMetadataResponse* response, std::string* output);
};

}  // namespace ovms<|MERGE_RESOLUTION|>--- conflicted
+++ resolved
@@ -60,12 +60,8 @@
 
     Status getModelStatus(
         const tensorflow::serving::GetModelMetadataRequest* request,
-<<<<<<< HEAD
         tensorflow::serving::GetModelMetadataResponse* response, ExecutionContext kind) const;
-=======
-        tensorflow::serving::GetModelMetadataResponse* response, ExecutionContext context) const;
 
->>>>>>> 52f531ce
     static Status getModelStatus(
         const tensorflow::serving::GetModelMetadataRequest* request,
         tensorflow::serving::GetModelMetadataResponse* response,
