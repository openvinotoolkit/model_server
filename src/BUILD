--- conflicted
+++ resolved
@@ -78,10 +78,7 @@
     name = "ovms_shared",
     dynamic_deps = [],
     static_deps = [
-<<<<<<< HEAD
-=======
         #"//src:libovmsfilesystemfactory", // TODO FIXME missing symbols @atobisze
->>>>>>> 6455bed5
         "@tensorflow_serving//:__subpackages__",
         "@minitrace//:__subpackages__",
         "@com_github_gabime_spdlog//:__subpackages__",
@@ -1272,8 +1269,8 @@
     linkopts = LINKOPTS_ADJUSTED,
     copts = COMMON_STATIC_LIBS_COPTS,
     deps = [
-<<<<<<< HEAD
-        "//src:ovms_lib",]
+        "//src:ovms_lib",
+        "//src:libovmsfilesystemfactory",]
     + select({
             "//conditions:default": [
                 "//src:libcustom_node_east_ocr.so",
@@ -1285,16 +1282,6 @@
             "//src:windows" : [],
         })
      + select({
-=======
-        "//src:ovms_lib",
-        "//src:libovmsfilesystemfactory",
-        "//src:libcustom_node_east_ocr.so",
-        "//src:libcustom_node_face_blur.so",
-        "//src:libcustom_node_horizontal_ocr.so",
-        "//src:libcustom_node_model_zoo_intel_object_detection.so",
-        "//src:libcustom_node_image_transformation.so",
-    ] + select({
->>>>>>> 6455bed5
             "//conditions:default": [
                 "@mediapipe//mediapipe/calculators/ovms:ovms_calculator",
             ],
