#
# Copyright (c) 2020,2021 Intel Corporation
#
# Licensed under the Apache License, Version 2.0 (the "License");
# you may not use this file except in compliance with the License.
# You may obtain a copy of the License at
#
#      http://www.apache.org/licenses/LICENSE-2.0
#
# Unless required by applicable law or agreed to in writing, software
# distributed under the License is distributed on an "AS IS" BASIS,
# WITHOUT WARRANTIES OR CONDITIONS OF ANY KIND, either express or implied.
# See the License for the specific language governing permissions and
# limitations under the License.
#

cc_library(
    name = "ovms_lib",
    linkstatic = 1,
    srcs = [
        "aliases.hpp",
        "blobmap.hpp",
        "config.cpp",
        "config.hpp",
        "custom_node.cpp",
        "custom_node.hpp",
        "custom_node_interface.h",
        "custom_node_library_manager.cpp",
        "custom_node_library_manager.hpp",
        "custom_node_output_allocator.hpp",
        "customnodesession.cpp",
        "customnodesession.hpp",
        "customloaderconfig.hpp",
	    "customloaders.hpp",
	    "customloaders.cpp",
        "customloaderinterface.hpp",
        "deserialization.hpp",
        "dl_node.cpp",
        "dl_node.hpp",
        "dlnodesession.cpp",
        "dlnodesession.hpp",
        "entry_node.cpp",
        "entry_node.hpp",
        "executingstreamidguard.hpp",
        "exit_node.cpp",
        "exit_node.hpp",
        "exitnodesession.cpp",
        "exitnodesession.hpp",
        "filesystem.hpp",
        "get_model_metadata_impl.cpp",
        "get_model_metadata_impl.hpp",
        "global_sequences_viewer.hpp",
        "global_sequences_viewer.cpp",
        "http_rest_api_handler.cpp",
        "http_rest_api_handler.hpp",
        "http_server.cpp",
        "http_server.hpp",
        "localfilesystem.cpp",
        "localfilesystem.hpp",
        "gathernodeinputhandler.cpp",
        "gathernodeinputhandler.hpp",
        "gcsfilesystem.cpp",
        "gcsfilesystem.hpp",
        "model.cpp",
        "model.hpp",
        "model_version_policy.cpp",
        "model_version_policy.hpp",
        "modelchangesubscription.cpp",
        "modelchangesubscription.hpp",
        "modelconfig.cpp",
        "modelconfig.hpp",
        "modelmanager.cpp",
        "modelmanager.hpp",
        "modelinstance.cpp",
        "modelinstance.hpp",
        "modelinstanceunloadguard.cpp",
        "modelinstanceunloadguard.hpp",
        "modelversion.hpp",
        "modelversionstatus.hpp",
        "model_service.hpp",
        "model_service.cpp",
        "node.cpp",
        "node.hpp",
        "nodeinfo.hpp",
        "node_library.cpp",
        "node_library.hpp",
        "node_library_utils.cpp",
        "node_library_utils.hpp",
        "nodesession.cpp",
        "nodesession.hpp",
        "nodesessionresult.hpp",
        "nodeinputhandler.cpp",
        "nodeinputhandler.hpp",
        "nodeoutputhandler.cpp",
        "nodeoutputhandler.hpp",
        "nodesessionmetadata.hpp",
        "nodesessionmetadata.cpp",
        "nodestreamidguard.hpp",
        "ovinferrequestsqueue.cpp",
        "ovinferrequestsqueue.hpp",
        "ov_utils.cpp",
        "ov_utils.hpp",
        "pipeline.cpp",
        "pipeline.hpp",
        "pipelinedefinition.cpp",
        "pipelinedefinition.hpp",
        "pipelinedefinitionstatus.hpp",
        "pipelinedefinitionunloadguard.cpp",
        "pipelinedefinitionunloadguard.hpp",
        "pipelineeventqueue.hpp",
        "pipeline_factory.cpp",
        "pipeline_factory.hpp",
        "prediction_service.cpp",
        "prediction_service.hpp",
        "prediction_service_utils.hpp",
        "prediction_service_utils.cpp",
        "sequence_processing_spec.hpp",
        "rest_parser.cpp",
        "rest_parser.hpp",
        "rest_utils.cpp",
        "rest_utils.hpp",
        "s3filesystem.cpp",
        "s3filesystem.hpp",
        "session_id.hpp",
        "shapeinfo.hpp",
        "statefulmodelinstance.cpp",
        "statefulmodelinstance.hpp",
        "azurestorage.hpp",
        "azurestorage.cpp",
        "azurefilesystem.cpp",
        "azurefilesystem.hpp",
        "serialization.cpp",
        "schema.hpp",
        "schema.cpp",
        "sequence.cpp",
        "sequence.hpp",
        "sequence_manager.cpp",
        "sequence_manager.hpp",
        "serialization.hpp",
        "server.cpp",
        "status.cpp",
        "status.hpp",
        "stringutils.hpp",
        "tensorinfo.cpp",
        "tensorinfo.hpp",
        "threadsafequeue.hpp",
        "timer.hpp",
        "version.hpp",
        "logging.hpp",
        "logging.cpp",
    ],
    deps = [
        "@tensorflow_serving//tensorflow_serving/apis:prediction_service_cc_proto",
        "@tensorflow_serving//tensorflow_serving/apis:model_service_cc_proto",
        "@com_github_grpc_grpc//:grpc++",
        "@org_tensorflow//tensorflow/core:framework",
        "@rapidjson//:rapidjson",
        "@spdlog//:spdlog",
        "@cxxopts//:cxxopts",
        "@awssdk//:s3",
        "@awssdk//:core",
        "@awssdk//:deps",
	"@azure//:storage",
	"@cpprest//:sdk",
	"@boost//:lib",
        "@com_github_googleapis_google_cloud_cpp//google/cloud/storage:storage_client",
        "@tensorflow_serving//tensorflow_serving/util/net_http/server/public:http_server",
        "@tensorflow_serving//tensorflow_serving/util/net_http/server/public:http_server_api",
        "@tensorflow_serving//tensorflow_serving/util:threadpool_executor",
        "@tensorflow_serving//tensorflow_serving/util:json_tensor",
        "@openvino//:openvino",
    ],
    local_defines = [
        "SPDLOG_ACTIVE_LEVEL=SPDLOG_LEVEL_DEBUG"
    ],
    copts = [
        "-Wall",
        "-Wno-unknown-pragmas",
        "-Werror",
    ],
)

cc_binary(
    name = "libsampleloader.so",
    srcs = [
	"example/SampleCustomLoader/sampleCustLoader.cpp",
	"customloaderinterface.hpp",
    ],
    linkshared = 1,
    deps = [
        "@rapidjson//:rapidjson",
    ],
)

cc_binary(
    name = "lib_node_mock.so",
    srcs = [
	"test/custom_nodes/node_mock.c",
	"custom_node_interface.h",
    ],
    linkshared = 1,
)

cc_binary(
    name = "lib_node_missing_implementation.so",
    srcs = [
	"test/custom_nodes/node_missing_implementation.c",
	"custom_node_interface.h",
    ],
    linkshared = 1,
)

cc_binary(
    name = "lib_node_add_sub.so",
    srcs = [
	"test/custom_nodes/node_add_sub.c",
	"custom_node_interface.h",
    ],
    linkshared = 1,
)

cc_binary(
    name = "lib_node_choose_maximum.so",
    srcs = [
        "test/custom_nodes/node_choose_maximum.cpp",
        "custom_node_interface.h",
    ],
    linkshared = 1,
)
cc_binary(
    name = "lib_node_perform_different_operations.so",
    srcs = [
        "test/custom_nodes/node_perform_different_operations.cpp",
        "custom_node_interface.h",
    ],
    linkshared = 1,
)

cc_binary(
<<<<<<< HEAD
    name = "libcustom_node_east_ocr.so",
    srcs = [
        "custom_nodes/east_ocr/east_ocr.cpp",
=======
    name = "lib_node_dynamic_demultiplex.so",
    srcs = [
        "test/custom_nodes/node_dynamic_demultiplex.cpp",
        "custom_node_interface.h",
    ],
    linkshared = 1,
)

cc_binary(
    name = "libcustom_node_east_ocr.so",
    srcs = [
        "custom_nodes/east_ocr/east_ocr.cpp",
        "custom_nodes/east_ocr/utils.hpp",
        "custom_nodes/east_ocr/nms.hpp",
>>>>>>> 5b71b5d6
        "custom_node_interface.h",
    ],
    deps = [
            "@opencv//:opencv"
    ],
    linkshared = 1,
)

cc_binary(
    name = "ovms",
    srcs = [
        "main.cpp",
    ],
    linkopts = [
        "-lxml2",
        "-luuid",
        "-lstdc++fs",
        "-lcrypto",
    ],
    copts = [
        "-Wconversion",
        "-Werror",
    ],
    deps = [
        "//src:ovms_lib"
    ]
)

cc_test(
    name = "ovms_test",
    linkstatic = 1,
    srcs = [
        "test/deserialization_tests.cpp",
        "test/ensemble_tests.cpp",
        "test/ensemble_flow_custom_node_tests.cpp",
        "test/ensemble_mapping_config_tests.cpp",
        "test/ensemble_metadata_test.cpp",
        "test/ensemble_config_change_stress.cpp",
        "test/gather_node_test.cpp",
        "test/demultiplexer_node_test.cpp",
        "test/get_model_metadata_response_test.cpp",
        "test/get_pipeline_metadata_response_test.cpp",
        "test/get_model_metadata_signature_test.cpp",
        "test/get_model_metadata_validation_test.cpp",
        "test/mockmodelinstancechangingstates.hpp",
        "test/mock_iinferrequest.hpp",
        "test/model_service_test.cpp",
        "test/model_version_policy_test.cpp",
        "test/model_test.cpp",
        "test/modelinstance_test.cpp",
        "test/modelconfig_test.cpp",
        "test/node_library_manager_test.cpp",
        "test/custom_node_output_allocator_test.cpp",
        "test/modelmanager_test.cpp",
        "test/ovmsconfig_test.cpp",
        "test/modelversionstatus_test.cpp",
        "test/localfilesystem_test.cpp",
        "test/gcsfilesystem_test.cpp",
        "test/azurefilesystem_test.cpp",
        "test/nodesessionmetadata_test.cpp",
        "test/ovtestutils.hpp",
        "test/ovinferrequestqueue_test.cpp",
        "test/ov_utils_test.cpp",
        "test/pipelinedefinitionstatus_test.cpp",
        "test/predict_validation_test.cpp",
        "test/prediction_service_test.cpp",
        "test/custom_loader_test.cpp",
        "test/rest_parser_row_test.cpp",
        "test/rest_parser_column_test.cpp",
        "test/rest_parser_nonamed_test.cpp",
        "test/rest_utils_test.cpp",
        "test/sequence_test.cpp",
        "test/stateful_test_utils.hpp",
        "test/sequence_manager_test.cpp",
        "test/serialization_tests.cpp",
        "test/stateful_config_test.cpp",
        "test/stateful_modelinstance_test.cpp",
        "test/stringutils_test.cpp",
        "test/test_utils.cpp",
        "test/test_utils.hpp",
        "test/threadsafequeue_test.cpp",
        "test/unit_tests.cpp",
        "test/schema_test.cpp",
        "test/environment.hpp",
        "test/http_rest_api_handler_test.cpp",
    ],
    data = [
        "test/dummy/1/dummy.xml",
        "test/dummy/1/dummy.bin",
        "test/add_two_inputs_model/1/add.xml",
        "test/add_two_inputs_model/1/add.bin",
    ],
    linkopts = [
        "-lxml2",
        "-luuid",
        "-lstdc++fs",
        "-lcrypto",
    ],
    deps = [
        "//src:ovms_lib",
        "//src:libsampleloader.so",
        "//src:lib_node_mock.so",
        "//src:lib_node_missing_implementation.so",
        "//src:lib_node_add_sub.so",
        "//src:lib_node_dynamic_demultiplex.so",
        "//src:lib_node_perform_different_operations.so",
        "//src:lib_node_choose_maximum.so",
        "//src:libcustom_node_east_ocr.so",
        "@com_google_googletest//:gtest",
    ],
    copts = [
        "-Wall",
        "-Wno-unknown-pragmas",
        "-Werror",
    ],
)<|MERGE_RESOLUTION|>--- conflicted
+++ resolved
@@ -237,11 +237,6 @@
 )
 
 cc_binary(
-<<<<<<< HEAD
-    name = "libcustom_node_east_ocr.so",
-    srcs = [
-        "custom_nodes/east_ocr/east_ocr.cpp",
-=======
     name = "lib_node_dynamic_demultiplex.so",
     srcs = [
         "test/custom_nodes/node_dynamic_demultiplex.cpp",
@@ -256,7 +251,6 @@
         "custom_nodes/east_ocr/east_ocr.cpp",
         "custom_nodes/east_ocr/utils.hpp",
         "custom_nodes/east_ocr/nms.hpp",
->>>>>>> 5b71b5d6
         "custom_node_interface.h",
     ],
     deps = [
