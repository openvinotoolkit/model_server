--- conflicted
+++ resolved
@@ -1800,7 +1800,7 @@
                     "test/kfs_rest_test.cpp",
                     "test/metrics_flow_test.cpp",
                     "test/http_rest_api_handler_test.cpp",
-                    "test/http_openai_handler_test.cpp", # Mediapipe enabled
+                    "test/http_openai_handler_test.cpp",
                     "test/test_http_utils.hpp",
                 ],
                 "//src:windows" : [],
@@ -1808,17 +1808,10 @@
             "//:is_windows_or_mediapipe_is_disabled_no_http": [],
             # Tests that require MediaPipe and HTTP (windows does not have HTTP yet)
             "//conditions:default" : [
-                "test/mediapipeflow_test.cpp", # Mediapipe enabled
-                "test/mediapipe_framework_test.cpp", # Mediapipe enabled
-<<<<<<< HEAD
-=======
-                "test/kfs_rest_test.cpp",
-                "test/http_rest_api_handler_test.cpp",
-                "test/http_openai_handler_test.cpp", # Mediapipe enabled
-                "test/test_http_utils.hpp",
+                "test/mediapipeflow_test.cpp",
+                "test/mediapipe_framework_test.cpp",
                 "test/reranknode_test.cpp",
                 "test/embeddingsnode_test.cpp",
->>>>>>> f38d2531
             ],
         }) + select({
             "//:not_disable_cloud": [
