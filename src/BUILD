#
# Copyright (c) 2020-2023 Intel Corporation
#
# Licensed under the Apache License, Version 2.0 (the "License");
# you may not use this file except in compliance with the License.
# You may obtain a copy of the License at
#
#      http://www.apache.org/licenses/LICENSE-2.0
#
# Unless required by applicable law or agreed to in writing, software
# distributed under the License is distributed on an "AS IS" BASIS,
# WITHOUT WARRANTIES OR CONDITIONS OF ANY KIND, either express or implied.
# See the License for the specific language governing permissions and
# limitations under the License.
#
load("@bazel_skylib//lib:selects.bzl", "selects")
load("@mediapipe//mediapipe/framework:more_selects.bzl", "more_selects")
load("//:common_settings.bzl",
     "COMMON_STATIC_LIBS_COPTS_VISIBLE", "COMMON_STATIC_LIBS_COPTS", "COMMON_STATIC_LIBS_LINKOPTS", "COMMON_FUZZER_COPTS", "COMMON_FUZZER_LINKOPTS", "COMMON_LOCAL_DEFINES",
     "create_config_settings")

COPTS_ADJUSTED = COMMON_STATIC_LIBS_COPTS + select({
        "//conditions:default": [],
        "//:fuzzer_build" : COMMON_FUZZER_COPTS,
})
COPTS_PYTHON = select({
    "//conditions:default": ["-DPYTHON_DISABLE=1"],
    "//:not_disable_python" : ["-DPYTHON_DISABLE=0"],
})
COPTS_MEDIAPIPE = select({
    "//conditions:default": ["-DMEDIAPIPE_DISABLE=1"],
    "//:not_disable_mediapipe" : ["-DMEDIAPIPE_DISABLE=0"],
})

LINKOPTS_ADJUSTED = COMMON_STATIC_LIBS_LINKOPTS + select({
    "//conditions:default": [],
    "//:fuzzer_build" : COMMON_FUZZER_LINKOPTS,
})
COPTS_CLOUD = select({
    "//conditions:default": ["-DCLOUD_DISABLE=1"],
    "//:not_disable_cloud" : ["-DCLOUD_DISABLE=0"],
})

COPTS_TESTS = [
    "-Wall",
    "-Wno-unknown-pragmas",
    "-Werror",
    "-Isrc",
    "-fconcepts", # for gmock related utils
    "-fvisibility=hidden",# Needed for pybind targets
] + select({
        "//conditions:default": ["-DPYTHON_DISABLE=1"],
        "//:not_disable_python" : ["-DPYTHON_DISABLE=0"],
}) + select({
        "//conditions:default": ["-DMEDIAPIPE_DISABLE=1"],
        "//:not_disable_mediapipe" : ["-DMEDIAPIPE_DISABLE=0"],
}) + select({
        "//conditions:default": ["-DCLOUD_DISABLE=1"],
        "//:not_disable_cloud" : ["-DCLOUD_DISABLE=0"],
})

config_setting(
    name = "windows",
    values = {"cpu": "x64_windows"},
    visibility = ["//visibility:public"],
)

cc_library(
    name = "custom_nodes_common_lib",
    linkstatic = 1,
    hdrs = ["custom_nodes/common/buffersqueue.hpp"],
    srcs = [
        "queue.hpp",
        "custom_nodes/common/buffersqueue.hpp",
        "custom_nodes/common/buffersqueue.cpp",
    ],
    copts = COMMON_STATIC_LIBS_COPTS_VISIBLE,
)

cc_shared_library(
    name = "ovms_shared",
    dynamic_deps = [],
    static_deps = [
        #"//src:libovmsfilesystemfactory", // TODO FIXME missing symbols @atobisze
        "@tensorflow_serving//:__subpackages__",
        "@minitrace//:__subpackages__",
        "@com_github_gabime_spdlog//:__subpackages__",
        "@fmtlib//:__subpackages__",
        "@com_github_jarro2783_cxxopts//:__subpackages__",
        "@aws-sdk-cpp//:__subpackages__",
        "@boost//:__subpackages__",
        "@com_github_googleapis_google_cloud_cpp//:__subpackages__",
        "@curl//:__subpackages__",
        "@com_github_google_crc32c//:__subpackages__",
        "@com_github_googleapis_google_cloud_cpp_common//:__subpackages__",
        "@com_github_libevent_libevent//:__subpackages__",
        "@com_google_protobuf//:__subpackages__",
        "@com_github_tencent_rapidjson//:__subpackages__",
        "@org_tensorflow//:__subpackages__",
        "@com_google_absl//:__subpackages__",
        "@gif//:__subpackages__",
        "@libjpeg_turbo//:__subpackages__",
        "@farmhash_archive//:__subpackages__",
        "@fft2d//:__subpackages__",
        "@highwayhash//:__subpackages__",
        "@com_googlesource_code_re2//:__subpackages__",
        "@snappy//:__subpackages__",
        "@double_conversion//:__subpackages__",
        "@nsync//:__subpackages__",
        "@eigen_archive//:__subpackages__",
        "//third_party:openvino//:__subpackages__",
        "@com_github_jupp0r_prometheus_cpp//:__subpackages__",
        "@//:__subpackages__",
        "@com_github_grpc_grpc//:__subpackages__",
        "@upb//:__subpackages__",
        "@zlib//:__subpackages__",
        "@com_github_glog_glog//:__subpackages__",
        "@com_github_gflags_gflags//:__subpackages__",
        "@XNNPACK//:__subpackages__",
        "@pthreadpool//:__subpackages__",
        "@FXdiv//:__subpackages__",
        "@FP16//:__subpackages__",
        "@flatbuffers//:__subpackages__",
        "@ruy//:__subpackages__",
        "@azure//:__subpackages__",
        "@cpprest//:__subpackages__",
        "//third_party:opencv//:__subpackages__",
    ] + select({
        "//:not_disable_mediapipe": [
            "@mediapipe//:__subpackages__",
            "@mediapipe_calculators//:__subpackages__",
            "@model_api//:__subpackages__",
            "@arm_neon_2_x86_sse//:__subpackages__",
            "@ruy//:__subpackages__",
            "@cpuinfo//:__subpackages__",
            "@clog//:__subpackages__",
            "@gemmlowp//:__subpackages__",
            "@flatbuffers//:__subpackages__",],
        "//:disable_mediapipe": []
        })
     + select({
        "//:not_disable_python": [
            "@pybind11//:__subpackages__",
            "@python3_linux//:__subpackages__",
            "@local_config_python//:__subpackages__",
            ],
        "//:disable_python": []
        })
     + select({
            "//conditions:default": [
                "@boringssl//:__subpackages__",
            ],
            "//src:windows" : [],
        }),
    features = [],
    roots = [
        "//src:ovms_lib",
    ],
)

load("@mediapipe//mediapipe/framework/port:build_config.bzl", "mediapipe_cc_proto_library", "mediapipe_proto_library")

mediapipe_proto_library(
    name = "ovmscalculatoroptions_proto", # ovmscalculatoroptions_cc_proto - just mediapipe stuff with mediapipe_proto_library adding nonvisible target
    srcs = ["mediapipe_calculators/ovmscalculator.proto",],
    visibility = ["//visibility:public"],
    deps = [
        "@mediapipe//mediapipe/framework:calculator_options_proto",
        "@mediapipe//mediapipe/framework:calculator_proto",
    ],
)

cc_library(
    name = "ovms_header",
    hdrs = ["ovms.h"],
    copts = [],
    visibility = ["//visibility:public",],
    linkopts = [],
    alwayslink = 1,
)

cc_library(
    name = "ovms_lib",
    hdrs = ["ovms.h",
            "ovms_internal.h",
    ],
    srcs = [
        "capi_frontend/capi.cpp",
        "capi_frontend/servablemetadata.cpp",
        "capi_frontend/servablemetadata.hpp",
        "capi_frontend/server_settings.hpp",
        "cleaner_utils.cpp",
        "cleaner_utils.hpp",
        "cli_parser.cpp",
        "cli_parser.hpp",
        "config.cpp",
        "config.hpp",
        "custom_node_interface.h",
        "customloaderconfig.hpp",
        "customloaders.hpp",
        "customloaders.cpp",
        "customloaderinterface.hpp",
        "deserialization.cpp",
        "deserialization.hpp",
        "dags/aliases.hpp",
        "dags/custom_node.cpp",
        "dags/custom_node.hpp",
        "dags/custom_node_library_manager.cpp",
        "dags/custom_node_library_manager.hpp",
        "dags/custom_node_output_allocator.cpp",
        "dags/custom_node_output_allocator.hpp",
        "dags/custom_node_library_internal_manager_wrapper.hpp",
        "dags/custom_node_library_internal_manager_wrapper.cpp",
        "dags/customnodesession.cpp",
        "dags/customnodesession.hpp",
        "dags/dl_node.cpp",
        "dags/dl_node.hpp",
        "dags/dlnodesession.cpp",
        "dags/dlnodesession.hpp",
        "dags/entry_node.cpp",
        "dags/entry_node.hpp",
        "dags/exit_node.cpp",
        "dags/exit_node.hpp",
        "dags/exitnodesession.cpp",
        "dags/exitnodesession.hpp",
        "dags/gathernodeinputhandler.cpp",
        "dags/gathernodeinputhandler.hpp",
        "dags/gatherexitnodeinputhandler.hpp",
        "dags/node.cpp",
        "dags/node.hpp",
        "dags/nodeinfo.hpp",
        "dags/node_library.cpp",
        "dags/node_library.hpp",
        "dags/node_library_utils.cpp",
        "dags/node_library_utils.hpp",
        "dags/nodesession.cpp",
        "dags/nodesession.hpp",
        "dags/nodesessionresult.hpp",
        "dags/nodeinputhandler.cpp",
        "dags/nodeinputhandler.hpp",
        "dags/nodeoutputhandler.cpp",
        "dags/nodeoutputhandler.hpp",
        "dags/nodesessionmetadata.hpp",
        "dags/nodesessionmetadata.cpp",
        "dags/nodestreamidguard.cpp",
        "dags/nodestreamidguard.hpp",
        "dags/pipeline.cpp",
        "dags/pipeline.hpp",
        "dags/pipelinedefinition.cpp",
        "dags/pipelinedefinition.hpp",
        "dags/pipelinedefinitionunloadguard.cpp",
        "dags/pipelinedefinitionunloadguard.hpp",
        "dags/pipelineeventqueue.hpp",
        "dags/pipeline_factory.cpp",
        "dags/pipeline_factory.hpp",
        "dags/session_id.hpp",
        "dags/tensormap.hpp",
        "execution_context.hpp",
        "executingstreamidguard.cpp",
        "executingstreamidguard.hpp",
        "get_model_metadata_impl.cpp",
        "get_model_metadata_impl.hpp",
        "global_sequences_viewer.hpp",
        "global_sequences_viewer.cpp",]
        + select({
            "//:mediapipe_windows_http": [],
            "//conditions:default" : [
                "http_frontend/http_graph_executor_impl.cpp",
                "http_frontend/http_graph_executor_impl.hpp",],
            })
        #TODO : add to server lib and cleanup headers too many includes
         + select({
                "//conditions:default": [
                    "http_server.hpp",
                    "http_server.cpp",
                    "http_rest_api_handler.hpp",
                    "httpservermodule.hpp",
                    "http_rest_api_handler.cpp",
                    "httpservermodule.cpp",
                ],
                "//src:windows" : [],
                }) + [      
        "layout.cpp",
        "layout.hpp",
        "layout_configuration.cpp",
        "layout_configuration.hpp",
        "grpc_utils.cpp",
        "grpc_utils.hpp",
        "grpcservermodule.cpp",
        "grpcservermodule.hpp",
        "kfs_frontend/kfs_grpc_inference_service.cpp",
        "kfs_frontend/kfs_grpc_inference_service.hpp",
        "kfs_frontend/kfs_utils.cpp",
        "kfs_frontend/kfs_utils.hpp",
        "model.cpp",
        "model.hpp",
        "modelchangesubscription.cpp",
        "modelchangesubscription.hpp",
        "modelconfig.cpp",
        "modelconfig.hpp",
        "modelmanager.cpp",
        "modelmanager.hpp",
        "modelinstance.cpp",
        "modelinstance.hpp",
        "modelinstanceunloadguard.cpp",
        "modelinstanceunloadguard.hpp",
        "model_service.hpp",
        "model_service.cpp",
        "model_metric_reporter.cpp",
        "model_metric_reporter.hpp",
        "module.hpp",
        "ovinferrequestsqueue.hpp",
        "ov_utils.cpp",
        "ov_utils.hpp",
        "ovms.h",
        "prediction_service.cpp",
        "prediction_service.hpp",
        "prediction_service_utils.hpp",
        "prediction_service_utils.cpp",
        "predict_request_validation_utils.hpp",
        "predict_request_validation_utils.cpp",
        "rest_parser.cpp",
        "rest_parser.hpp",
        "rest_utils.cpp",
        "rest_utils.hpp",
        "schema.hpp",
        "schema.cpp",
        "serialization.cpp",
        "serialization.hpp",
        "servablemanagermodule.cpp",
        "servablemanagermodule.hpp",
        "server.cpp",
        "server.hpp",
        "sequence.cpp",
        "sequence.hpp",
        "sequence_manager.cpp",
        "sequence_manager.hpp",
        "sequence_processing_spec.hpp",
        "statefulmodelinstance.cpp",
        "statefulmodelinstance.hpp",
        "systeminfo.cpp",
        "systeminfo.hpp",
        "queue.hpp",
        "tensorinfo.cpp",
        "tensorinfo.hpp",
        "tensor_utils.hpp",
        "threadsafequeue.hpp",
        "timer.hpp",
        "version.hpp",
        "tensor_conversion.hpp",
        "tensor_conversion.cpp",
         ] + select({
            "//:not_disable_mediapipe": [
                "mediapipe_internal/mediapipefactory.cpp",
                "mediapipe_internal/mediapipefactory.hpp",
                "mediapipe_internal/mediapipegraphconfig.hpp",
                "mediapipe_internal/mediapipegraphconfig.cpp",
                "mediapipe_internal/mediapipegraphdefinition.cpp",
                "mediapipe_internal/mediapipegraphdefinition.hpp",
                "mediapipe_internal/mediapipegraphexecutor.cpp",
                "mediapipe_internal/mediapipegraphexecutor.hpp",
                "mediapipe_internal/packettypes.hpp",
                "kfs_frontend/kfs_graph_executor_impl.cpp",
                "kfs_frontend/kfs_graph_executor_impl.hpp",
            ],
            "//:disable_mediapipe" : [],
        }),
        deps = select({
            "//:not_disable_python": [
                "//src/python:libovmspythonmodule",
                # Jinja template processing is done in Python
                "//src/llm:llmcalculator",
                "//src/llm:llmnoderesources",
                "//src/llm:text_processor",
            ],
            "//:disable_python": []
        }) + [
            "cpp_headers",
            "libmodelconfigjsonparser",
            "libovmscapibuffer",
            "libovmscapi_utils",
            "libovmscapiinferenceparameter",
            "libovmscapiinferencerequest",
            "libovmscapiinferenceresponse",
            "libovmscapiinferencetensor",
            "libovmsdagspipelinedefinitionstatus",
            "libovmsfilesystem",
            "libovmsfilesystemfactory_h",
            "libovmsfilesystemfactory", # TODO FIXME missing symbols @atobisze when not in ovms_lib
            "libovmslocalfilesystem", # indirectly & directly through factory
            "libovmslogging",
            "libovmsmetrics",
            "libovmsprecision",
            "libovmsshape",
            "libovmstfs_grpc",
            "//src:libovmsprofiler",
            "libovmsstatus",
            "libovmsstring_utils",
            "libovmsmodelversioning",
	    #"libovmsoclutils", # TODO decide if will need
            "libovmstensorfactory",
            "//:ovms_dependencies", # TODO dispose or replace
            "//src/kfserving_api:kfserving_api_cpp",
         ] + select({
                "//:not_disable_cloud": [
                    "libovmsazurefilesystem",
                    ],
                "//:disable_cloud": []
                }) 
            + select({
                "//conditions:default": [],
                "//src:windows" : [
                    "@windows_opencl//:opencl",
                    "@windows_opencl2//:opencl2",
                    ],
                })  
            + select({
            "//conditions:default": [
                "@mediapipe_calculators//:mediapipe_calculators", # Need this dependencies here because we use ovms/src - cannot add in ovms_dependencies because we copy src directory later in Dockerfile
                "@mediapipe//mediapipe/graphs/holistic_tracking:holistic_tracking_to_render_data",
                "@mediapipe//mediapipe/graphs/iris_tracking:iris_tracking_cpu_deps",
                "@mediapipe//mediapipe/calculators/tensor:image_to_tensor_calculator",
                "@mediapipe//mediapipe/modules/holistic_landmark:holistic_landmark_cpu",
                "libovmsmediapipe_utils",
                "@mediapipe//mediapipe/calculators/geti/inference:inference_calculators",
                "@mediapipe//mediapipe/calculators/geti/utils:utils",
                "@mediapipe//mediapipe/calculators/geti/utils:emptylabel_calculators",
                "@mediapipe//mediapipe/calculators/geti/serialization:calculators",
<<<<<<< HEAD
=======
                "//src:httppayload",
                "//src:libhttpclientconnection",
                "//src/embeddings:embeddingscalculator",
                "//src/rerank:rerankcalculator",
>>>>>>> 9ad2e4f8
            ],
            "//:disable_mediapipe" : [],
        }),
    visibility = ["//visibility:public",],
    local_defines = COMMON_LOCAL_DEFINES,
    copts = COPTS_ADJUSTED + COPTS_PYTHON + COPTS_MEDIAPIPE,
    linkopts = LINKOPTS_ADJUSTED + select({
                "//conditions:default": ["-lOpenCL"], # TODO make as direct dependency
                "//src:windows" : [],}),
    data = select({
        "//:not_disable_python": [
            "//src/python/binding:pyovms.so",
        ],
        "//:disable_python": []
    }),
    alwayslink = 1,
)

cc_library(
    name = "libovmsprofiler",
    hdrs = ["profilermodule.hpp",
            "profiler.hpp"],
    srcs = [
        "profiler.cpp",
        "profilermodule.cpp",],
    deps = [
        "@minitrace//:trace",
        "//src:cpp_headers",
        "//src:libovmslogging",
        "//src:libovmsstatus",
        "//src:libovmsprecision",
        "//src:libovmsmodelversioning",
    ],
    visibility = ["//visibility:public",],
    local_defines = COMMON_LOCAL_DEFINES,
    copts = COPTS_ADJUSTED,
    linkopts = LINKOPTS_ADJUSTED,
    alwayslink = 1,
)

cc_library(
    name = "libovmslogging",
    hdrs = ["logging.hpp"],
    srcs = ["logging.cpp",],
    deps = [
        "@com_github_gabime_spdlog//:spdlog",
        "@com_github_glog_glog//:glog", # used to manage Mediapipe logging
    ],
    visibility = ["//visibility:public",],
    local_defines = COMMON_LOCAL_DEFINES,
    copts = COPTS_ADJUSTED,
    linkopts = LINKOPTS_ADJUSTED,
    alwayslink = 1,
)

cc_library(
    name = "httppayload",
    hdrs = ["http_payload.hpp"],
    deps = [
        "@com_github_tencent_rapidjson//:rapidjson",
        "//src:libhttpclientconnection"
    ],
    visibility = ["//visibility:public"],
    copts = COPTS_ADJUSTED,
    linkopts = LINKOPTS_ADJUSTED,
    alwayslink = 1,
)

cc_library(
    name = "libhttpclientconnection",
    hdrs = ["client_connection.hpp", "http_frontend/http_client_connection.hpp"],
    deps = [
        "@tensorflow_serving//tensorflow_serving/util/net_http/server/public:http_server",
    ],
    visibility = ["//visibility:public",],
    local_defines = COMMON_LOCAL_DEFINES,
    copts = COPTS_ADJUSTED,
    linkopts = LINKOPTS_ADJUSTED,
    alwayslink = 1,
)

cc_library(
    name = "libovmsprecision",
    hdrs = ["precision.hpp"],
    srcs = ["precision.cpp",],
    deps = ["//third_party:openvino",], # TODO dispose
    visibility = ["//visibility:public",],
    local_defines = COMMON_LOCAL_DEFINES,
    copts = COPTS_ADJUSTED,
    linkopts = LINKOPTS_ADJUSTED,
    alwayslink = 1,
)

load("@pip_deps//:requirements.bzl", "all_requirements")

cc_binary(
    name = "libsampleloader.so",
    srcs = [
	    "example/SampleCustomLoader/sampleCustLoader.cpp",
	    "customloaderinterface.hpp",
    ],
    linkshared = 1,
    deps = [
        "@com_github_tencent_rapidjson//:rapidjson",
    ],
)

cc_binary(
    name = "lib_node_mock.so",
    srcs = [
	    "test/custom_nodes/node_mock.c",
	    "custom_node_interface.h",
    ],
    linkshared = 1,
)

cc_binary(
    name = "lib_node_missing_implementation.so",
    srcs = [
	    "test/custom_nodes/node_missing_implementation.c",
	    "custom_node_interface.h",
    ],
    linkshared = 1,
)

cc_binary(
    name = "lib_node_add_sub.so",
    srcs = [
	    "test/custom_nodes/node_add_sub.c",
	    "custom_node_interface.h",
    ],
    linkshared = 1,
)

cc_binary(
    name = "lib_node_dynamic_image.so",
    srcs = [
	    "test/custom_nodes/node_dynamic_image.c",
	    "custom_node_interface.h",
    ],
    linkshared = 1,
)

cc_binary(
    name = "lib_node_choose_maximum.so",
    srcs = [
        "test/custom_nodes/node_choose_maximum.cpp",
        "custom_node_interface.h",
    ],
    linkshared = 1,
)
cc_binary(
    name = "lib_node_perform_different_operations.so",
    srcs = [
        "test/custom_nodes/node_perform_different_operations.cpp",
        "custom_node_interface.h",
    ],
    linkshared = 1,
)

cc_binary(
    name = "lib_node_dynamic_demultiplex.so",
    srcs = [
        "test/custom_nodes/node_dynamic_demultiplex.cpp",
        "custom_node_interface.h",
    ],
    linkshared = 1,
)

cc_binary(
    name = "libcustom_node_east_ocr.so",
    srcs = [
        "custom_nodes/common/utils.hpp",
        "custom_nodes/common/opencv_utils.hpp",
        "custom_nodes/east_ocr/east_ocr.cpp",
        "custom_nodes/east_ocr/nms.hpp",
        "custom_node_interface.h",
    ],
    deps = [
        "//third_party:opencv",
    ],
    linkshared = 1,
    copts = COMMON_STATIC_LIBS_COPTS_VISIBLE,
)

cc_binary(
    name = "libcustom_node_face_blur.so",
    srcs = [
        "custom_nodes/common/utils.hpp",
        "custom_nodes/common/opencv_utils.hpp",
        "custom_nodes/face_blur/face_blur.cpp",
        "custom_node_interface.h",
    ],
    deps = [
        "//third_party:opencv",
    ],
    linkshared = 1,
    copts =COMMON_STATIC_LIBS_COPTS_VISIBLE,
)

cc_binary(
    name = "libcustom_node_add_one.so",
    srcs = [
        "custom_nodes/common/utils.hpp",
        "custom_nodes/common/buffersqueue.hpp",
        "custom_nodes/common/buffersqueue.cpp",
        "custom_nodes/common/custom_node_library_internal_manager.hpp",
        "custom_nodes/common/custom_node_library_internal_manager.cpp",
        "queue.hpp",
        "custom_nodes/add_one/add_one.cpp",
        "custom_node_interface.h",
        "custom_nodes/add_one/add_one_internal_manager.hpp"
    ],
    linkshared = 1,
    copts = COMMON_STATIC_LIBS_COPTS_VISIBLE,
)

cc_binary(
    name = "libcustom_node_model_zoo_intel_object_detection.so",
    srcs = [
        "custom_nodes/common/utils.hpp",
        "custom_nodes/common/opencv_utils.hpp",
        "custom_nodes/common/buffersqueue.hpp",
        "custom_nodes/common/buffersqueue.cpp",
        "custom_nodes/common/custom_node_library_internal_manager.hpp",
        "custom_nodes/common/custom_node_library_internal_manager.cpp",
        "queue.hpp",
        "custom_nodes/model_zoo_intel_object_detection/model_zoo_intel_object_detection.cpp",
        "custom_node_interface.h",
    ],
    deps = [
        "//third_party:opencv",
    ],
    linkshared = 1,
    copts = COMMON_STATIC_LIBS_COPTS_VISIBLE,
)

cc_binary(
    name = "libcustom_node_image_transformation.so",
    srcs = [
        "custom_nodes/common/utils.hpp",
        "custom_nodes/common/opencv_utils.hpp",
        "custom_nodes/image_transformation/image_transformation.cpp",
        "custom_node_interface.h",
    ],
    deps = [
        "//third_party:opencv",
    ],
    linkshared = 1,
    copts = COMMON_STATIC_LIBS_COPTS_VISIBLE,
)

cc_binary(
    name = "libcustom_node_horizontal_ocr.so",
    srcs = [
        "custom_nodes/common/utils.hpp",
        "custom_nodes/common/opencv_utils.hpp",
        "custom_nodes/horizontal_ocr/horizontal_ocr.cpp",
        "custom_node_interface.h",
    ],
    deps = [
        "//third_party:opencv",
    ],
    linkshared = 1,
    copts = COMMON_STATIC_LIBS_COPTS_VISIBLE,
)

# POC which can start OVMS with C-API built by bazel
# Standalone example for building outside of bazel (with bare g++ is inside MakefileCapi)
cc_binary(
    name = "capi_cpp_example",
    srcs = [
        "main_capi.cpp",
    ],
    linkopts = LINKOPTS_ADJUSTED,
    copts = [
    ],
    deps = [
        "//src:ovms_lib",
        "//src:libovmsfilesystemfactory",
    ],
    linkstatic = True,
)

# Use for dynamic linking when necessary
cc_import(
  name = "shared_lib",
  hdrs = ["ovms.h"],
  shared_library = "ovms_shared",
)

cc_library(
    name = "libovmstfs_grpc",
    hdrs = ["tfs_frontend/tfs_utils.hpp",],
    srcs = [
        "tfs_frontend/tfs_utils.cpp",],
    deps = [
        "@tensorflow_serving//tensorflow_serving/apis:prediction_service_cc_proto",
        "@tensorflow_serving//tensorflow_serving/apis:model_service_cc_proto",
        "@org_tensorflow//tensorflow/core:framework", # Eigen Tensor
        "libovmslogging",
        "libovmsprofiler",
        "libovmsstatus",
    ],
    visibility = ["//visibility:public"],
    local_defines = COMMON_LOCAL_DEFINES,
    copts = COPTS_ADJUSTED,
    linkopts = LINKOPTS_ADJUSTED,
)

cc_library( # TODO split dependencies
    name = "libovmshttpservermodule",
    hdrs = [
        "http_server.hpp",
        "http_rest_api_handler.hpp",
        "httpservermodule.hpp",
    ],
    srcs = [
        "http_rest_api_handler.cpp",
        "http_server.cpp",
        "httpservermodule.cpp",
    ],
    deps = [
        "@com_github_jupp0r_prometheus_cpp//core",
        "@mediapipe//mediapipe/framework:calculator_framework",
        "@tensorflow_serving//tensorflow_serving/apis:prediction_service_cc_proto",
        "@tensorflow_serving//tensorflow_serving/util/net_http/server/public:http_server",
        "@tensorflow_serving//tensorflow_serving/util/net_http/server/public:http_server_api",
        "@tensorflow_serving//tensorflow_serving/util:threadpool_executor",
        "@tensorflow_serving//tensorflow_serving/util:json_tensor",
        "libovmslogging",
        "libovmsprofiler",
        "libovmsstatus",
        "//src/kfserving_api:kfserving_api_cpp",
    ] + select({
            "//:not_disable_python": [
                "//src/python:libovmspythonmodule",
            ],
            "//:disable_python": []
        }),
    visibility = ["//visibility:public"],
    local_defines = COMMON_LOCAL_DEFINES,
    copts = COPTS_ADJUSTED,
    linkopts = LINKOPTS_ADJUSTED,
)

cc_library(
    name = "libovmsschema",
    hdrs = ["schema.hpp",],
    srcs = ["schema.cpp",],
    deps = [
        "@com_github_tencent_rapidjson//:rapidjson",
        "libovmsstatus",
        "libovmslogging",
    ],
    visibility = ["//visibility:public"],
    local_defines = COMMON_LOCAL_DEFINES,
    copts = COPTS_ADJUSTED + COPTS_MEDIAPIPE,
    linkopts = LINKOPTS_ADJUSTED,
)

cc_library(
    name = "libovmsmetrics",
    hdrs = [
        "metric.hpp",
        "metric_config.hpp",
        "metric_family.hpp",
        "metric_module.hpp",
        "metric_registry.hpp",
    ],
    srcs = [
        "metric.cpp",
        "metric_config.cpp",
        "metric_family.cpp",
        "metric_registry.cpp",
        "metric_module.cpp",
    ],
    deps = [
        "@com_github_jupp0r_prometheus_cpp//core",
        "@com_github_tencent_rapidjson//:rapidjson",
        "cpp_headers",
        "libovmslogging",
        "libovmsschema",
        "libovmsstatus",
        "libovmsstring_utils",
    ],
    visibility = ["//visibility:public"],
    local_defines = COMMON_LOCAL_DEFINES,
    copts = COPTS_ADJUSTED,
    linkopts = LINKOPTS_ADJUSTED,
)

cc_library(
    name = "libovmsstatus",
    hdrs = ["status.hpp",],
    srcs = ["status.cpp",],
    deps = [],
    visibility = ["//visibility:public"],
    local_defines = COMMON_LOCAL_DEFINES,
    copts = COPTS_ADJUSTED,
    linkopts = LINKOPTS_ADJUSTED,
)

cc_library(
    name = "libovmsmediapipe_utils",
    hdrs = ["mediapipe_internal/mediapipe_utils.hpp",
            "mediapipe_internal/packettypes.hpp",],
    srcs = ["mediapipe_internal/mediapipe_utils.cpp",],
    deps = ["libovmsstring_utils",
            "libovmsstatus",
            "libovmslogging",],
    visibility = ["//visibility:public",],
    local_defines = COMMON_LOCAL_DEFINES,
    copts = COPTS_ADJUSTED,
    linkopts = LINKOPTS_ADJUSTED,
)

cc_library( # make ovms_lib dependent, use share doptions
    name = "libovmsstring_utils",
    hdrs = ["stringutils.hpp",],
    srcs = ["stringutils.cpp",],
    deps = [],
    visibility = ["//visibility:public"],
    local_defines = COMMON_LOCAL_DEFINES,
    copts = COPTS_ADJUSTED,
    linkopts = LINKOPTS_ADJUSTED,
)

cc_library(
    name = "libovmsmodelversioning",
    hdrs = [
            "model_version_policy.hpp",],
    srcs = ["model_version_policy.cpp",],
    deps = [
            "libovmsmodelversion",
    ],
    visibility = ["//visibility:public"],
    local_defines = COMMON_LOCAL_DEFINES,
    copts = COPTS_ADJUSTED,
    linkopts = LINKOPTS_ADJUSTED,
)

cc_library( # make ovms_lib dependent, use share doptions
    name = "libovmsazurefilesystem",
    hdrs = ["azurefilesystem.hpp",],
    srcs = [
            "azurefilesystem.cpp",
            "azurestorage.cpp",
            "azurestorage.hpp",
    ],
    deps = [
        "@azure//:storage",
        "@cpprest//:sdk",
        "libovmsfilesystem",
        "libovmslogging",
        "libovmsstring_utils",
        "libovmsmodelversioning",
        "libovmsstatus",
    ],
    visibility = ["//visibility:public"],
    local_defines = COMMON_LOCAL_DEFINES,
    copts = COPTS_ADJUSTED,
    linkopts = LINKOPTS_ADJUSTED,
)
cc_library(
    name = "libovmsgcsfilesystem",
    hdrs = ["gcsfilesystem.hpp",],
    srcs = [
            "gcsfilesystem.cpp",
    ],
    deps = [
        "@com_github_googleapis_google_cloud_cpp//google/cloud/storage:storage_client",
        "libovmsfilesystem",
        "libovmslogging",
        "libovmsstring_utils",
        "libovmsmodelversioning",
        "libovmsstatus",
    ],
    visibility = ["//visibility:public"],
    local_defines = COMMON_LOCAL_DEFINES,
    copts = COPTS_ADJUSTED,
    linkopts = LINKOPTS_ADJUSTED,
)
# TODO split
cc_library(
    name = "libovmstensorfactory",
    hdrs = ["itensorfactory.hpp",
            "regularovtensorfactory.hpp",] 
            + select({
                "//conditions:default": [
                    "vaapitensorfactory.hpp",
                    "opencltensorfactory.hpp",
                ],
                "//src:windows" : [],
            }),
    srcs = ["regularovtensorfactory.cpp"]
            + select({
                "//conditions:default": [
                    "vaapitensorfactory.cpp",
                    "opencltensorfactory.cpp",
                ],
                "//src:windows" : [],
            }),
    deps = ["//third_party:openvino",
            "libovmscapibuffer",
            "libovmslogging",
            "ovms_header",
    ],
    visibility = ["//visibility:public"],
    local_defines = COMMON_LOCAL_DEFINES,
    copts = COPTS_ADJUSTED,
    linkopts = LINKOPTS_ADJUSTED,
)
cc_library(
    name = "libovmscapibuffer",
    hdrs = ["capi_frontend/buffer.hpp",
    ],
    srcs = [
        "capi_frontend/buffer.cpp",
    ],
    deps = [
            "ovms_header",
            "libovmslogging",
    ],
    visibility = ["//visibility:public"],
    local_defines = COMMON_LOCAL_DEFINES,
    copts = COPTS_ADJUSTED,
    linkopts = LINKOPTS_ADJUSTED,
)
cc_library(
    name = "libovmscapi_utils_h",
    hdrs = ["capi_frontend/capi_utils.hpp",],
    deps = [
            "ovms_header",
            "libovmsshape",
            "libovmsprecision",
            "libovmsdagspipelinedefinitionstatus",
    ],
    visibility = ["//visibility:public"],
    local_defines = COMMON_LOCAL_DEFINES,
    copts = COPTS_ADJUSTED,
    linkopts = LINKOPTS_ADJUSTED,
)
cc_library(
    name = "libovmscapi_utils",
    hdrs = [],
    srcs = ["capi_frontend/capi_utils.cpp",],
    deps = [
            "libovmscapi_utils_h",
            "libovmslogging",
            "libovmsstatus",
            "libovmscapibuffer",
            "libovmscapiinferencerequest",
            "libovmscapiinferenceresponse",
    ],
    visibility = ["//visibility:public"],
    local_defines = COMMON_LOCAL_DEFINES,
    copts = COPTS_ADJUSTED,
    linkopts = LINKOPTS_ADJUSTED,
)
cc_library(
    name = "libovmscapiinferenceparameter",
    hdrs = ["capi_frontend/inferenceparameter.hpp",],
    srcs = ["capi_frontend/inferenceparameter.cpp",],
    deps = [
            "ovms_header",
            "libovmscapi_utils_h",
    ],
    visibility = ["//visibility:public"],
    local_defines = COMMON_LOCAL_DEFINES,
    copts = COPTS_ADJUSTED,
    linkopts = LINKOPTS_ADJUSTED,
)
cc_library(
    name = "libovmscapiinferencetensor",
    hdrs = ["capi_frontend/inferencetensor.hpp",
    ],
    srcs = [
        "capi_frontend/inferencetensor.cpp",
    ],
    deps = [
            "ovms_header",
            "libovmscapibuffer",
            "libovmslogging",
            "libovmsshape",
            "libovmsstatus",
    ],
    visibility = ["//visibility:public"],
    local_defines = COMMON_LOCAL_DEFINES,
    copts = COPTS_ADJUSTED,
    linkopts = LINKOPTS_ADJUSTED,
)
cc_library(
    name = "libovmscapiinferencerequest",
    hdrs = ["capi_frontend/inferencerequest.hpp",],
    srcs = ["capi_frontend/inferencerequest.cpp",],
    deps = [
            "ovms_header",
            "libovmscapiinferencetensor",
            "libovmscapiinferenceparameter",
            "libovmscapibuffer",
            "libovmsmodelversion",
            "libovmsstatus",
    ],
    visibility = ["//visibility:public"],
    local_defines = COMMON_LOCAL_DEFINES,
    copts = COPTS_ADJUSTED,
    linkopts = LINKOPTS_ADJUSTED,
)
cc_library(
    name = "libovmscapiinferenceresponse",
    hdrs = ["capi_frontend/inferenceresponse.hpp",],
    srcs = ["capi_frontend/inferenceresponse.cpp",],
    deps = [
            "ovms_header",
            "libovmscapiinferencetensor",
            "libovmscapiinferenceparameter",
            "libovmsmodelversion",
            "libovmsstatus",
    ],
    visibility = ["//visibility:public"],
    local_defines = COMMON_LOCAL_DEFINES,
    copts = COPTS_ADJUSTED,
    linkopts = LINKOPTS_ADJUSTED,
)
cc_library(
    name = "libovmsshape",
    hdrs = ["shape.hpp",],
    srcs = ["shape.cpp",],
    deps = [
            "//third_party:openvino",
            "ovms_header",
            "libovmslogging",
            "libovmsstatus",
            "libovmsstring_utils",
    ],
    visibility = ["//visibility:public"],
    local_defines = COMMON_LOCAL_DEFINES,
    copts = COPTS_ADJUSTED,
    linkopts = LINKOPTS_ADJUSTED,
)
cc_library(
    name = "libovmsmodelversion",
    hdrs = [
        "modelversion.hpp",
    ],
    srcs = [
    ],
    deps = [
    ],
    visibility = ["//visibility:public"],
    local_defines = COMMON_LOCAL_DEFINES,
    copts = COPTS_ADJUSTED,
    linkopts = LINKOPTS_ADJUSTED,
)
cc_library(
    name = "libovmsmodelversionstatus",
    hdrs = ["modelversionstatus.hpp",],
    srcs = ["modelversionstatus.cpp",],
    deps = [
            "libovmslogging",
            "libovmsmodelversion",
    ],
    visibility = ["//visibility:public"],
    local_defines = COMMON_LOCAL_DEFINES,
    copts = COPTS_ADJUSTED,
    linkopts = LINKOPTS_ADJUSTED,
)
cc_library(
    name = "libovmsdagspipelinedefinitionstatus",
    hdrs = ["dags/pipelinedefinitionstatus.hpp",],
    srcs = ["dags/pipelinedefinitionstatus.cpp",],
    deps = [
            "libovmslogging",
            "libovmsmodelversionstatus",
    ],
    visibility = ["//visibility:public"],
    local_defines = COMMON_LOCAL_DEFINES,
    copts = COPTS_ADJUSTED,
    linkopts = LINKOPTS_ADJUSTED,
)
cc_library(
    name = "libovmsoclutils",
    hdrs = ["ocl_utils.hpp",
    ],
    srcs = [
        "ocl_utils.cpp",
    ],
    deps = [
            "//third_party:openvino",
            "libovmslogging",
    ],
    visibility = ["//visibility:public"],
    local_defines = COMMON_LOCAL_DEFINES,
    copts = COPTS_ADJUSTED,
    linkopts = LINKOPTS_ADJUSTED,
)
cc_library(
    name = "libovmss3filesystem",
    hdrs = ["s3filesystem.hpp",],
    srcs = [
            "s3filesystem.cpp",
    ],
    deps = [
        "@aws-sdk-cpp//:aws-sdk-cpp",
        "libovmsfilesystem",
        "libovmslogging",
        "libovmsstring_utils",
        "libovmsmodelversioning",
        "libovmsstatus",
    ],
    visibility = ["//visibility:public"],
    local_defines = COMMON_LOCAL_DEFINES,
    copts = COPTS_ADJUSTED,
    linkopts = LINKOPTS_ADJUSTED,
)
cc_library(
    name = "libovmsfilesystem",
    hdrs = ["filesystem.hpp",],
    srcs = ["filesystem.cpp",],
    deps = [
            "libovmslogging",
            "libovmsmodelversioning",
            "libovmsstatus",]
            + select({
                "//conditions:default": [
                    "@boringssl//:ssl",
                ],
                "//src:windows" : [],
            }),
    visibility = ["//visibility:public"],
    local_defines = COMMON_LOCAL_DEFINES,
    copts = COPTS_ADJUSTED,
    linkopts = LINKOPTS_ADJUSTED,
)

cc_library(
    name = "libovmslocalfilesystem",
    hdrs = ["localfilesystem.hpp",],
    srcs = ["localfilesystem.cpp",],
    deps = ["libovmsfilesystem",
            "libovmsstatus",
            "libovmslogging"],
    visibility = ["//visibility:public"],
    local_defines = COMMON_LOCAL_DEFINES,
    copts = COPTS_ADJUSTED,
    linkopts = LINKOPTS_ADJUSTED,
)

cc_library(
    name = "libovmsfilesystemfactory_h",
    hdrs = ["filesystemfactory.hpp",],
    deps = [],
    visibility = ["//visibility:public"],
    local_defines = COMMON_LOCAL_DEFINES,
    copts = COPTS_ADJUSTED,
    linkopts = LINKOPTS_ADJUSTED,
)

cc_library(
    name = "libovmsfilesystemfactory",
    hdrs = [],
    srcs = ["filesystemfactory.cpp",],
    deps = ["libovmsfilesystem",
            "libovmsfilesystemfactory_h",
            "libovmsstatus",
            "libovmslocalfilesystem",
            "libovmslogging"
            ] + select({
            "//:not_disable_cloud": [
                "libovmsazurefilesystem",
                "libovmsgcsfilesystem",
                "libovmss3filesystem",
                ],
            "//:disable_cloud": []
            }),
    visibility = ["//visibility:public"],
    local_defines = COMMON_LOCAL_DEFINES,
    copts = COPTS_ADJUSTED + COPTS_CLOUD,
    linkopts = LINKOPTS_ADJUSTED,
    alwayslink = 1,
)

cc_library(
    name = "libmodelconfigjsonparser",
    hdrs = [
        "json_parser.hpp",
    ],
    srcs = ["json_parser.cpp"],
    deps = ["cpp_headers",
            "@com_github_tencent_rapidjson//:rapidjson",
            "//third_party:openvino",
            "@com_github_gabime_spdlog//:spdlog"],
    visibility = ["//visibility:public"],
    local_defines = COMMON_LOCAL_DEFINES,
    copts = COPTS_ADJUSTED,
    linkopts = LINKOPTS_ADJUSTED,
)

cc_library( # TODO split further
    name = "cpp_headers",
    hdrs = [
        "capi_frontend/server_settings.hpp",
    ],
    srcs = ["server.hpp",
        "config.hpp",
        "status.hpp",
        "module_names.hpp",
        "module_names.cpp",
        "module.hpp",],
    deps = [],
    visibility = ["//visibility:public"],
    local_defines = COMMON_LOCAL_DEFINES,
    copts = COPTS_ADJUSTED,
    linkopts = LINKOPTS_ADJUSTED,
)

cc_binary(
    name = "capi_benchmark",
    srcs = [
        "main_benchmark.cpp",
    ],
    linkopts = [
        "-lpthread",
        "-lxml2",
        "-luuid",
        "-lstdc++fs",
        "-lcrypto",
    ],
    copts = [
    ],
    deps = [
        "//src:ovms_lib",
        "//src:libovmsfilesystemfactory",
    ],
    linkstatic = True,
)

cc_binary(
    name = "ovms",
    srcs = [
        "main.cpp",
    ],
    linkopts = LINKOPTS_ADJUSTED,
    copts = COMMON_STATIC_LIBS_COPTS,
    deps = [
        "//src:ovms_lib",
        "//src:libovmsfilesystemfactory",]
    + select({
            "//conditions:default": [
                "//src:libcustom_node_east_ocr.so",
                "//src:libcustom_node_face_blur.so",
                "//src:libcustom_node_horizontal_ocr.so",
                "//src:libcustom_node_model_zoo_intel_object_detection.so",
                "//src:libcustom_node_image_transformation.so",
            ],
            "//src:windows" : [],
        })
     + select({
            "//conditions:default": [
                "@mediapipe//mediapipe/calculators/ovms:ovms_calculator",
            ],
            "//:disable_mediapipe" : [],
        }),
    data = select({
        "//:not_disable_python": [
            "//src/python/binding:pyovms.so",
        ],
        "//:disable_python": []
    }),
    # linkstatic = False,  # Use for dynamic linking when necessary
)

cc_test(
    name = "ovms_test",
    linkstatic = 1,
    srcs = [
        "test/azurefilesystem_test.cpp",
        "test/tensor_conversion_test.cpp",
        "test/c_api_tests.cpp",
        "test/c_api_stress_tests.cpp",
        "test/custom_loader_test.cpp",
        "test/custom_node_output_allocator_test.cpp",
        "test/custom_node_buffersqueue_test.cpp",
        "test/demultiplexer_node_test.cpp",
        "test/deserialization_tests.cpp",
        "test/ensemble_tests.cpp",
        "test/ensemble_flow_custom_node_tests.cpp",
        "test/ensemble_mapping_config_tests.cpp",
        "test/ensemble_metadata_test.cpp",
        "test/ensemble_config_change_stress.cpp",
        "test/gather_node_test.cpp",
        "test/gcsfilesystem_test.cpp",
        "test/get_model_metadata_response_test.cpp",
        "test/get_pipeline_metadata_response_test.cpp",
        "test/get_model_metadata_signature_test.cpp",
        "test/get_model_metadata_validation_test.cpp",
        "test/http_rest_api_handler_test.cpp",
        "test/kfs_metadata_test.cpp",
        "test/kfs_rest_test.cpp",
        "test/layout_test.cpp",
        "test/localfilesystem_test.cpp",
        "test/metrics_flow_test.cpp",
        "test/metrics_test.cpp",
        "test/metric_config_test.cpp",
        "test/mockmodelinstancechangingstates.hpp",
        "test/model_cache_test.cpp",
        "test/model_service_test.cpp",
        "test/model_version_policy_test.cpp",
        "test/model_test.cpp",
        "test/modelinstance_test.cpp",
        "test/modelconfig_test.cpp",
        "test/node_library_manager_test.cpp",
        "test/modelmanager_test.cpp",
        "test/modelversionstatus_test.cpp",
        "test/nodesessionmetadata_test.cpp",
        "test/ovmsconfig_test.cpp",
        "test/ovinferrequestqueue_test.cpp",
        "test/ov_utils_test.cpp",
        "test/pipelinedefinitionstatus_test.cpp",
        "test/capi_predict_validation_test.cpp",
        "test/predict_validation_test.cpp",
        "test/prediction_service_test.cpp",
        "test/tfs_rest_parser_row_test.cpp",
        "test/tfs_rest_parser_column_test.cpp",
        "test/tfs_rest_parser_binary_inputs_test.cpp",
        "test/tfs_rest_parser_nonamed_test.cpp",
        "test/kfs_rest_parser_test.cpp",
        "test/rest_utils_test.cpp",
        "test/schema_test.cpp",
        "test/sequence_test.cpp",
        "test/serialization_tests.cpp",
        "test/server_test.cpp",
        "test/sequence_manager_test.cpp",
        "test/shape_test.cpp",
        "test/stateful_config_test.cpp",
        "test/stateful_modelinstance_test.cpp",
        "test/stateful_test_utils.hpp",
        "test/status_test.cpp",
        "test/stringutils_test.cpp",
        "test/systeminfo_test.cpp",
        "test/tensorinfo_test.cpp",
        "test/tensorutils_test.cpp",
        "test/threadsafequeue_test.cpp",
        "test/unit_tests.cpp",
        ] + select({
            "//:not_disable_mediapipe": [
                "test/http_openai_handler_test.cpp",
                "test/get_mediapipe_graph_metadata_response_test.cpp",
                "test/mediapipe/inputsidepacketusertestcalc.cc",
                "test/mediapipeflow_test.cpp",
                "test/mediapipe_framework_test.cpp",
                "test/mediapipe_validation_test.cpp",
                "test/streaming_test.cpp",
                "test/rerank_handler_test.cpp",
            ],
            "//:disable_mediapipe" : [],
        }) + select({
            "//:not_disable_python": [
                # OvmsPyTensor is currently not used in OVMS core and is just a base for the binding.
                # "test/python/ovms_py_tensor_test.cpp",
                # LLM logic uses Python for processing Jinja templates
                "test/llmnode_test.cpp",
                "test/llmtemplate_test.cpp",
                "test/pythonnode_test.cpp",
                "test/text_streamer_test.cpp",
            ],
            "//:disable_python" : [],
        }),
    data = [
        "test/add_two_inputs_model/1/add.xml",
        "test/add_two_inputs_model/1/add.bin",
        "test/binaryutils/grayscale.jpg",
        "test/binaryutils/rgb.jpg",
        "test/binaryutils/rgb2x2.jpg",
        "test/binaryutils/rgb4x4.jpg",
        "test/configs/config.json",
        "test/configs/config_benchmark.json",
        "test/configs/config_dummy_dag.json",
        "test/configs/config_dummy_dynamic_entry_dag.json",
        "test/configs/config_metadata_all.json",
        "test/configs/config_standard_dummy.json",
        "test/configs/config_standard_scalar.json",
        "test/configs/config_dummy_dynamic_shape.json",
        "test/configs/emptyConfigWithMetrics.json",
        "test/llm/graphkfspass.pbtxt",
        "test/dummy/1/dummy.xml",
        "test/dummy/1/dummy.bin",
        "test/dummy_fp64/1/saved_model.xml",
        "test/dummy_fp64/1/saved_model.bin",
        "test/dummy_saved_model/1/saved_model.pb",
        "test/dummy_tflite/1/dummy.tflite",
        "test/dummyUppercase/1/dummy.xml",
        "test/dummyUppercase/1/dummy.bin",
        "test/increment_1x3x4x5/1/increment_1x3x4x5.xml",
        "test/increment_1x3x4x5/1/increment_1x3x4x5.bin",
        "test/mediapipe/config_mediapipe_openai_chat_completions_mock.json",
        "test/mediapipe/config_mediapipe_add_adapter_full.json",
        "test/mediapipe/config_mediapipe_all_graphs_adapter_full.json",
        "test/mediapipe/config_mediapipe_dummy_adapter_full_dag.json",
        "test/mediapipe/config_mediapipe_dummy_adapter_full_dummy_in_both_config_and_subconfig.json",
        "test/mediapipe/config_mediapipe_dummy_adapter_full_subconfig.json",
        "test/mediapipe/config_mediapipe_dummy_adapter_full.json",
        "test/mediapipe/config_mediapipe_dummy_adapter_scalar.json",
        "test/mediapipe/config_mediapipe_dummy_nonexistent_calculator.json",
        "test/mediapipe/config_mediapipe_dummy_two_outputs.json",
        "test/mediapipe/config_mediapipe_graph_with_side_packets.json",
        "test/mediapipe/config_mediapipe_two_inputs.json",
        "test/mediapipe/config_mediapipe_two_outputs_dag.json",
        "test/mediapipe/config_mp_tf_passthrough.json",
        "test/mediapipe/config_standard_add.json",
        "test/mediapipe/config_standard_dummy.json",
        "test/mediapipe/graph_two_inputs_model.pbtxt",
        "test/mediapipe/config_mediapipe_pytensor_ovtensor_converter.json",
        "test/mediapipe/graph_gpt.pbtxt",
        "test/mediapipe/graphadd.pbtxt",
        "test/mediapipe/graphaddadapterfull.pbtxt",
        "test/mediapipe/graphdummy_tf.pbtxt",
        "test/mediapipe/graphdummy.pbtxt",
        "test/mediapipe/graphdummyadapterfull.pbtxt",
        "test/mediapipe/graphdummynonexistentcalculator.pbtxt",
        "test/mediapipe/graphtfpassthrough.pbtxt",
        "test/mediapipe/graphscalar.pbtxt",
        "test/mediapipe/graphWithParams.pbtxt",
        "test/mediapipe/graphdummyadapterfull_dummyinputnames.pbtxt",
        "test/mediapipe/graphadapterfull_two_outputs_dag.pbtxt",
        "test/mediapipe/graphdummyadapterfull_two_outputs.pbtxt",
        "test/mediapipe/negative/config_exception_during_process.json",
        "test/mediapipe/negative/config_no_calc_output_stream.json",
        "test/mediapipe/negative/graph_exception_during_process.pbtxt",
        "test/mediapipe/negative/graph_no_calc_output_stream/graph_no_calc_output_stream.pbtxt",
        "test/mediapipe/relative_paths/config_mp_passthrough.json",
        "test/mediapipe/relative_paths/config_relative_dummy_negative.json",
        "test/mediapipe/relative_paths/config_relative_add_subconfig_negative.json",
        "test/mediapipe/relative_paths/config_relative_add_subconfig.json",
        "test/mediapipe/relative_paths/config_relative_dummy.json",
        "test/mediapipe/relative_paths/config_tflite_passthrough.json",
        "test/mediapipe/relative_paths/config_relative_dummy_subconfig_base_path.json",
        "test/mediapipe/relative_paths/graph1/dummy1/1/dummy.xml",
        "test/mediapipe/relative_paths/graph1/graph.pbtxt",
        "test/mediapipe/relative_paths/graph1/dummy1/1/dummy.bin",
        "test/mediapipe/relative_paths/graph2/graph.pbtxt",
        "test/mediapipe/relative_paths/graph2/dummy2/1/dummy.xml",
        "test/mediapipe/relative_paths/graph2/dummy2/1/dummy.bin",
        "test/mediapipe/relative_paths/graph1/graphaddadapterfull.pbtxt",
        "test/mediapipe/relative_paths/graph1/subconfig.json",
        "test/mediapipe/relative_paths/graph2/subconfig.json",
        "test/mediapipe/relative_paths/graph2/graphadd.pbtxt",
        "test/mediapipe/python/scripts/bad_execute_read_more_than_one_input.py",
        "test/mediapipe/python/scripts/bad_execute_no_method.py",
        "test/mediapipe/python/scripts/bad_missing_class.py",
        "test/mediapipe/python/scripts/concatenate_input_arrays.py",
        "test/mediapipe/python/scripts/symmetric_increment.py",
        "test/mediapipe/python/scripts/symmetric_increment_by_2.py",
        "test/mediapipe/python/scripts/single_io_increment.py",
        "test/mediapipe/python/scripts/symmetric_scalar_increment.py",
        "test/mediapipe/python/scripts/symmetric_scalar_increment_generator.py",
        "test/mediapipe/python/scripts/good_finalize_remove_file.py",
        "test/mediapipe/python/scripts/return_custom_datatype.py",
        "test/mediapipe/python/scripts/return_non_tensor_object.py",
        "test/mediapipe/python/scripts/return_none_object.py",
        "test/passthrough/1/passthrough.xml",
        "test/passthrough/1/passthrough.bin",
        "test/passthrough_string/1/passthrough.xml",
        "test/passthrough_string/1/passthrough.bin",
        "test/summator/1/summator.xml",
        "test/summator/1/summator.bin",
        "test/scalar/1/saved_model.xml",
        "test/scalar/1/saved_model.bin",
        "//src:libsampleloader.so",
        "//src:lib_node_mock.so",
        "//src:lib_node_missing_implementation.so",
        "//src:lib_node_add_sub.so",
        "//src:lib_node_dynamic_image.so",
        "//src:lib_node_dynamic_demultiplex.so",
        "//src:lib_node_perform_different_operations.so",
        "//src:lib_node_choose_maximum.so",
        "//src:libcustom_node_east_ocr.so",
        "//src:libcustom_node_face_blur.so",
        "//src:libcustom_node_model_zoo_intel_object_detection.so",
        "//src:libcustom_node_image_transformation.so",
        "//src:libcustom_node_add_one.so",
        "//src:libcustom_node_horizontal_ocr.so",

    ],
    linkopts = [
        "-lxml2",
        "-luuid",
        "-lstdc++fs",
        "-lcrypto",
        "-lssl",
    ],
    deps = [
            ":openvino_tests",
            ":openvino_remote_tensors_tests",
            ":inferencerequest_test",
            ":libtest_environment",
            ":libtest_gpuenvironment",
            ":test_utils",
            "//src:ovms_lib",
            "//src:libovmsfilesystemfactory",
            "//src:custom_nodes_common_lib",
            "@com_google_googletest//:gtest",
        ] + select({
            "//conditions:default": [
                "//src/test/mediapipe/calculators:mediapipe_test_calculators",
                "@mediapipe//mediapipe/calculators/ovms:ovms_calculator",
                "@mediapipe//mediapipe/framework:calculator_runner",
            ],
            "//:disable_mediapipe" : [],
        }) +select({
            "//:not_disable_python": [
                "//src/llm:llmnoderesources",
            ],
            "//:disable_python": []
        }),
    copts = COPTS_TESTS,
)

cc_library(
    name = "test_utils",
    linkstatic = 1,
    hdrs = [
        "test/c_api_test_utils.hpp",
        "test/test_utils.hpp",
        "test/stress_test_utils.hpp",
        ],
    srcs = [
        "test/c_api_test_utils.cpp",
        "test/test_utils.cpp",
        ],
    data = [
    ],
    linkopts = [
        "-lxml2",
        "-luuid",
        "-lstdc++fs",
        "-lcrypto",
        "-lssl",
    ],
    deps = [
        "//src:ovms_lib",
        "@com_google_googletest//:gtest",
    ],
    copts = COPTS_TESTS,
)

cc_library(
    name = "libtest_environment",
    linkstatic = 1,
    alwayslink = True,
    hdrs = [
        "test/environment.hpp",
        ],
    srcs = [
        "test/environment.cpp",
        ],
    linkopts = [],
    deps = [
	"libovmslogging",
        "@com_google_googletest//:gtest",
    ],
    copts = COPTS_TESTS,
)
cc_library(
    name = "libtest_gpuenvironment",
    linkstatic = 1,
    alwayslink = True,
    hdrs = ["test/gpuenvironment.hpp",],
    srcs = ["test/gpuenvironment.cpp",],
    linkopts = [],
    deps = [
            "libovmslogging",
            "@com_google_googletest//:gtest",
    ],
    copts = COPTS_TESTS,
)
cc_library(
    name = "inferencerequest_test",
    linkstatic = 1,
    alwayslink = True,
    srcs = ["test/inferencerequest_test.cpp",],
    data = [],
    linkopts = [],
    deps = [
            ":libovmscapibuffer",
            ":libovmslogging",
            ":libovmsstatus",
            ":libovmsshape",
            ":libovmscapiinferenceparameter",
            ":libovmscapiinferencerequest",
            ":libovmscapiinferenceresponse",
            "@com_google_googletest//:gtest",
    ],
    copts = COPTS_TESTS,
)
cc_library(
    name = "openvino_remote_tensors_tests",
    linkstatic = 1,
    alwayslink = True,
    srcs = ["test/openvino_remote_tensors_tests.cpp"],
    data = [
        "test/configs/config_standard_dummy.json",
        "test/configs/config_gpu_dummy.json",
        "test/configs/config_gpu_face_detection_adas.json",
        "test/dummy/1/dummy.xml",
        "test/dummy/1/dummy.bin",
    ],
    linkopts = [
        "-lstdc++fs",
	# lib va
    ] + select({
        "//conditions:default": [
            "-lva",
            "-lva-drm",
	],
	"//:redhat_build": [],
    }) + [
	"-lOpenCL",
    ],
    deps = [
	":libtest_gpuenvironment",
        ":test_utils",
        "//src:ovms_lib",
	":libovmsoclutils",
        "@com_google_googletest//:gtest",
    ],
    copts = COPTS_TESTS + ["-lOpenCL",
        ] + select({
            "//:redhat_build": [],
            "//conditions:default": ["-DBUILD_VAAPITESTS=1"],
	}), # + ["-isystem /usr/include"],
)

filegroup(
  name = "release_custom_nodes",
  srcs = [
    "//src:libcustom_node_add_one.so",
    "//src:libcustom_node_east_ocr.so",
    "//src:libcustom_node_face_blur.so",
    "//src:libcustom_node_horizontal_ocr.so",
    "//src:libcustom_node_model_zoo_intel_object_detection.so",
    "//src:libcustom_node_image_transformation.so",
  ]
)
cc_library(
    name = "openvino_tests",
    linkstatic = 1,
    alwayslink = True,
    srcs = ["test/openvino_tests.cpp"],
    data = [
        "test/configs/config_standard_dummy.json",
        "test/configs/config_gpu_dummy.json",
        "test/dummy/1/dummy.xml",
        "test/dummy/1/dummy.bin",
    ],
    deps = [
        ":test_utils",
        "//src:ovms_lib",
        "@com_google_googletest//:gtest",
    ],
    copts = COPTS_TESTS,
    linkopts = [],
)
filegroup(
  name = "static_analysis",
  srcs = [
    "//src:ovms",
    "//src:release_custom_nodes",
    "//src:capi_benchmark",
    "//src:capi_cpp_example"
  ]
)<|MERGE_RESOLUTION|>--- conflicted
+++ resolved
@@ -426,13 +426,10 @@
                 "@mediapipe//mediapipe/calculators/geti/utils:utils",
                 "@mediapipe//mediapipe/calculators/geti/utils:emptylabel_calculators",
                 "@mediapipe//mediapipe/calculators/geti/serialization:calculators",
-<<<<<<< HEAD
-=======
                 "//src:httppayload",
                 "//src:libhttpclientconnection",
                 "//src/embeddings:embeddingscalculator",
                 "//src/rerank:rerankcalculator",
->>>>>>> 9ad2e4f8
             ],
             "//:disable_mediapipe" : [],
         }),
