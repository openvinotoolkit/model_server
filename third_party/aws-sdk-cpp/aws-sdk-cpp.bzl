--- conflicted
+++ resolved
@@ -73,11 +73,7 @@
         # https://github.com/bazelbuild/rules_foreign_cc/issues/329
         # there is no elegant parallel compilation support
         "VERBOSE=1",
-<<<<<<< HEAD
-        "-j `nproc`",
-=======
         "-j 32",
->>>>>>> ba431982
     ],
     cache_entries = {{
         "BUILD_ONLY": "s3", # core builds always
