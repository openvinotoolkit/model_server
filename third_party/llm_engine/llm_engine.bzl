#
# Copyright (c) 2024 Intel Corporation
#
# Licensed under the Apache License, Version 2.0 (the "License");
# you may not use this file except in compliance with the License.
# You may obtain a copy of the License at
#
#      http://www.apache.org/licenses/LICENSE-2.0
#
# Unless required by applicable law or agreed to in writing, software
# distributed under the License is distributed on an "AS IS" BASIS,
# WITHOUT WARRANTIES OR CONDITIONS OF ANY KIND, either express or implied.
# See the License for the specific language governing permissions and
# limitations under the License.
#

load("@bazel_tools//tools/build_defs/repo:git.bzl", "new_git_repository")

def _is_windows(ctx):
    return ctx.os.name.lower().find("windows") != -1

def llm_engine():
    llm_engine_repository(name="_llm_engine")
    new_git_repository(
        name = "llm_engine",
        remote = "https://github.com/dkalinowski/openvino.genai",
        commit = "59285e4ff10e27b6530ba15aec0ae58a07da7a13", # Feb 14 fork with a fix for speculative decoding
        build_file = "@_llm_engine//:BUILD",
        init_submodules = True,
        recursive_init_submodules = True,
        patch_args = ["-p1"],
        patches = ["cb.patch"],
    )
    # when using local repository manually run: git submodule update --recursive 
    #native.new_local_repository(
    #    name = "llm_engine",
    #    path = "/openvino.genai",
    #    build_file = "@_llm_engine//:BUILD",
    #)

def _impl(repository_ctx):
    http_proxy = repository_ctx.os.environ.get("http_proxy", "")
    if http_proxy == "":
        http_proxy = repository_ctx.os.environ.get("HTTP_PROXY", "")
    
    https_proxy = repository_ctx.os.environ.get("https_proxy", "")
    if https_proxy == "":
        https_proxy = repository_ctx.os.environ.get("HTTPS_PROXY", "")
    
    OpenVINO_DIR = repository_ctx.os.environ.get("OpenVINO_DIR", "")

    if _is_windows(repository_ctx):
        core = "core_tokenizers"
        icudt = "icudt70"
        icuuc = "icuuc70"
        tokenizers = "openvino_tokenizers"
        lib_name = "openvino_genai"
        OpenVINO_DIR = OpenVINO_DIR.replace("\\", "\\\\").replace("/", "\\\\")
        out_dll_dir_win = "out_dll_dir = \"runtime/bin/Release\","
        out_lib_dir = "out_lib_dir = \"runtime/lib/Release\""
        out_static = "out_interface_libs = [\"{lib_name}.lib\"],".format(lib_name=lib_name)
        out_libs = "out_shared_libs = [\"{lib_name}.dll\", \"{core}.dll\", \"{icudt}.dll\", \"{icuuc}.dll\", \"{tokenizers}.dll\"],".format(lib_name=lib_name, core=core, icuuc=icuuc, icudt=icudt, tokenizers=tokenizers)
        cache_entries = """
        "CMAKE_POSITION_INDEPENDENT_CODE": "ON",
        "CMAKE_CXX_FLAGS": " -s -D_GLIBCXX_USE_CXX11_ABI=1",
        "CMAKE_LIBRARY_OUTPUT_DIRECTORY": "runtime/bin/Release",
        "WIN32": "True",
        "X86_64": "True"
        """
    else:
        lib_name = "libopenvino_genai"
<<<<<<< HEAD
        out_libs = "out_shared_libs = [\"{lib_name}.so.2510\"]".format(lib_name=lib_name)
=======
        out_dll_dir_win = ""
        out_lib_dir = "out_lib_dir = \"runtime/lib/intel64\""
        out_static = ""
        out_libs = "out_shared_libs = [\"{lib_name}.so.2500\"],".format(lib_name=lib_name)
>>>>>>> 570ce671
        cache_entries = """
        "BUILD_SHARED_LIBS": "OFF",
        "CMAKE_POSITION_INDEPENDENT_CODE": "ON",
        "CMAKE_CXX_FLAGS": " -s -D_GLIBCXX_USE_CXX11_ABI=1 -Wno-error=deprecated-declarations -Wuninitialized",
        "CMAKE_ARCHIVE_OUTPUT_DIRECTORY": "lib",
        "ENABLE_SYSTEM_ICU": "True",
        """

    # Note we need to escape '{/}' by doubling them due to call to format
    build_file_content = """
load("@rules_foreign_cc//foreign_cc:cmake.bzl", "cmake")
load("@bazel_skylib//rules:common_settings.bzl", "string_flag")
visibility = ["//visibility:public"]

config_setting(
    name = "dbg",
    values = {{"compilation_mode": "dbg"}},
)

config_setting(
    name = "opt",
    values = {{"compilation_mode": "opt"}},
)

filegroup(
    name = "all_srcs",
    srcs = glob(["**"]),
    visibility = ["//visibility:public"],
)

build_release = {{"CMAKE_BUILD_TYPE": "Release"}}
build_debug = {{"CMAKE_BUILD_TYPE": "Debug"}}

cmake(
    name = "llm_engine_cmake",
    build_args = [
        "--verbose",
        "--",  # <- Pass remaining options to the native tool.
        # https://github.com/bazelbuild/rules_foreign_cc/issues/329
        # there is no elegant parallel compilation support - lets go with default - CORES + 2 for ninja
        #"-j 32",
    ],
    cache_entries = {{ 
        {cache_entries}
    }} | select({{
           "//conditions:default": dict(
               build_release
            ),
            # Debug does not build
            #":dbg":  dict(
            #   build_debug
            #),
        }}),
    env = {{
        "OpenVINO_DIR": "{OpenVINO_DIR}",
        "HTTP_PROXY": "{http_proxy}",
        "HTTPS_PROXY": "{https_proxy}",
        "http_proxy": "{http_proxy}",
        "https_proxy": "{https_proxy}",
    }},
    lib_source = ":all_srcs",
    out_include_dir = "runtime/include",
    {out_lib_dir},
    {out_libs}
    {out_static}
    {out_dll_dir_win}
    tags = ["requires-network"],
    visibility = ["//visibility:public"],
    lib_name = "{lib_name}",
    deps = [
        "@ovms//third_party:openvino",
    ]
)

cc_library(
    name = "llm_engine",
    deps = [
        "@ovms//third_party:openvino",
        ":llm_engine_cmake",
    ],
    visibility = ["//visibility:public"],
)
"""
    repository_ctx.file("BUILD", build_file_content.format(OpenVINO_DIR=OpenVINO_DIR, http_proxy=http_proxy, https_proxy=https_proxy,
                                                            out_dll_dir_win=out_dll_dir_win, out_lib_dir=out_lib_dir, lib_name=lib_name, out_libs=out_libs, cache_entries=cache_entries, out_static=out_static))

llm_engine_repository = repository_rule(
    implementation = _impl,
    local=True,
)<|MERGE_RESOLUTION|>--- conflicted
+++ resolved
@@ -69,14 +69,10 @@
         """
     else:
         lib_name = "libopenvino_genai"
-<<<<<<< HEAD
-        out_libs = "out_shared_libs = [\"{lib_name}.so.2510\"]".format(lib_name=lib_name)
-=======
         out_dll_dir_win = ""
         out_lib_dir = "out_lib_dir = \"runtime/lib/intel64\""
         out_static = ""
-        out_libs = "out_shared_libs = [\"{lib_name}.so.2500\"],".format(lib_name=lib_name)
->>>>>>> 570ce671
+        out_libs = "out_shared_libs = [\"{lib_name}.so.2510\"]".format(lib_name=lib_name)
         cache_entries = """
         "BUILD_SHARED_LIBS": "OFF",
         "CMAKE_POSITION_INDEPENDENT_CODE": "ON",
