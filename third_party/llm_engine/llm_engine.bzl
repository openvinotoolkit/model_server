#
# Copyright (c) 2024 Intel Corporation
#
# Licensed under the Apache License, Version 2.0 (the "License");
# you may not use this file except in compliance with the License.
# You may obtain a copy of the License at
#
#      http://www.apache.org/licenses/LICENSE-2.0
#
# Unless required by applicable law or agreed to in writing, software
# distributed under the License is distributed on an "AS IS" BASIS,
# WITHOUT WARRANTIES OR CONDITIONS OF ANY KIND, either express or implied.
# See the License for the specific language governing permissions and
# limitations under the License.
#

load("@bazel_tools//tools/build_defs/repo:git.bzl", "new_git_repository")

def _is_windows(ctx):
    return ctx.os.name.lower().find("windows") != -1

def llm_engine():
    llm_engine_repository(name="_llm_engine")
    new_git_repository(
        name = "llm_engine",
<<<<<<< HEAD
        remote = "https://github.com/pavel-esir/openvino.genai",
        commit = "6646e2add83435d4978dc6803a377a8e6598ccba", # guided_generation
=======
        remote = "https://github.com/openvinotoolkit/openvino.genai",
        commit = "21693ffbe0f62467435e3eb15cd03b723f365d21", # master 2025-07-15
>>>>>>> 216e5fc7
        build_file = "@_llm_engine//:BUILD",
        init_submodules = True,
        recursive_init_submodules = True,
        patch_args = ["-p1"],
        patches = ["cb.patch"],
    )
    # when using local repository manually run: git submodule update --recursive 
    #native.new_local_repository(
    #    name = "llm_engine",
    #    path = "/openvino.genai",
    #    build_file = "@_llm_engine//:BUILD",
    #)

def _impl(repository_ctx):
    http_proxy = repository_ctx.os.environ.get("http_proxy", "")
    if http_proxy == "":
        http_proxy = repository_ctx.os.environ.get("HTTP_PROXY", "")
    
    https_proxy = repository_ctx.os.environ.get("https_proxy", "")
    if https_proxy == "":
        https_proxy = repository_ctx.os.environ.get("HTTPS_PROXY", "")
    
    OpenVINO_DIR = repository_ctx.os.environ.get("OpenVINO_DIR", "")

    if _is_windows(repository_ctx):
        icudt = "icudt70"
        icuuc = "icuuc70"
        tokenizers = "openvino_tokenizers"
        lib_name = "openvino_genai"
        OpenVINO_DIR = OpenVINO_DIR.replace("\\", "\\\\").replace("/", "\\\\")
        out_dll_dir_win = "out_dll_dir = \"runtime/bin/Release\","
        out_lib_dir = "out_lib_dir = \"runtime/lib/Release\""
        out_static = "out_interface_libs = [\"{lib_name}.lib\"],".format(lib_name=lib_name)
        out_libs = "out_shared_libs = [\"{lib_name}.dll\"],".format(lib_name=lib_name)
        cache_entries = """
        "CMAKE_POSITION_INDEPENDENT_CODE": "ON",
        "CMAKE_CXX_FLAGS": " -s -D_GLIBCXX_USE_CXX11_ABI=1",
        "CMAKE_LIBRARY_OUTPUT_DIRECTORY": "runtime/bin/Release",
        "WIN32": "True",
        "X86_64": "True",
        "BUILD_TOKENIZERS": "OFF",
        "ENABLE_XGRAMMAR": "ON",
        """
        jobs_param = "\"-j 8\"" # on Windows we do not need to specify number of jobs, it's set to all available cores number
    else:
        lib_name = "libopenvino_genai"
        out_dll_dir_win = ""
        out_lib_dir = "out_lib_dir = \"runtime/lib/intel64\""
        out_static = ""
        out_libs = "out_shared_libs = [\"{lib_name}.so.2530\"],".format(lib_name=lib_name)
        cache_entries = """
        "BUILD_SHARED_LIBS": "OFF",
        "CMAKE_POSITION_INDEPENDENT_CODE": "ON",
        "CMAKE_CXX_FLAGS": " -s -D_GLIBCXX_USE_CXX11_ABI=1 -Wno-error=deprecated-declarations -Wuninitialized",
        "CMAKE_ARCHIVE_OUTPUT_DIRECTORY": "lib",
        "ENABLE_SYSTEM_ICU": "True",
        "BUILD_TOKENIZERS": "OFF",
        "ENABLE_XGRAMMAR":"ON",
        """
        jobs_param = "\"-j 8\"" # on Linux we need to specify jobs number, by default it's set to 1

    # Note we need to escape '{/}' by doubling them due to call to format
    build_file_content = """
load("@rules_foreign_cc//foreign_cc:cmake.bzl", "cmake")
load("@bazel_skylib//rules:common_settings.bzl", "string_flag")
visibility = ["//visibility:public"]

config_setting(
    name = "dbg",
    values = {{"compilation_mode": "dbg"}},
)

config_setting(
    name = "opt",
    values = {{"compilation_mode": "opt"}},
)

filegroup(
    name = "all_srcs",
    srcs = glob(["**"]),
    visibility = ["//visibility:public"],
)

build_release = {{"CMAKE_BUILD_TYPE": "Release"}}
build_debug = {{"CMAKE_BUILD_TYPE": "Debug"}}

cmake(
    name = "llm_engine_cmake",
    build_args = [
        "--verbose",
        "--",  # <- Pass remaining options to the native tool.
        # https://github.com/bazelbuild/rules_foreign_cc/issues/329
        # there is no elegant parallel compilation support - lets go with default - CORES + 2 for ninja
        {jobs_param}
    ],
    cache_entries = {{ 
        {cache_entries}
    }} | select({{
           "//conditions:default": dict(
               build_release
            ),
            # Debug does not build
            #":dbg":  dict(
            #   build_debug
            #),
        }}),
    env = {{
        "OpenVINO_DIR": "{OpenVINO_DIR}",
        "http_proxy": "{http_proxy}",
        "https_proxy": "{https_proxy}",
    }},
    lib_source = ":all_srcs",
    out_include_dir = "runtime/include",
    {out_lib_dir},
    {out_libs}
    {out_static}
    {out_dll_dir_win}
    tags = ["requires-network"],
    visibility = ["//visibility:public"],
    lib_name = "{lib_name}",
    deps = [
        "@ovms//third_party:openvino",
    ]
)

cc_library(
    name = "llm_engine",
    deps = [
        "@ovms//third_party:openvino",
        ":llm_engine_cmake",
    ],
    visibility = ["//visibility:public"],
)
"""
    repository_ctx.file("BUILD", build_file_content.format(OpenVINO_DIR=OpenVINO_DIR, http_proxy=http_proxy, https_proxy=https_proxy,
                                                            out_dll_dir_win=out_dll_dir_win, out_lib_dir=out_lib_dir, lib_name=lib_name, out_libs=out_libs, cache_entries=cache_entries, out_static=out_static,
                                                            jobs_param=jobs_param))

llm_engine_repository = repository_rule(
    implementation = _impl,
    local=True,
)<|MERGE_RESOLUTION|>--- conflicted
+++ resolved
@@ -23,13 +23,8 @@
     llm_engine_repository(name="_llm_engine")
     new_git_repository(
         name = "llm_engine",
-<<<<<<< HEAD
-        remote = "https://github.com/pavel-esir/openvino.genai",
-        commit = "6646e2add83435d4978dc6803a377a8e6598ccba", # guided_generation
-=======
         remote = "https://github.com/openvinotoolkit/openvino.genai",
         commit = "21693ffbe0f62467435e3eb15cd03b723f365d21", # master 2025-07-15
->>>>>>> 216e5fc7
         build_file = "@_llm_engine//:BUILD",
         init_submodules = True,
         recursive_init_submodules = True,
