--- conflicted
+++ resolved
@@ -23,13 +23,8 @@
     llm_engine_repository(name="_llm_engine")
     new_git_repository(
         name = "llm_engine",
-<<<<<<< HEAD
         remote = "https://github.com/dkalinowski/openvino.genai",
-        commit = "c0e0e90ed0e45c7619b705f553da145d2ff8b61b", # master 2025-08-29
-=======
-        remote = "https://github.com/openvinotoolkit/openvino.genai",
-        commit = "a4f4272e49ed363fb7fa79faf379f4287317832a", # master 2025-09-11 Check available memory before allocating KV-cache.
->>>>>>> 0b51a6a8
+        commit = "6b48331963809e95be8bb30727c0b6cbe63f645f", # master 2025-08-29
         build_file = "@_llm_engine//:BUILD",
         init_submodules = True,
         recursive_init_submodules = True,
