#
# Copyright (c) 2024 Intel Corporation
#
# Licensed under the Apache License, Version 2.0 (the "License");
# you may not use this file except in compliance with the License.
# You may obtain a copy of the License at
#
#      http://www.apache.org/licenses/LICENSE-2.0
#
# Unless required by applicable law or agreed to in writing, software
# distributed under the License is distributed on an "AS IS" BASIS,
# WITHOUT WARRANTIES OR CONDITIONS OF ANY KIND, either express or implied.
# See the License for the specific language governing permissions and
# limitations under the License.
#

load("@bazel_tools//tools/build_defs/repo:git.bzl", "new_git_repository")

def _is_windows(ctx):
    return ctx.os.name.lower().find("windows") != -1

def llm_engine():
    llm_engine_repository(name="_llm_engine")
    new_git_repository(
        name = "llm_engine",
        remote = "https://github.com/openvinotoolkit/openvino.genai",
        commit = "e5cf8ce1cb68c56d833a4959d4afae5a0ee2996e", # / Jan 24
        build_file = "@_llm_engine//:BUILD",
        init_submodules = True,
        recursive_init_submodules = True,
        patch_args = ["-p1"],
        patches = ["cb.patch"],
    )
    # when using local repository manually run: git submodule update --recursive 
    #native.new_local_repository(
    #    name = "llm_engine",
    #    path = "/openvino.genai",
    #    build_file = "@_llm_engine//:BUILD",
    #)

def _impl(repository_ctx):
    http_proxy = repository_ctx.os.environ.get("http_proxy", "")
    if http_proxy == "":
        http_proxy = repository_ctx.os.environ.get("HTTP_PROXY", "")
    
    https_proxy = repository_ctx.os.environ.get("https_proxy", "")
    if https_proxy == "":
        https_proxy = repository_ctx.os.environ.get("HTTPS_PROXY", "")
    
    OpenVINO_DIR = repository_ctx.os.environ.get("OpenVINO_DIR", "")

    core = "core_tokenizers"
    icudt = "icudt70"
    icuuc = "icuuc70"
    tokenizers = "openvino_tokenizers"

    if _is_windows(repository_ctx):
        OpenVINO_DIR = OpenVINO_DIR.replace("\\", "\\\\").replace("/", "\\\\")
        out_dll_dir_win = "out_dll_dir = \"runtime/bin/Release\","
        out_lib_dir = "out_lib_dir = \"runtime/lib/Release\""
<<<<<<< HEAD
        out_static = "out_interface_libs = [\"{lib_name}.lib\"],".format(lib_name=lib_name)
=======
        lib_name = "openvino_genai"
        out_static = "out_static_libs = [\"{lib_name}.lib\"],".format(lib_name=lib_name)
>>>>>>> 32f8f3d6
        out_libs = "out_shared_libs = [\"{lib_name}.dll\", \"{core}.dll\", \"{icudt}.dll\", \"{icuuc}.dll\", \"{tokenizers}.dll\"],".format(lib_name=lib_name, core=core, icuuc=icuuc, icudt=icudt, tokenizers=tokenizers)
        cache_entries = """
        "CMAKE_POSITION_INDEPENDENT_CODE": "ON",
        "CMAKE_CXX_FLAGS": " -s -D_GLIBCXX_USE_CXX11_ABI=1",
        "CMAKE_LIBRARY_OUTPUT_DIRECTORY": "runtime/bin/Release",
        "WIN32": "True",
        "X86_64": "True"
        """
    else:
        lib_name = "libopenvino_genai"
        out_dll_dir_win = ""
        out_lib_dir = "out_lib_dir = \"runtime/lib/intel64\""
        out_static = ""
<<<<<<< HEAD
        out_libs = "out_shared_libs = [\"lib{lib_name}.so.2500\", \"lib{core}.so\", \"lib{tokenizers}.so\"],".format(lib_name=lib_name, core=core, icuuc=icuuc, icudt=icudt, tokenizers=tokenizers)
=======
        out_libs = "out_shared_libs = [\"{lib_name}.so.2500\"],".format(lib_name=lib_name)
>>>>>>> 32f8f3d6
        cache_entries = """
        "BUILD_SHARED_LIBS": "OFF",
        "CMAKE_POSITION_INDEPENDENT_CODE": "ON",
        "CMAKE_CXX_FLAGS": " -s -D_GLIBCXX_USE_CXX11_ABI=1 -Wno-error=deprecated-declarations -Wuninitialized",
        "CMAKE_ARCHIVE_OUTPUT_DIRECTORY": "lib"
        """

    # Note we need to escape '{/}' by doubling them due to call to format
    build_file_content = """
load("@rules_foreign_cc//foreign_cc:cmake.bzl", "cmake")
load("@bazel_skylib//rules:common_settings.bzl", "string_flag")
visibility = ["//visibility:public"]

config_setting(
    name = "dbg",
    values = {{"compilation_mode": "dbg"}},
)

config_setting(
    name = "opt",
    values = {{"compilation_mode": "opt"}},
)

filegroup(
    name = "all_srcs",
    srcs = glob(["**"]),
    visibility = ["//visibility:public"],
)

build_release = {{"CMAKE_BUILD_TYPE": "Release"}}
build_debug = {{"CMAKE_BUILD_TYPE": "Debug"}}

cmake(
    name = "llm_engine_cmake",
    build_args = [
        "--verbose",
        "--",  # <- Pass remaining options to the native tool.
        # https://github.com/bazelbuild/rules_foreign_cc/issues/329
        # there is no elegant parallel compilation support - lets go with default - CORES + 2 for ninja
        #"-j 32",
    ],
    cache_entries = {{ 
        {cache_entries}
    }} | select({{
           "//conditions:default": dict(
               build_release
            ),
            # Debug does not build
            #":dbg":  dict(
            #   build_debug
            #),
        }}),
    env = {{
        "OpenVINO_DIR": "{OpenVINO_DIR}",
        "HTTP_PROXY": "{http_proxy}",
        "HTTPS_PROXY": "{https_proxy}",
        "http_proxy": "{http_proxy}",
        "https_proxy": "{https_proxy}",
    }},
    lib_source = ":all_srcs",
    out_include_dir = "runtime/include",
    {out_lib_dir},
    {out_libs}
    {out_static}
    {out_dll_dir_win}
    tags = ["requires-network"],
    visibility = ["//visibility:public"],
    lib_name = "{lib_name}",
    deps = [
        "@ovms//third_party:openvino",
    ],
)

cc_library(
    name = "llm_engine",
    linkstatic = 1,
    data = [
            ":llm_engine_cmake",
    ],
    deps = [
        "@ovms//third_party:openvino",
        ":llm_engine_cmake",
    ],
    visibility = ["//visibility:public"],
)
"""
    repository_ctx.file("BUILD", build_file_content.format(OpenVINO_DIR=OpenVINO_DIR, http_proxy=http_proxy, https_proxy=https_proxy,
                                                            out_dll_dir_win=out_dll_dir_win, out_lib_dir=out_lib_dir, lib_name=lib_name, out_libs=out_libs, cache_entries=cache_entries, out_static=out_static))

llm_engine_repository = repository_rule(
    implementation = _impl,
    local=True,
)<|MERGE_RESOLUTION|>--- conflicted
+++ resolved
@@ -58,12 +58,7 @@
         OpenVINO_DIR = OpenVINO_DIR.replace("\\", "\\\\").replace("/", "\\\\")
         out_dll_dir_win = "out_dll_dir = \"runtime/bin/Release\","
         out_lib_dir = "out_lib_dir = \"runtime/lib/Release\""
-<<<<<<< HEAD
         out_static = "out_interface_libs = [\"{lib_name}.lib\"],".format(lib_name=lib_name)
-=======
-        lib_name = "openvino_genai"
-        out_static = "out_static_libs = [\"{lib_name}.lib\"],".format(lib_name=lib_name)
->>>>>>> 32f8f3d6
         out_libs = "out_shared_libs = [\"{lib_name}.dll\", \"{core}.dll\", \"{icudt}.dll\", \"{icuuc}.dll\", \"{tokenizers}.dll\"],".format(lib_name=lib_name, core=core, icuuc=icuuc, icudt=icudt, tokenizers=tokenizers)
         cache_entries = """
         "CMAKE_POSITION_INDEPENDENT_CODE": "ON",
@@ -77,11 +72,7 @@
         out_dll_dir_win = ""
         out_lib_dir = "out_lib_dir = \"runtime/lib/intel64\""
         out_static = ""
-<<<<<<< HEAD
-        out_libs = "out_shared_libs = [\"lib{lib_name}.so.2500\", \"lib{core}.so\", \"lib{tokenizers}.so\"],".format(lib_name=lib_name, core=core, icuuc=icuuc, icudt=icudt, tokenizers=tokenizers)
-=======
         out_libs = "out_shared_libs = [\"{lib_name}.so.2500\"],".format(lib_name=lib_name)
->>>>>>> 32f8f3d6
         cache_entries = """
         "BUILD_SHARED_LIBS": "OFF",
         "CMAKE_POSITION_INDEPENDENT_CODE": "ON",
