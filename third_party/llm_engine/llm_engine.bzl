#
# Copyright (c) 2024 Intel Corporation
#
# Licensed under the Apache License, Version 2.0 (the "License");
# you may not use this file except in compliance with the License.
# You may obtain a copy of the License at
#
#      http://www.apache.org/licenses/LICENSE-2.0
#
# Unless required by applicable law or agreed to in writing, software
# distributed under the License is distributed on an "AS IS" BASIS,
# WITHOUT WARRANTIES OR CONDITIONS OF ANY KIND, either express or implied.
# See the License for the specific language governing permissions and
# limitations under the License.
#

load("@bazel_tools//tools/build_defs/repo:git.bzl", "new_git_repository")
def llm_engine():
    llm_engine_repository(name="_llm_engine")
    new_git_repository(
        name = "llm_engine",
        remote = "https://github.com/mzegla/openvino.genai",
<<<<<<< HEAD
        commit = "01802495af98336a1aa9b46f783318f48e33f275", # fork
=======
        commit = "05d1d476ec4c0af3938f524fdd852030bf640a34", # releases/2024/4 / 9 Sep 2024
>>>>>>> a487f02a
        build_file = "@_llm_engine//:BUILD",
        init_submodules = True,
        recursive_init_submodules = True,
        patch_args = ["-p1"],
        patches = ["cb.patch"],
    )
    # when using local repository manually run: git submodule update --recursive 
    #native.new_local_repository(
    #    name = "llm_engine",
    #    path = "/openvino.genai",
    #    build_file = "@_llm_engine//:BUILD",
    #)

def _impl(repository_ctx):
    http_proxy = repository_ctx.os.environ.get("http_proxy", "")
    https_proxy = repository_ctx.os.environ.get("https_proxy", "")
    OpenVINO_DIR = repository_ctx.os.environ.get("OpenVINO_DIR", "")
    result = repository_ctx.execute(["cat","/etc/os-release"],quiet=False)
    ubuntu20_count = result.stdout.count("PRETTY_NAME=\"Ubuntu 20")
    ubuntu22_count = result.stdout.count("PRETTY_NAME=\"Ubuntu 22")

    if ubuntu20_count == 1 or ubuntu22_count == 1:
        lib_path = "lib"
    else: # for redhat
        lib_path = "lib"

    # Note we need to escape '{/}' by doubling them due to call to format
    build_file_content = """
load("@rules_foreign_cc//foreign_cc:cmake.bzl", "cmake")
load("@bazel_skylib//rules:common_settings.bzl", "string_flag")
visibility = ["//visibility:public"]

config_setting(
    name = "dbg",
    values = {{"compilation_mode": "dbg"}},
)

config_setting(
    name = "opt",
    values = {{"compilation_mode": "opt"}},
)

filegroup(
    name = "all_srcs",
    srcs = glob(["**"]),
    visibility = ["//visibility:public"],
)

build_release = {{"CMAKE_BUILD_TYPE": "Release"}}
build_debug = {{"CMAKE_BUILD_TYPE": "Debug"}}

cmake(
    name = "llm_engine_cmake",
    build_args = [
        "--verbose",
        "--",  # <- Pass remaining options to the native tool.
        # https://github.com/bazelbuild/rules_foreign_cc/issues/329
        # there is no elegant paralell compilation support
        "VERBOSE=1",
        "-j 4",
    ],
    cache_entries = {{
        "BUILD_SHARED_LIBS": "OFF",
        "CMAKE_POSITION_INDEPENDENT_CODE": "ON",
        "CMAKE_CXX_FLAGS": " -s -D_GLIBCXX_USE_CXX11_ABI=1 -Wno-error=deprecated-declarations -Wuninitialized\",
        "CMAKE_ARCHIVE_OUTPUT_DIRECTORY": "lib"
    }} | select({{
           "//conditions:default": dict(
               build_release
            ),
            ":dbg":  dict(
               build_debug
            ),
        }}),
    env = {{
        "OpenVINO_DIR": "{OpenVINO_DIR}",
        "HTTP_PROXY": "{http_proxy}",
        "HTTPS_PROXY": "{https_proxy}",
    }},
    lib_source = ":all_srcs",
    out_lib_dir = "runtime/{lib_path}/intel64",
    out_include_dir = "runtime/include",
    # linking order
    out_shared_libs = [
            "libopenvino_genai.so.2440",
        ],
    tags = ["requires-network"],
    visibility = ["//visibility:public"],
    lib_name = "libopenvino_genai.so.2440",
)

cc_library(
    name = "llm_engine",
    deps = [
        ":llm_engine_cmake",
    ],
    visibility = ["//visibility:public"],
)
"""
    repository_ctx.file("BUILD", build_file_content.format(OpenVINO_DIR=OpenVINO_DIR, http_proxy=http_proxy, https_proxy=https_proxy, lib_path=lib_path))

llm_engine_repository = repository_rule(
    implementation = _impl,
    local=False,
)<|MERGE_RESOLUTION|>--- conflicted
+++ resolved
@@ -19,12 +19,8 @@
     llm_engine_repository(name="_llm_engine")
     new_git_repository(
         name = "llm_engine",
-        remote = "https://github.com/mzegla/openvino.genai",
-<<<<<<< HEAD
-        commit = "01802495af98336a1aa9b46f783318f48e33f275", # fork
-=======
+        remote = "https://github.com/openvinotoolkit/openvino.genai",
         commit = "05d1d476ec4c0af3938f524fdd852030bf640a34", # releases/2024/4 / 9 Sep 2024
->>>>>>> a487f02a
         build_file = "@_llm_engine//:BUILD",
         init_submodules = True,
         recursive_init_submodules = True,
