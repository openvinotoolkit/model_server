#
# Copyright (c) 2024 Intel Corporation
#
# Licensed under the Apache License, Version 2.0 (the "License");
# you may not use this file except in compliance with the License.
# You may obtain a copy of the License at
#
#      http://www.apache.org/licenses/LICENSE-2.0
#
# Unless required by applicable law or agreed to in writing, software
# distributed under the License is distributed on an "AS IS" BASIS,
# WITHOUT WARRANTIES OR CONDITIONS OF ANY KIND, either express or implied.
# See the License for the specific language governing permissions and
# limitations under the License.
#

load("@bazel_tools//tools/build_defs/repo:git.bzl", "new_git_repository")

def _is_windows(ctx):
    return ctx.os.name.lower().find("windows") != -1

def llm_engine():
    llm_engine_repository(name="_llm_engine")
    new_git_repository(
        name = "llm_engine",
<<<<<<< HEAD
        remote = "https://github.com/dkalinowski/openvino.genai",
        commit = "6b48331963809e95be8bb30727c0b6cbe63f645f", # my fork based on 2025-09-11 
=======
        remote = "https://github.com/openvinotoolkit/openvino.genai",
        commit = "8e86a984f7ab14579a6ab7c58258abdbababa38b", # master 2025-09-13 Increase GGUF timeouts (#2756)
>>>>>>> e36509f3
        build_file = "@_llm_engine//:BUILD",
        init_submodules = True,
        recursive_init_submodules = True,
        patch_args = ["-p1"],
    )
    # when using local repository manually run: git submodule update --recursive 
    #native.new_local_repository(
    #    name = "llm_engine",
    #    path = "/openvino.genai",
    #    build_file = "@_llm_engine//:BUILD",
    #)

def _impl(repository_ctx):
    http_proxy = repository_ctx.os.environ.get("http_proxy", "")
    if http_proxy == "":
        http_proxy = repository_ctx.os.environ.get("HTTP_PROXY", "")
    
    https_proxy = repository_ctx.os.environ.get("https_proxy", "")
    if https_proxy == "":
        https_proxy = repository_ctx.os.environ.get("HTTPS_PROXY", "")
    
    OpenVINO_DIR = repository_ctx.os.environ.get("OpenVINO_DIR", "")

    if _is_windows(repository_ctx):
        icudt = "icudt70"
        icuuc = "icuuc70"
        tokenizers = "openvino_tokenizers"
        lib_name = "openvino_genai"
        OpenVINO_DIR = OpenVINO_DIR.replace("\\", "\\\\").replace("/", "\\\\")
        out_dll_dir_win = "out_dll_dir = \"runtime/bin/Release\","
        out_lib_dir = "out_lib_dir = \"runtime/lib/Release\""
        out_static = "out_interface_libs = [\"{lib_name}.lib\"],".format(lib_name=lib_name)
        out_libs = "out_shared_libs = [\"{lib_name}.dll\"],".format(lib_name=lib_name)
        cache_entries = """
        "CMAKE_POSITION_INDEPENDENT_CODE": "ON",
        "CMAKE_CXX_FLAGS": "  /guard:cf /GS -s -D_GLIBCXX_USE_CXX11_ABI=1",
        "CMAKE_LIBRARY_OUTPUT_DIRECTORY": "runtime/bin/Release",
        "WIN32": "True",
        "X86_64": "True",
        "BUILD_TOKENIZERS": "OFF",
        "ENABLE_SAMPLES": "OFF",
        "ENABLE_TOOLS": "OFF",
        "ENABLE_TESTS": "OFF",
        "ENABLE_XGRAMMAR": "ON",
        """
        jobs_param = "\"-j 8\"" # on Windows we do not need to specify number of jobs, it's set to all available cores number
    else:
        lib_name = "libopenvino_genai"
        out_dll_dir_win = ""
        out_lib_dir = "out_lib_dir = \"runtime/lib/intel64\""
        out_static = ""
        out_libs = "out_shared_libs = [\"{lib_name}.so.2540\"],".format(lib_name=lib_name)
        cache_entries = """
        "BUILD_SHARED_LIBS": "OFF",
        "CMAKE_POSITION_INDEPENDENT_CODE": "ON",
        "CMAKE_CXX_FLAGS": " -s -D_GLIBCXX_USE_CXX11_ABI=1 -Wno-error=deprecated-declarations -Wuninitialized",
        "CMAKE_ARCHIVE_OUTPUT_DIRECTORY": "lib",
        "ENABLE_SYSTEM_ICU": "True",
        "BUILD_TOKENIZERS": "OFF",
        "ENABLE_SAMPLES": "OFF",
        "ENABLE_TOOLS": "OFF",
        "ENABLE_TESTS": "OFF",
        "ENABLE_XGRAMMAR": "ON",
        """
        jobs_param = "\"-j 8\"" # on Linux we need to specify jobs number, by default it's set to 1

    # Note we need to escape '{/}' by doubling them due to call to format
    build_file_content = """
load("@rules_foreign_cc//foreign_cc:cmake.bzl", "cmake")
load("@bazel_skylib//rules:common_settings.bzl", "string_flag")
visibility = ["//visibility:public"]

config_setting(
    name = "dbg",
    values = {{"compilation_mode": "dbg"}},
)

config_setting(
    name = "opt",
    values = {{"compilation_mode": "opt"}},
)

filegroup(
    name = "all_srcs",
    srcs = glob(["**"]),
    visibility = ["//visibility:public"],
)

build_release = {{"CMAKE_BUILD_TYPE": "Release"}}
build_debug = {{"CMAKE_BUILD_TYPE": "Debug"}}

cmake(
    name = "llm_engine_cmake",
    build_args = [
        "--verbose",
        "--",  # <- Pass remaining options to the native tool.
        # https://github.com/bazelbuild/rules_foreign_cc/issues/329
        # there is no elegant parallel compilation support - lets go with default - CORES + 2 for ninja
        {jobs_param}
    ],
    cache_entries = {{ 
        {cache_entries}
    }} | select({{
           "//conditions:default": dict(
               build_release
            ),
            # Debug does not build
            #":dbg":  dict(
            #   build_debug
            #),
        }}),
    env = {{
        "OpenVINO_DIR": "{OpenVINO_DIR}",
        "http_proxy": "{http_proxy}",
        "https_proxy": "{https_proxy}",
    }},
    lib_source = ":all_srcs",
    out_include_dir = "runtime/include",
    {out_lib_dir},
    {out_libs}
    {out_static}
    {out_dll_dir_win}
    tags = ["requires-network"],
    visibility = ["//visibility:public"],
    lib_name = "{lib_name}",
    deps = [
        "@ovms//third_party:openvino",
    ]
)

cc_library(
    name = "llm_engine",
    deps = [
        "@ovms//third_party:openvino",
        ":llm_engine_cmake",
    ],
    visibility = ["//visibility:public"],
)
"""
    repository_ctx.file("BUILD", build_file_content.format(OpenVINO_DIR=OpenVINO_DIR, http_proxy=http_proxy, https_proxy=https_proxy,
                                                            out_dll_dir_win=out_dll_dir_win, out_lib_dir=out_lib_dir, lib_name=lib_name, out_libs=out_libs, cache_entries=cache_entries, out_static=out_static,
                                                            jobs_param=jobs_param))

llm_engine_repository = repository_rule(
    implementation = _impl,
    local=True,
)<|MERGE_RESOLUTION|>--- conflicted
+++ resolved
@@ -23,13 +23,8 @@
     llm_engine_repository(name="_llm_engine")
     new_git_repository(
         name = "llm_engine",
-<<<<<<< HEAD
-        remote = "https://github.com/dkalinowski/openvino.genai",
-        commit = "6b48331963809e95be8bb30727c0b6cbe63f645f", # my fork based on 2025-09-11 
-=======
         remote = "https://github.com/openvinotoolkit/openvino.genai",
         commit = "8e86a984f7ab14579a6ab7c58258abdbababa38b", # master 2025-09-13 Increase GGUF timeouts (#2756)
->>>>>>> e36509f3
         build_file = "@_llm_engine//:BUILD",
         init_submodules = True,
         recursive_init_submodules = True,
