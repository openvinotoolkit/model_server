--- conflicted
+++ resolved
@@ -24,11 +24,7 @@
     new_git_repository(
         name = "llm_engine",
         remote = "https://github.com/openvinotoolkit/openvino.genai",
-<<<<<<< HEAD
-        commit = "9eaf7891e487cfda8b2849cb596a68455ba4bcad", # master 2025-08-25
-=======
-        commit = "3c0e2d3e7e13fa5e1dd5ea9ef1df59ce9fa852b5", # releases/2025/3 RC2
->>>>>>> a3a3ae6c
+        commit = "0c8423cc6eb28004a38a565f498a590bdf3bf26a", # master 2025-08-29
         build_file = "@_llm_engine//:BUILD",
         init_submodules = True,
         recursive_init_submodules = True,
