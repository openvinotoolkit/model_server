#
# Copyright (c) 2024 Intel Corporation
#
# Licensed under the Apache License, Version 2.0 (the "License");
# you may not use this file except in compliance with the License.
# You may obtain a copy of the License at
#
#      http://www.apache.org/licenses/LICENSE-2.0
#
# Unless required by applicable law or agreed to in writing, software
# distributed under the License is distributed on an "AS IS" BASIS,
# WITHOUT WARRANTIES OR CONDITIONS OF ANY KIND, either express or implied.
# See the License for the specific language governing permissions and
# limitations under the License.
#

load("@bazel_tools//tools/build_defs/repo:git.bzl", "new_git_repository")

def _is_windows(ctx):
    return ctx.os.name.lower().find("windows") != -1

def llm_engine():
    llm_engine_repository(name="_llm_engine")
    new_git_repository(
        name = "llm_engine",
<<<<<<< HEAD
        remote = "https://github.com/dkalinowski/openvino.genai",
        commit = "963c05fefc88a41ca2216f727b8a5ae7ffc11dc5",
=======
        remote = "https://github.com/openvinotoolkit/openvino.genai",
        commit = "b7e8993565358a9e2d8f69bc915bfbf8e5ea9ed4", # releases/2025/2 RC1
>>>>>>> 70ac463e
        build_file = "@_llm_engine//:BUILD",
        init_submodules = True,
        recursive_init_submodules = True,
        patch_args = ["-p1"],
        patches = ["cb.patch"],
    )
    # when using local repository manually run: git submodule update --recursive 
    #native.new_local_repository(
    #    name = "llm_engine",
    #    path = "/openvino.genai",
    #    build_file = "@_llm_engine//:BUILD",
    #)

def _impl(repository_ctx):
    http_proxy = repository_ctx.os.environ.get("http_proxy", "")
    if http_proxy == "":
        http_proxy = repository_ctx.os.environ.get("HTTP_PROXY", "")
    
    https_proxy = repository_ctx.os.environ.get("https_proxy", "")
    if https_proxy == "":
        https_proxy = repository_ctx.os.environ.get("HTTPS_PROXY", "")
    
    OpenVINO_DIR = repository_ctx.os.environ.get("OpenVINO_DIR", "")

    if _is_windows(repository_ctx):
        icudt = "icudt70"
        icuuc = "icuuc70"
        tokenizers = "openvino_tokenizers"
        lib_name = "openvino_genai"
        OpenVINO_DIR = OpenVINO_DIR.replace("\\", "\\\\").replace("/", "\\\\")
        out_dll_dir_win = "out_dll_dir = \"runtime/bin/Release\","
        out_lib_dir = "out_lib_dir = \"runtime/lib/Release\""
        out_static = "out_interface_libs = [\"{lib_name}.lib\"],".format(lib_name=lib_name)
        out_libs = "out_shared_libs = [\"{lib_name}.dll\"],".format(lib_name=lib_name)
        cache_entries = """
        "CMAKE_POSITION_INDEPENDENT_CODE": "ON",
        "CMAKE_CXX_FLAGS": " -s -D_GLIBCXX_USE_CXX11_ABI=1",
        "CMAKE_LIBRARY_OUTPUT_DIRECTORY": "runtime/bin/Release",
        "WIN32": "True",
        "X86_64": "True",
        "BUILD_TOKENIZERS": "OFF",
        """
        jobs_param = "\"-j 8\"" # on Windows we do not need to specify number of jobs, it's set to all available cores number
    else:
        lib_name = "libopenvino_genai"
        out_dll_dir_win = ""
        out_lib_dir = "out_lib_dir = \"runtime/lib/intel64\""
        out_static = ""
        out_libs = "out_shared_libs = [\"{lib_name}.so.2520\"],".format(lib_name=lib_name)
        cache_entries = """
        "BUILD_SHARED_LIBS": "OFF",
        "CMAKE_POSITION_INDEPENDENT_CODE": "ON",
        "CMAKE_CXX_FLAGS": " -s -D_GLIBCXX_USE_CXX11_ABI=1 -Wno-error=deprecated-declarations -Wuninitialized",
        "CMAKE_ARCHIVE_OUTPUT_DIRECTORY": "lib",
        "ENABLE_SYSTEM_ICU": "True",
        "BUILD_TOKENIZERS": "OFF",
        """
        jobs_param = "\"-j 8\"" # on Linux we need to specify jobs number, by default it's set to 1

    # Note we need to escape '{/}' by doubling them due to call to format
    build_file_content = """
load("@rules_foreign_cc//foreign_cc:cmake.bzl", "cmake")
load("@bazel_skylib//rules:common_settings.bzl", "string_flag")
visibility = ["//visibility:public"]

config_setting(
    name = "dbg",
    values = {{"compilation_mode": "dbg"}},
)

config_setting(
    name = "opt",
    values = {{"compilation_mode": "opt"}},
)

filegroup(
    name = "all_srcs",
    srcs = glob(["**"]),
    visibility = ["//visibility:public"],
)

build_release = {{"CMAKE_BUILD_TYPE": "Release"}}
build_debug = {{"CMAKE_BUILD_TYPE": "Debug"}}

cmake(
    name = "llm_engine_cmake",
    build_args = [
        "--verbose",
        "--",  # <- Pass remaining options to the native tool.
        # https://github.com/bazelbuild/rules_foreign_cc/issues/329
        # there is no elegant parallel compilation support - lets go with default - CORES + 2 for ninja
        {jobs_param}
    ],
    cache_entries = {{ 
        {cache_entries}
    }} | select({{
           "//conditions:default": dict(
               build_release
            ),
            # Debug does not build
            #":dbg":  dict(
            #   build_debug
            #),
        }}),
    env = {{
        "OpenVINO_DIR": "{OpenVINO_DIR}",
        "http_proxy": "{http_proxy}",
        "https_proxy": "{https_proxy}",
    }},
    lib_source = ":all_srcs",
    out_include_dir = "runtime/include",
    {out_lib_dir},
    {out_libs}
    {out_static}
    {out_dll_dir_win}
    tags = ["requires-network"],
    visibility = ["//visibility:public"],
    lib_name = "{lib_name}",
    deps = [
        "@ovms//third_party:openvino",
    ]
)

cc_library(
    name = "llm_engine",
    deps = [
        "@ovms//third_party:openvino",
        ":llm_engine_cmake",
    ],
    visibility = ["//visibility:public"],
)
"""
    repository_ctx.file("BUILD", build_file_content.format(OpenVINO_DIR=OpenVINO_DIR, http_proxy=http_proxy, https_proxy=https_proxy,
                                                            out_dll_dir_win=out_dll_dir_win, out_lib_dir=out_lib_dir, lib_name=lib_name, out_libs=out_libs, cache_entries=cache_entries, out_static=out_static,
                                                            jobs_param=jobs_param))

llm_engine_repository = repository_rule(
    implementation = _impl,
    local=True,
)<|MERGE_RESOLUTION|>--- conflicted
+++ resolved
@@ -23,13 +23,8 @@
     llm_engine_repository(name="_llm_engine")
     new_git_repository(
         name = "llm_engine",
-<<<<<<< HEAD
         remote = "https://github.com/dkalinowski/openvino.genai",
-        commit = "963c05fefc88a41ca2216f727b8a5ae7ffc11dc5",
-=======
-        remote = "https://github.com/openvinotoolkit/openvino.genai",
-        commit = "b7e8993565358a9e2d8f69bc915bfbf8e5ea9ed4", # releases/2025/2 RC1
->>>>>>> 70ac463e
+        commit = "127168c3f0e6865f90965ca4840c53160de9f002", # releases/2025/2 RC1 + ImageGen PR
         build_file = "@_llm_engine//:BUILD",
         init_submodules = True,
         recursive_init_submodules = True,
