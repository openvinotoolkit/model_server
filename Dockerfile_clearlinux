FROM clearlinux as build
# Stage for building TF serving API for Python 3.8
RUN swupd bundle-add \
    c-basic \
    curl \
    devpkg-curl \
    git \
    devpkg-libusb \
    deprecated-python2 \
    python3-basic \
    wget \
    patch  \
    diffutils \
    dev-utils \
    unzip \
    which
# Set up Bazel
ENV BAZEL_VERSION 0.24.1
WORKDIR /bazel
RUN curl -H "User-Agent: Mozilla/5.0 (X11; Linux x86_64) AppleWebKit/537.36 (KHTML, like Gecko) Chrome/57.0.2987.133 Safari/537.36" -fSsL -O https://github.com/bazelbuild/bazel/releases/download/$BAZEL_VERSION/bazel-$BAZEL_VERSION-installer-linux-x86_64.sh && \
    curl -H "User-Agent: Mozilla/5.0 (X11; Linux x86_64) AppleWebKit/537.36 (KHTML, like Gecko) Chrome/57.0.2987.133 Safari/537.36" -fSsL -o /bazel/LICENSE.txt https://raw.githubusercontent.com/bazelbuild/bazel/master/LICENSE && \
    chmod +x bazel-*.sh && \
    ./bazel-$BAZEL_VERSION-installer-linux-x86_64.sh && \
    cd / && \
    rm -f /bazel/bazel-$BAZEL_VERSION-installer-linux-x86_64.sh

RUN git clone -b 2.0.0 https://github.com/tensorflow/serving
WORKDIR serving
RUN pip3 install wheel
RUN mkdir -vp /.cache/bazel/
RUN bazel build --color=yes --curses=yes \
    --verbose_failures \
    tensorflow_serving/tools/pip_package:build_pip_package
RUN bazel-bin/tensorflow_serving/tools/pip_package/build_pip_package /tmp/pip

RUN swupd repair -V 32750 --force

# Build OpenVINO and nGraph (OV dependency) with D_GLIBCXX_USE_CXX11_ABI=0
RUN git clone --recurse-submodules -j4 https://github.com/opencv/dldt --branch 2020.2 --single-branch --depth 1 /openvino

# Use package for centos7 on clearlinux - seems to be working just fine.
RUN sed -i "/^            set(OPENCV_SUFFIX \"centos7\")/a         elseif (\"Clear Linux OS 33060\" STREQUAL \"Clear Linux OS 33060\")\\n            set(OPENCV_SUFFIX \"centos7\")" /openvino/inference-engine/cmake/dependencies.cmake

WORKDIR /openvino/build
RUN pip3 install --no-cache-dir -r /openvino/inference-engine/ie_bridges/python/requirements.txt
RUN cmake -DENABLE_PYTHON=ON -DPYTHON_EXECUTABLE='/usr/bin/python3.8' -DPYTHON_LIBRARY=/usr/lib64/libpython3.8.so -DPYTHON_INCLUDE_DIR=/usr/include/python3.8  -DCMAKE_BUILD_TYPE=Release -DENABLE_SAMPLES=0 -DNGRAPH_USE_CXX_ABI=0 -DCMAKE_CXX_FLAGS=" -D_GLIBCXX_USE_CXX11_ABI=0 -Wno-error=parentheses -Wno-error=redundant-move -Wno-error=pessimizing-move -Wno-error=deprecated-copy -Wno-error=deprecated-declarations " -DCMAKE_C_FLAGS=" -Wno-error=parentheses " ..

RUN make --jobs=$(nproc --all)

FROM clearlinux:latest as opencl

RUN swupd update --no-boot-update \
    && swupd bundle-add wget unzip lftp package-utils cpio \
    && rm -rf /var/lib/swupd

RUN if [ ! -e "/usr/lib64/libzstd.so.1"  ]; then ln -s /usr/lib64/haswell/libzstd.so.1.4.5 /usr/lib64/libzstd.so.1 ; fi

WORKDIR /pkg

RUN mkdir -p rpms/runtime && pwd && source /etc/os-release \
    && cd rpms/runtime \
    && lftp -c "o https://download.clearlinux.org/releases/current/clear/x86_64/os/Packages/; mget clinfo-bin*.rpm intel-compute-runtime-data*.rpm intel-compute-runtime-lib*.rpm intel-gmmlib-lib*.rpm intel-graphics-compiler-lib*.rpm libva-lib*.rpm ocl-icd-lib*.rpm opencl-clang-lib*.rpm"

RUN mkdir -p out/runtime \
    && for p in `ls rpms/runtime/*.rpm`; do rpm2cpio $p | (cd out/runtime/; cpio -i -d -u --quiet); done \
    && (cd out/runtime ; echo "Runtime files:" ; find . -type f -or -type l)

FROM clearlinux:latest as clear-pkg

RUN swupd update --no-boot-update \	RUN swupd update --no-boot-update \
    && swupd bundle-add wget unzip lftp package-utils cpio \	    && swupd bundle-add wget unzip lftp package-utils cpio \
@@ -65,20 +65,28 @@ RUN mkdir -p out/runtime \
    && for p in `ls rpms/runtime/*.rpm`; do rpm2cpio $p | (cd out/runtime/; cpio -i -d -u --quiet); done \	    && for p in `ls rpms/runtime/*.rpm`; do rpm2cpio $p | (cd out/runtime/; cpio -i -d -u --quiet); done \
    && (cd out/runtime ; echo "OpenCL Runtime files:" ; find . -type f -or -type l)	    && (cd out/runtime ; echo "Runtime files:" ; find . -type f -or -type l)

RUN mkdir -p rpms/tf && pwd && source /etc/os-release \
    && cd rpms/tf \
    && lftp -c "o https://download.clearlinux.org/releases/current/clear/x86_64/os/Packages/; mget tensorflow-2.0.1-98.x86_64.rpm numpy-*  openblas-* Werkzeug* protobuf*  absl-py* wrapt* gast* astor* termcolor* Keras_Applications* Keras_Preprocessing*"

RUN mkdir -p out/tf \
    && for p in `ls rpms/tf/*.rpm`; do rpm2cpio $p | (cd out/tf/; cpio -i -d -u --quiet); done \
    && (cd out/tf ; echo "TensorFlow files:" ; find . -type f -or -type l) \
    && du -shc out/*



FROM clearlinux

RUN swupd update && \
    swupd bundle-add \
    python3-basic \
<<<<<<< HEAD
    devpkg-libusb && \
    swupd clean

COPY --from=build /openvino/inference-engine/temp/tbb/lib /usr/local/lib/inference-engine
COPY --from=build /openvino/bin/intel64/Release/lib /usr/local/lib/inference-engine
COPY --from=clear-pkg /pkg/out/runtime/ /
COPY --from=clear-pkg /pkg/out/tf/ /
=======
    devpkg-libusb \
    machine-learning-tensorflow \
    && rm -rf /var/lib/swupd

COPY --from=build /openvino/inference-engine/temp/tbb/lib /usr/local/lib/inference-engine
COPY --from=build /openvino/bin/intel64/Release/lib /usr/local/lib/inference-engine
COPY --from=opencl /pkg/out/runtime/ /
>>>>>>> cd3bfe83

WORKDIR /ie-serving-py

COPY start_server.sh setup.py version requirements_clearlinux.txt /ie-serving-py/
COPY --from=build /tmp/pip/tensorflow_serving_api-*.whl .

RUN pip3 install --no-cache-dir tensorflow_serving_api-*.whl && \
    pip3 --no-cache-dir install -r requirements_clearlinux.txt && \
    rm tensorflow_serving_api-*.whl

COPY ie_serving /ie-serving-py/ie_serving

RUN pip3 --no-cache-dir install .

ENV LD_LIBRARY_PATH=/usr/local/lib/inference-engine:/usr/local/lib
ENV PYTHONPATH=/usr/local/lib:/usr/local/lib/inference-engine/python_api/python3.8:/usr/local/lib/inference-engine/python_api/python3.8/openvino/inference_engine

RUN sed -i '/activate/d' start_server.sh
<|MERGE_RESOLUTION|>--- conflicted
+++ resolved
@@ -83,29 +83,18 @@
     && du -shc out/*
 
 
-
 FROM clearlinux
 
 RUN swupd update && \
     swupd bundle-add \
     python3-basic \
-<<<<<<< HEAD
-    devpkg-libusb && \
-    swupd clean
+    devpkg-libusb \
+    && rm -rf /var/lib/swupd
 
 COPY --from=build /openvino/inference-engine/temp/tbb/lib /usr/local/lib/inference-engine
 COPY --from=build /openvino/bin/intel64/Release/lib /usr/local/lib/inference-engine
 COPY --from=clear-pkg /pkg/out/runtime/ /
 COPY --from=clear-pkg /pkg/out/tf/ /
-=======
-    devpkg-libusb \
-    machine-learning-tensorflow \
-    && rm -rf /var/lib/swupd
-
-COPY --from=build /openvino/inference-engine/temp/tbb/lib /usr/local/lib/inference-engine
-COPY --from=build /openvino/bin/intel64/Release/lib /usr/local/lib/inference-engine
-COPY --from=opencl /pkg/out/runtime/ /
->>>>>>> cd3bfe83
 
 WORKDIR /ie-serving-py
 
