--- conflicted
+++ resolved
@@ -33,12 +33,7 @@
 ```bash
 make docker_build
 ```
-<<<<<<< HEAD
 called from the root directory of this github repository.
-Note: URL to OpenVINO Toolkit package can be received after registration on [OpenVINO™ Toolkit website](https://software.intel.com/en-us/openvino-toolkit/choose-download).
-=======
-called from the root directory of the repository.
->>>>>>> e61f9fb9
 
 It will generate the images, tagged as:
 * `openvino/model_server:latest` - with CPU, NCS and HDDL support
