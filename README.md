# OpenVINO&trade; Model Server
OpenVINO&trade; Model Server is a scalable, high-performance solution for serving machine learning models optimized for Intel&reg; architectures. The server provides an inference service via gRPC enpoint or REST API -- making it easy to deploy new algorithms and AI experiments using the same architecture as [TensorFlow Serving](https://github.com/tensorflow/serving) for any models trained in a framework that is supported by [OpenVINO](https://software.intel.com/en-us/openvino-toolkit). 

The server is implemented as a python service using the gRPC interface library or falcon REST API framework with data serialization and deserialization using TensorFlow, and OpenVINO&trade; as the inference execution provider. Model repositories may reside on a locally accessible file system (e.g. NFS), Google Cloud Storage (GCS), Amazon S3 or MinIO.

Review the [Architecture concept](docs/architecture.md) document for more details.

A few key features: 
- Support for multiple frameworks. Serve models trained in popular formats such as Caffe*, TensorFlow*, MXNet* and ONNX*.
- Deploy new [model versions](https://github.com/IntelAI/OpenVINO-model-server/blob/master/docs/docker_container.md#model-version-policy) without changing client code.
- Support for AI accelerators including [Intel Movidius Myriad VPUs](https://www.intel.ai/intel-movidius-myriad-vpus/#gs.xrw7cj). The server can be enabled both on [Bare Metal Hosts](docs/host.md#using-hddl-accelerators) or in
[Docker containers](docs/docker_container.md#starting-docker-container-with-hddl).
- [Kubernetes deployments](example_k8s). The server can be deployed in a Kubernetes cluster allowing the inference service to scale horizontally and ensure high availability.  
- [Sagemaker integration](example_sagemaker). The server supports using AWS SageMaker containers for serving inferece execution.  
- Supports [multi-worker configuration](https://github.com/IntelAI/OpenVINO-model-server/blob/master/docs/performance_tuning.md#multi-worker-configuration) and [parallel inference execution](https://github.com/IntelAI/OpenVINO-model-server/blob/master/docs/performance_tuning.md#multiple-model-server-instances).
- [Model reshaping](https://github.com/IntelAI/OpenVINO-model-server/blob/master/docs/docker_container.md#model-reshaping). The server supports reshaphing models in runtime. 

## Getting Up and Running

[Using a docker container](docs/docker_container.md)

[Landing on bare metal or virtual machine](docs/host.md)


## Advanced Configuration

[Custom layer extensions](docs/cpu_extension.md)

[Performance tuning](docs/performance_tuning.md)

Using FPGA (TBD)


## gRPC API Documentation

OpenVINO&trade; Model Server gRPC API is documented in the proto buffer files in [tensorflow_serving_api](https://github.com/tensorflow/serving/tree/r1.14/tensorflow_serving/apis). **Note:** The implementations for *Predict*, *GetModelMetadata* and *GetModelStatus* function calls are currently available. 
These are the most generic function calls and should address most of the usage scenarios.

[predict function spec](https://github.com/tensorflow/serving/blob/r1.14/tensorflow_serving/apis/predict.proto) has two message definitions: *PredictRequest* and  *PredictResponse*.  
* *PredictRequest* specifies information about the model spec, a map of input data serialized via 
[TensorProto](https://github.com/tensorflow/tensorflow/blob/master/tensorflow/core/framework/tensor.proto) to a string format.
* *PredictResponse* includes a map of outputs serialized by 
[TensorProto](https://github.com/tensorflow/tensorflow/blob/master/tensorflow/core/framework/tensor.proto) and information about the used model spec.
 
[get_model_metadata function spec](https://github.com/tensorflow/serving/blob/r1.14/tensorflow_serving/apis/get_model_metadata.proto) has three message definitions:
 *SignatureDefMap*, *GetModelMetadataRequest*, *GetModelMetadataResponse*. 
 A function call GetModelMetadata accepts model spec information as input and returns Signature Definition content in the format similar to TensorFlow Serving.

[get model status function spec](https://github.com/tensorflow/serving/blob/r1.14/tensorflow_serving/apis/get_model_status.proto) can be used to report
all exposed versions including their state in their lifecycle. 

Refer to the [example client code](example_client) to learn how to use this API and submit the requests using the gRPC interface.

Using the gRPC interface is recommended for optimal performace due to its faster implementation of input data deserialization. gRPC achieves lower latency, especially with larger input messages like images. 

## RESTful API Documentation 

OpenVINO&trade; Model Server RESTful API follows the documentation from [tensorflow serving rest api](https://www.tensorflow.org/tfx/serving/api_rest).

Both row and column format of the requests are implemented. 
**Note:** Just like with gRPC, only the implementations for *Predict*, *GetModelMetadata* and *GetModelStatus* function calls are currently available. 

Only the numerical data types are supported. 

Review the exemplary clients below to find out more how to connect and run inference requests.

REST API is recommended when the primary goal is in reducing the number of client side python dependencies and simpler application code.

## Usage Examples
- Using *Predict* function over [gRPC](example_client/#submitting-grpc-requests-based-on-a-dataset-from-numpy-files) 
and [RESTful API](example_client/#rest-api-client-to-predict-function) with numpy data input
- [Using *GetModelMetadata* function  over gRPC and RESTful API](example_client/#getting-info-about-served-models)
- [Using *GetModelStatus* function  over gRPC and RESTful API](example_client/#getting-model-serving-status)
- [Example script submitting jpeg images for image classification](example_client/#submitting-grpc-requests-based-on-a-dataset-from-a-list-of-jpeg-files)
- [Jupyter notebook - kubernetes demo](example_k8s/OVMS_demo.ipynb)
- [Jupyter notebook - REST API client for age-gender classification](example_client/REST_age_gender.ipynb)


## Benchmarking Results

[ResNet Benchmarks](docs/benchmark.md)

## References

[OpenVINO&trade;](https://software.intel.com/en-us/openvino-toolkit)

[TensorFlow Serving](https://github.com/tensorflow/serving)

[gRPC](https://grpc.io/)

[RESTful API](https://restfulapi.net/)

[Inference at scale in Kubernetes](https://www.intel.ai/inference-at-scale-in-kubernetes)

[OpenVINO Model Server boosts AI](https://www.intel.ai/openvino-model-server-boosts-ai-inference-operations/)

## Troubleshooting
### Server Logging

OpenVINO&trade; model server accepts 3 logging levels:

* ERROR: Logs information about inference processing errors and server initialization issues.
* INFO: Presents information about server startup procedure.
* DEBUG: Stores information about client requests.

The default setting is **INFO**, which can be altered by setting environment variable `LOG_LEVEL`.

The captured logs will be displayed on the model server console. While using docker containers or kubernetes the logs
can be examined using `docker logs` or `kubectl logs` commands respectively.

It is also possible to save the logs to a local file system by configuring an environment variable `LOG_PATH` with the absolute path pointing to a log file. 
Please see example below for usage details.

```
docker run --name ie-serving --rm -d -v /models/:/opt/ml:ro -p 9001:9001 --env LOG_LEVEL=DEBUG --env LOG_PATH=/var/log/ie_serving.log \
 ie-serving-py:latest /ie-serving-py/start_server.sh ie_serving config --config_path /opt/ml/config.json --port 9001
 
docker logs ie-serving 

```  


### Model Import Issues
OpenVINO&trade; Model Server loads all defined models versions according 
to set [version policy](docs/docker_container.md#model-version-policy). 
A model version is represented by a numerical directory in a model path, 
containing OpenVINO model files with .bin and .xml extensions.

Below are examples of incorrect structure:
```bash
models/
├── model1
│   ├── 1
│   │   ├── ir_model.bin
│   │   └── ir_model.xml
│   └── 2
│       ├── somefile.bin
│       └── anotherfile.txt
└── model2
    ├── ir_model.bin
    ├── ir_model.xml
    └── mapping_config.json
```

In above scenario, server will detect only version `1` of `model1`.
Directory `2` does not contain valid OpenVINO model files, so it won't 
be detected as a valid model version. 
For `model2`, there are correct files, but they are not in a numerical directory. 
The server will not detect any version in `model2`.

When new model version is detected, the server loads the model files 
and starts serving new model version. This operation might fail for the following reasons:
- there is a problem with accessing model files (i. e. due to network connectivity issues
to the  remote storage or insufficient permissions)
- model files are malformed and can not be imported by the Inference Engine
- model requires custom CPU extension

In all those situations, the root cause is reported in the server logs or in the response from a call
to GetModelStatus function. 

Detected but not loaded model version will not be served and will report status
`LOADING` with error message: `Error occurred while loading version`.
When model files become accessible or fixed, server will try to 
load them again on the next [version update](docs/docker_container.md#updating-model-versions) 
attempt.

At startup, the server will enable gRPC and REST API endpoint, after all configured models and detected model versions
are loaded successfully (in AVAILABLE state).

The server will fail to start if it can not list the content of configured model paths.


### Client Request Issues
When the model server starts successfully and all the models are imported, there could be a couple of reasons for errors 
in the request handling. 
The information about the failure reason is passed to the gRPC client in the response. It is also logged on the 
model server in the DEBUG mode.

The possible issues could be:
* Incorrect shape of the input data.
* Incorrect input key name which does not match the tensor name or set input key name in `mapping_config.json`.
* Incorrectly serialized data on the client side.

### Resource Allocation
RAM consumption might depend on the size and volume of the models configured for serving. It should be measured experimentally, 
however it can be estimated that each model will consume RAM size equal to the size of the model weights file (.bin file).
Every version of the model creates a separate inference engine object, so it is recommended to mount only the desired model versions.

OpenVINO&trade; model server consumes all available CPU resources unless they are restricted by operating system, docker or 
kubernetes capabilities.

### Usage Monitoring
It is possible to track the usage of the models including processing time while DEBUG mode is enabled.
With this setting model server logs will store information about all the incoming requests.
You can parse the logs to analyze: volume of requests, processing statistics and most used models.

## Inference Results Serialization

Model server employs configurable serialization function. 

The default implementation starting from 2020.1 version is
 [_prepare_output_with_make_tensor_proto](ie_serving/server/predict_utils.py).
It employs TensorFlow function [make_tensor_proto](https://www.tensorflow.org/api_docs/python/tf/make_tensor_proto). 
For most of the models it returns TensorProto response with inference results serialized to string via a numpy.toString call. 
This method achieves low latency, especially for models with big size of the output.

Prior 2020.1 version, serialization was using function [_prepare_output_as_AppendArrayToTensorProto](ie_serving/server/predict_utils.py).
Contrary to make_tensor_proto, it returns the inference results as TensorProto object containing a list of numerical elements.


In both cases, the results can be deserialized on the client side with [make_ndarray](https://www.tensorflow.org/api_docs/python/tf/make_ndarray).
If you're using tensorflow's `make_ndarray` to read output
 in your client application, then the transition between those methods is transparent.
 
Add environment variable `SERIALIZATION_FUNCTION=_prepare_output_as_AppendArrayToTensorProto` to enforce the usage 
of legacy serialization method.
 
## Known Limitations and Plans

* Currently, *Predict*, *GetModelMetadata* and *GetModelStatus* calls are implemented using Tensorflow Serving API. 
*Classify*, *Regress* and *MultiInference* are planned to be added.
* Output_filter is not effective in the Predict call. All outputs defined in the model are returned to the clients. 


## Contribution

### Contribution Rules

All contributed code must be compatible with the [Apache 2](https://www.apache.org/licenses/LICENSE-2.0) license.

All changes needs to have passed style, unit and functional tests.

All new features need to be covered by tests.

### Building
Docker image with OpenVINO Model Server can be built with several options: 
- `make docker_build_bin dldt_package_url=<url>` - using Intel Distribution of OpenVINO binary package (ubuntu base image)
- `make docker_build_apt_ubuntu` - using OpenVINO apt packages with ubuntu base image
- `make docker_build_clearlinux` - using clearlinux base image with DLDT package


### Testing

`make style` to run linter tests

`make unit` to execute unit tests (it requires OpenVINO installation followed by `make install`)
Alternatively unit tests can be executed in a container by running the script `./tests/scripts/unit-tests.sh`

<<<<<<< HEAD
`make test` to execute full set of functional tests (it requires [building the docker image](README.md#building) in advance). Running 
the tests require also preconfigured env variables `AWS_ACCESS_KEY_ID`,
`AWS_SECRET_ACCESS_KEY` and `AWS_REGION` with permissions to access models used in tests.
=======
`make test` to execute functional tests (it requires building the docker image in advance). Running 
the tests requires also preconfigured env variables `GOOGLE_APPLICATION_CREDENTIALS`, `AWS_ACCESS_KEY_ID`,
`AWS_SECRET_ACCESS_KEY` and `AWS_REGION` with permissions to access models used in tests.
To run tests limited to locally downloaded models use command:
>>>>>>> f7b1fe8c

`make test_local_only` to run the tests limited to models downloaded to local storage (without cloud storage scenarios)


## Contact

Submit Github issue to ask question, request a feature or report a bug.


---
\* Other names and brands may be claimed as the property of others.<|MERGE_RESOLUTION|>--- conflicted
+++ resolved
@@ -246,16 +246,9 @@
 `make unit` to execute unit tests (it requires OpenVINO installation followed by `make install`)
 Alternatively unit tests can be executed in a container by running the script `./tests/scripts/unit-tests.sh`
 
-<<<<<<< HEAD
 `make test` to execute full set of functional tests (it requires [building the docker image](README.md#building) in advance). Running 
 the tests require also preconfigured env variables `AWS_ACCESS_KEY_ID`,
 `AWS_SECRET_ACCESS_KEY` and `AWS_REGION` with permissions to access models used in tests.
-=======
-`make test` to execute functional tests (it requires building the docker image in advance). Running 
-the tests requires also preconfigured env variables `GOOGLE_APPLICATION_CREDENTIALS`, `AWS_ACCESS_KEY_ID`,
-`AWS_SECRET_ACCESS_KEY` and `AWS_REGION` with permissions to access models used in tests.
-To run tests limited to locally downloaded models use command:
->>>>>>> f7b1fe8c
 
 `make test_local_only` to run the tests limited to models downloaded to local storage (without cloud storage scenarios)
 
