--- conflicted
+++ resolved
@@ -25,10 +25,6 @@
 EMBEDDING_MODEL_FLAT="thenlper_flat"
 RERANK_MODEL="BAAI/bge-reranker-base"
 VLM_MODEL="OpenGVLab/InternVL2-1B"
-<<<<<<< HEAD
-if [ -d "$1/$CB_MODEL" ] && [ -d "$1/$EMBEDDING_MODEL" ] && [ -d "$1/$RERANK_MODEL" ] && [ -d "$1/$VLM_MODEL" ] && [ -d "$1/$EMBEDDING_MODEL_FLAT" ]; then
-  echo "Models directory $1 exists. Skipping downloading models."
-=======
 
 # Models for tools testing. Only tokenizers are downloaded.
 QWEN3_MODEL="Qwen/Qwen3-8B"
@@ -47,7 +43,6 @@
 
 if $all_exist; then
   echo "All model directories exist in $1. Skipping downloading models."
->>>>>>> 87831c72
   exit 0
 fi
 
@@ -86,18 +81,10 @@
   python3 demos/common/export_models/export_model.py embeddings --source_model "$EMBEDDING_MODEL" --weight-format int8 --model_repository_path $1
 fi
 
-<<<<<<< HEAD
-if [ -d "$1/$EMBEDDING_MODEL_FLAT" ]; then
-  echo "Models directory $1/$EMBEDDING_MODEL_FLAT exists. Skipping downloading models."
-else
-  optimum-cli export openvino --disable-convert-tokenizer --model "$EMBEDDING_MODEL" --task feature-extraction --weight-format  int8 --trust-remote-code --library sentence_transformers $1/$EMBEDDING_MODEL_FLAT
-  convert_tokenizer -o $1/$EMBEDDING_MODEL_FLAT $EMBEDDING_MODEL
-=======
 if [ -d "$1/$EMBEDDING_MODEL/ov" ]; then
   echo "Models directory "$1/$EMBEDDING_MODEL/ov" exists. Skipping downloading models."
 else
   python3 demos/common/export_models/export_model.py embeddings_ov --source_model "$EMBEDDING_MODEL" --weight-format int8 --model_repository_path $1
->>>>>>> 87831c72
 fi
 
 if [ -d "$1/$RERANK_MODEL" ]; then
