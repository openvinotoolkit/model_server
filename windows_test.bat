--- conflicted
+++ resolved
@@ -101,13 +101,9 @@
 :: Cut tests log to results
 set regex="\[  .* ms"
 set sed_clean="s/ (.* ms)//g"
-<<<<<<< HEAD
+C:\Windows\System32\tar.exe -a -c -f win_test_log.zip win_full_test.log
 grep -a %regex% win_full_test.log | sed %sed_clean% > win_test_summary.log
-C:\Windows\System32\tar.exe -a -c -f win_test_log.zip win_full_test.log
-=======
-grep -a %regex% win_full_test.log | sed %sed_clean% | tee win_test.log
 if !errorlevel! neq 0 exit /b !errorlevel!
->>>>>>> 869dfc53
 :exit_build
 echo [INFO] Build finished
 exit /b 0
