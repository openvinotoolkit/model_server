--- conflicted
+++ resolved
@@ -26,14 +26,10 @@
 ARG DL_DIR=/tmp
 ARG JOBS
 ARG APT_OV_PACKAGE=openvino-2022.1.0
-<<<<<<< HEAD
 ARG CHECK_COVERAGE=0
-=======
-ARG CHECK_COVERAGE=1
 ARG NVIDIA=0
 ARG http_proxy
 ARG CMAKE_BUILD_TYPE=Release
->>>>>>> 44a39df4
 
 # build_type=[ opt, dbg ]
 ARG build_type=opt
