#
# Copyright (c) 2021 Intel Corporation
#
# Licensed under the Apache License, Version 2.0 (the "License");
# you may not use this file except in compliance with the License.
# You may obtain a copy of the License at
#
#      http://www.apache.org/licenses/LICENSE-2.0
#
# Unless required by applicable law or agreed to in writing, software
# distributed under the License is distributed on an "AS IS" BASIS,
# WITHOUT WARRANTIES OR CONDITIONS OF ANY KIND, either express or implied.
# See the License for the specific language governing permissions and
# limitations under the License.
#

ARG BASE_IMAGE
ARG BUILD_IMAGE=build
ARG PKG_IMAGE=pkg

FROM $BASE_IMAGE as base_build
LABEL version="1.0.0"

SHELL ["/bin/bash", "-xo", "pipefail", "-c"]

ARG JOBS=8
ENV DEBIAN_FRONTEND=noninteractive
ARG BASE_IMAGE
RUN apt-get update && apt-get install --no-install-recommends -y \
            build-essential \
            gcc-9 \
            g++-9 \
            make \
            cmake \
            automake \
            autoconf \
            curl \
            ca-certificates \
            git \
            gpg \
            libcurl4-openssl-dev \
            libssl-dev \
            libva-dev \
            libxml2-dev \
            patch \
            pkg-config \
            wget \
            zlib1g-dev && \
            update-alternatives --install /usr/bin/gcc gcc /usr/bin/gcc-9 9 && \
            update-alternatives --install /usr/bin/g++ g++ /usr/bin/g++-9 9 && \
            apt-get clean && \
            rm -rf /var/lib/apt/lists/*

####### Azure SDK needs new boost:
WORKDIR /boost
# hadolint ignore=DL3003
RUN wget -nv https://sourceforge.net/projects/boost/files/boost/1.69.0/boost_1_69_0.tar.gz && \
tar xf boost_1_69_0.tar.gz && cd boost_1_69_0 && ./bootstrap.sh && \
sed -i -e 's|#if PTHREAD_STACK_MIN > 0|#ifdef PTHREAD_STACK_MIN|g' boost/thread/pthread/thread_data.hpp && \
# fix for compiler >=9.5 https://github.com/boostorg/thread/pull/297/files
./b2 -j ${JOBS} cxxstd=17 link=static cxxflags='-fPIC' cflags='-fPIC' \
--with-chrono --with-date_time --with-filesystem --with-program_options --with-system \
--with-random --with-thread --with-atomic --with-regex \
--with-log --with-locale \
install

COPY third_party/azure /ovms/third_party/azure
COPY third_party/cpprest /ovms/third_party/cpprest

####### Azure SDK
WORKDIR /azure
RUN apt-get update && apt-get install --no-install-recommends -y uuid uuid-dev && rm -rf /var/lib/apt/lists/*
RUN git clone --recurse-submodules --depth 1 --branch v2.10.16 https://github.com/Microsoft/cpprestsdk.git && \
    git clone --depth 1 --branch v7.5.0 https://github.com/Azure/azure-storage-cpp.git && \
    patch -d /azure/cpprestsdk/ -p1 < /ovms/third_party/cpprest/rest_sdk_v2.10.16.patch && \
    patch -d /azure/azure-storage-cpp/ -p1 </ovms/third_party/azure/azure_sdk.patch

WORKDIR /azure/cpprestsdk/Release/build.release
RUN cmake .. -DCMAKE_VERBOSE_MAKEFILE=ON -DCMAKE_CXX_FLAGS="-fPIC" -DCMAKE_BUILD_TYPE=Release -DBUILD_SHARED_LIBS=ON -DBoost_USE_STATIC_RUNTIME=ON -DBoost_USE_STATIC_LIBS=ON -DWERROR=OFF -DBUILD_SAMPLES=OFF -DBUILD_TESTS=OFF && make --jobs=$JOBS install

WORKDIR /azure/azure-storage-cpp/Microsoft.WindowsAzure.Storage/build.release
RUN CASABLANCA_DIR=/azure/cpprestsdk cmake .. -DCMAKE_CXX_FLAGS="-fPIC -Wno-error=deprecated-declarations" -DCMAKE_BUILD_TYPE=Release -DBUILD_SHARED_LIBS=ON -DBoost_USE_STATIC_RUNTIME=ON -DBoost_USE_STATIC_LIBS=ON -DCMAKE_VERBOSE_MAKEFILE=ON && make --jobs=$JOBS && make --jobs=$JOBS install
# no-error flag related to https://github.com/aws/aws-sdk-cpp/issues/1582
####### End of Azure SDK

####### Build OpenCV
COPY third_party/opencv /ovms/third_party/opencv
WORKDIR /ovms/third_party/opencv
RUN ./install_opencv.sh
####### End of OpenCV

################### BASE BUILD ##########################
FROM base_build as build
ARG BASE_IMAGE
ENV DEBIAN_FRONTEND=noninteractive
SHELL ["/bin/bash", "-xo", "pipefail", "-c"]

ARG debug_bazel_flags="--strip=always --define MEDIAPIPE_DISABLE=0 --define PYTHON_DISABLE=0 --//:distro=ubuntu"

RUN apt-get update && apt-get install --no-install-recommends -y \
            libgflags-dev \
            bc \
            ca-certificates \
            curl \
            default-jdk \
            lcov \
            libpugixml1v5 \
            libusb-dev \
            libusb-1.0-0-dev \
            libtool \
            libnuma-dev \
            libtbb-dev \
            libssl-dev \
            python2 \
            python2-dev \
            python3-dev \
            python3-pip \
            unzip \
            gdb \
            vim && \
            apt-get clean && \
            rm -rf /var/lib/apt/lists/* && \
    python3 -m pip install "numpy<2.0.0" --no-cache-dir  && \
    python3 -m pip install "Jinja2==3.1.4" --no-cache-dir

# GPU testing in build img
COPY ./install_ubuntu_gpu_drivers.sh /tmp/install_gpu_drivers.sh
RUN /tmp/install_gpu_drivers.sh && \
    groupadd --gid 5000 ovms && \
    useradd --home-dir /home/ovms --create-home --uid 5000 --gid 5000 --groups 39,44 --shell /bin/bash --skel /dev/null ovms
# GPU testing in build img

RUN apt-get update; apt-get install -y --no-install-recommends libxml2 && rm -rf /var/lib/apt/lists/* && rm -rf /tmp/*


ARG JOBS=8
ARG ov_use_binary=0
ARG tokenizers=1
ARG ov_source_org=openvinotoolkit
ARG ov_contrib_org=openvinotoolkit
ARG DLDT_PACKAGE_URL
ARG ov_source_branch=master
ARG ov_contrib_branch=master
ARG CMAKE_BUILD_TYPE=Release

ENV HDDL_INSTALL_DIR=/opt/intel/openvino/deployment_tools/inference_engine/external/hddl
ENV TF_SYSTEM_LIBS="curl"

# Set up Bazel
ENV BAZEL_VERSION 6.1.1
WORKDIR /bazel
RUN curl -H "User-Agent: Mozilla/5.0 (X11; Linux x86_64) AppleWebKit/537.36 (KHTML, like Gecko) Chrome/57.0.2987.133 Safari/537.36" -fSsL -O https://github.com/bazelbuild/bazel/releases/download/$BAZEL_VERSION/bazel-$BAZEL_VERSION-installer-linux-x86_64.sh && \
    curl -H "User-Agent: Mozilla/5.0 (X11; Linux x86_64) AppleWebKit/537.36 (KHTML, like Gecko) Chrome/57.0.2987.133 Safari/537.36" -fSsL -o /bazel/LICENSE.txt https://raw.githubusercontent.com/bazelbuild/bazel/master/LICENSE && \
    chmod +x bazel-*.sh && \
    ./bazel-$BAZEL_VERSION-installer-linux-x86_64.sh && \
    rm -f /bazel/bazel-$BAZEL_VERSION-installer-linux-x86_64.sh

ENV TEST_LOG="/root/.cache/bazel/_bazel_root/bc57d4817a53cab8c785464da57d1983/execroot/ovms/bazel-out/test.log"
ARG NVIDIA=0
# hadolint ignore=DL3003
RUN if [[ "$NVIDIA" == "1" ]] ; then true ; else exit 0 ; fi ; git clone https://github.com/$ov_contrib_org/openvino_contrib.git /openvino_contrib && cd /openvino_contrib && git checkout $ov_contrib_branch && git submodule update --init --recursive

################### BUILD OPENVINO FROM SOURCE - buildarg ov_use_binary=0  ############################
# Build OpenVINO and nGraph (OV dependency) with D_GLIBCXX_USE_CXX11_ABI=0 or 1
# hadolint ignore=DL3003
RUN if [ "$ov_use_binary" == "0" ] ; then true ; else exit 0 ; fi ; git clone https://github.com/$ov_source_org/openvino.git /openvino && cd /openvino && git checkout $ov_source_branch && git submodule update --init --recursive
RUN if [ "$ov_use_binary" == "0" ]; then true ; else exit 0 ; fi ; if ! [[ $debug_bazel_flags == *"PYTHON_DISABLE=1"* ]]; then true ; else exit 0 ; fi ; pip install --no-cache-dir -r /openvino/src/bindings/python/wheel/requirements-dev.txt
WORKDIR /openvino/build
RUN if [ "$ov_use_binary" == "0" ]; then true ; else exit 0 ; fi ; if ! [[ $debug_bazel_flags == *"PYTHON_DISABLE=1"* ]]; then true ; else exit 0 ; fi ; cmake -DCMAKE_BUILD_TYPE=$CMAKE_BUILD_TYPE -DENABLE_PYTHON=ON -DENABLE_SAMPLES=0 -DNGRAPH_USE_CXX_ABI=1 -DCMAKE_CXX_FLAGS=" -D_GLIBCXX_USE_CXX11_ABI=1 -Wno-error=parentheses "  ..
RUN if [ "$ov_use_binary" == "0" ] && [[ $debug_bazel_flags == *"PYTHON_DISABLE=1"* ]]; then true ; else exit 0 ; fi ; cmake -DCMAKE_BUILD_TYPE=$CMAKE_BUILD_TYPE -DENABLE_SAMPLES=0 -DNGRAPH_USE_CXX_ABI=1 -DCMAKE_CXX_FLAGS=" -D_GLIBCXX_USE_CXX11_ABI=1 -Wno-error=parentheses "  ..
RUN if [ "$ov_use_binary" == "0" ] ; then true ; else exit 0 ; fi ; make --jobs=$JOBS
RUN if [ "$ov_use_binary" == "0" ] ; then true ; else exit 0 ; fi ; make install
RUN if [ "$ov_use_binary" == "0" ] ; then true ; else exit 0 ; fi ; \
    mkdir -p /opt/intel/openvino && \
    ln -s /usr/local/runtime /opt/intel/openvino && \
    ln -s /openvino/scripts/setupvars/setupvars.sh /opt/intel/openvino/setupvars.sh && \
    ln -s /opt/intel/openvino /opt/intel/openvino_2024
RUN if [ "$ov_use_binary" == "0" ]; then true ; else exit 0 ; fi ; if ! [[ $debug_bazel_flags == *"PYTHON_DISABLE=1"* ]]; then true ; else exit 0 ; fi ; mkdir -p /opt/intel/openvino && cp -r /openvino/bin/intel64/${CMAKE_BUILD_TYPE}/python /opt/intel/openvino/
RUN if [ "$ov_use_binary" == "0" ]; then true ; else exit 0 ; fi ; if ! [[ $debug_bazel_flags == *"PYTHON_DISABLE=1"* ]]; then true ; else exit 0 ; fi ; cp -r /openvino/tools/ovc/* /opt/intel/openvino/python

################## END OF OPENVINO SOURCE BUILD ######################

ARG TEMP_DIR=/tmp/openvino_installer

################### TAKE OPENVINO FROM A BINARY RELEASE - buildarg ov_use_binary=1 (DEFAULT) ##########
WORKDIR $TEMP_DIR

# OV toolkit package
RUN if [ "$ov_use_binary" == "1" ] && [ "$DLDT_PACKAGE_URL" != "" ]; then true ; else exit 0 ; fi ; \
    wget -nv $DLDT_PACKAGE_URL && \
    mkdir /opt/intel && \
    tar -zxf l_openvino_toolkit*.tgz -C /opt/intel && \
    ln -s /opt/intel/l_openvino_toolkit* /opt/intel/openvino && \
    ln -s /opt/intel/l_openvino_toolkit* /opt/intel/openvino_2024

# update oneTBB
RUN wget -nv https://github.com/oneapi-src/oneTBB/releases/download/v2021.13.0/oneapi-tbb-2021.13.0-lin.tgz && \
    tar -zxf oneapi-tbb-2021.13.0-lin.tgz && \
    rm /opt/intel/openvino/runtime/3rdparty/tbb/lib/*.so* && \
    cp -vP oneapi-tbb-2021.13.0/lib/intel64/gcc4.8/*.so* /opt/intel/openvino/runtime/3rdparty/tbb/lib/ && \
    rm -f /opt/intel/openvino/oneapi-tbb-2021.13.0-lin.tgz

WORKDIR /
# install sample apps including benchmark_app
RUN if [ -f /opt/intel/openvino/samples/cpp/build_samples.sh ];  then /opt/intel/openvino/samples/cpp/build_samples.sh ; fi
#################### END OF OPENVINO BINARY INSTALL

# OpenVINO Tokenizers extension
ENV OpenVINO_DIR=/opt/intel/openvino/runtime/cmake

ARG ov_tokenizers_branch=master
# hadolint ignore=DL3003
RUN if [[ "$tokenizers" == "1" ]] ; then true ; else exit 0 ; fi ; git clone https://github.com/openvinotoolkit/openvino_tokenizers.git /openvino_tokenizers && cd /openvino_tokenizers && git checkout $ov_tokenizers_branch && git submodule update --init --recursive
WORKDIR /openvino_tokenizers/build
RUN if [ "$tokenizers" == "1" ] ; then true ; else exit 0 ; fi ; cmake .. -DCMAKE_BUILD_TYPE=$CMAKE_BUILD_TYPE && cmake --build . --parallel $JOBS ; cp /openvino_tokenizers/build/src/lib*.so /opt/intel/openvino/runtime/lib/intel64/

# NVIDIA
ENV OPENVINO_BUILD_PATH=/cuda_plugin_build
ENV OPENVINO_HOME=/openvino
ENV OPENVINO_CONTRIB=/openvino_contrib

# Add Nvidia dev tool if needed
# hadolint ignore=DL3003
RUN if [ "$NVIDIA" == "1" ] ; then true ; else exit 0 ; fi ; \
    set -exuo pipefail ; \
    rm -f /etc/apt/apt.conf.d/docker-clean ; \
    if [[ ${enable_tensorrt-} == "1" ]] ; then dpkg -i /nv-tensorrt-repo-*.deb ; fi; \
    if [[ "$BASE_IMAGE" == *"22.04"* ]] ; then libcutensor_version=1.7.0.1-1; else libcutensor_version=1.6.1.5-1; fi;\
    apt-get update && apt-get install --no-install-recommends -y \
      libzstd-dev \
      libcudnn8=8.8.0.121-1+cuda11.8 \
      libcudnn8-dev=8.8.0.121-1+cuda11.8 \
      libcutensor1="$libcutensor_version" \
      libcutensor-dev="$libcutensor_version" && \
    apt-get install --no-install-recommends -y cuda-11-8 && \
    apt-get clean && \
    rm -rf /var/lib/apt/lists/* && \
    pip3 install --no-cache-dir cython && \
    curl -L https://github.com/Kitware/ninja/releases/download/v1.10.0.gfb670.kitware.jobserver-1/ninja-1.10.0.gfb670.kitware.jobserver-1_x86_64-linux-gnu.tar.gz | tar xzv --strip-components=1 -C /usr/local/bin ; \
    curl https://github.com/mozilla/sccache/releases/download/v0.2.15/sccache-v0.2.15-x86_64-unknown-linux-musl.tar.gz -L | tar xvzC /usr/local/bin --strip-components=1 --wildcards '*/sccache' ; \
    chmod a+x /usr/local/bin/sccache ;

# hadolint ignore=DL3003
RUN if [ "$NVIDIA" == "1" ] ; then true ; else exit 0 ; fi ; \
    mkdir ${OPENVINO_BUILD_PATH} && \
    cd "${OPENVINO_BUILD_PATH}" && \
    cmake "${OPENVINO_HOME}" \
      -DENABLE_NVIDIA=ON \
      -DENABLE_TESTS=ON \
      -DBUILD_arm_plugin=OFF \
      -DBUILD_java_api=OFF \
      -DBUILD_custom_operations=OFF \
      -DBUILD_mo_pytorch=OFF \
      -DBUILD_optimum=OFF \
      -DBUILD_ovms_ai_extension=OFF \
      -DOPENVINO_EXTRA_MODULES="${OPENVINO_CONTRIB}/modules" \
      -DWHEEL_VERSION=2022.1.0 \
      -DVERBOSE_BUILD=ON \
      -DCMAKE_BUILD_TYPE=$CMAKE_BUILD_TYPE && \
      cmake --build "${OPENVINO_BUILD_PATH}" --target openvino_nvidia_gpu_plugin -j $JOBS && \
    cp /openvino/bin/intel64/Release/libopenvino_nvidia_gpu_plugin.so /opt/intel/openvino/runtime/lib/intel64 && \
    echo '<ie><plugins><plugin location="libopenvino_nvidia_gpu_plugin.so" name="NVIDIA"></plugin></plugins></ie>' > /opt/intel/openvino/runtime/lib/intel64/plugins.xml

# Build OpenVINO Model Server
WORKDIR /ovms
COPY .bazelrc .bazelversion WORKSPACE /ovms/
COPY external /ovms/external/
# This path is required for namespace to setup Python dependencies for testing the binding
COPY src/BUILD /ovms/src/BUILD
COPY src/python/binding/BUILD /ovms/src/python/binding/BUILD
COPY src/python/binding/tests/requirements.txt /ovms/src/python/binding/tests/requirements.txt

ENV LD_LIBRARY_PATH=${LD_LIBRARY_PATH}:/opt/intel/openvino/runtime/lib/intel64/:/opt/opencv/lib/:/opt/intel/openvino/runtime/3rdparty/tbb/lib

# FROM BASE BUILD
COPY --from=base_build /opt/opencv /opt/opencv/
COPY third_party /ovms/third_party/

# Mediapipe
COPY BUILD.bazel /ovms/
COPY *\.bzl /ovms/
COPY yarn.lock /ovms/
COPY package.json /ovms/

# prebuild dependencies before copying sources
RUN bazel build --jobs=$JOBS ${debug_bazel_flags} //:ovms_dependencies

COPY src/ /ovms/src/

# hadolint ignore=DL3059
RUN bazel build --jobs=$JOBS ${debug_bazel_flags} @org_tensorflow//tensorflow/core:framework

# Copy example clients into build image for static analysis
WORKDIR /example_cpp_client
COPY demos/common/cpp /example_cpp_client/cpp
COPY demos/benchmark/cpp/synthetic_client_async_benchmark.cpp demos/image_classification/cpp/*.cpp /example_cpp_client/cpp/src/

# Sample CPU Extension
WORKDIR /ovms/src/example/SampleCpuExtension/
RUN make

RUN if ! [[ $debug_bazel_flags == *"PYTHON_DISABLE=1"* ]]; then true ; else exit 0 ; fi ; \
    mkdir -p /opt/intel/openvino/python/openvino-2024.4.dist-info && \
    echo $'Metadata-Version: 1.0\nName: openvino\nVersion: 2024.4' > /opt/intel/openvino/python/openvino-2024.4.dist-info/METADATA

WORKDIR /ovms

ARG PROJECT_VERSION="2024.4"
ARG PROJECT_NAME="OpenVINO Model Server"
LABEL description=${PROJECT_NAME}
ARG minitrace_flags
ENV PYTHONPATH=/opt/intel/openvino/python:/ovms/bazel-bin/src/python/binding
# Set OVMS version strings
RUN bash -c "sed -i -e 's|REPLACE_PROJECT_NAME|${PROJECT_NAME}|g' /ovms/src/version.hpp" && \
    bash -c "sed -i -e 's|REPLACE_PROJECT_VERSION|${PROJECT_VERSION}|g' /ovms/src/version.hpp" && \
    if [ "$ov_use_binary" == "1" ] ; then sed -i -e "s#REPLACE_OPENVINO_NAME#$(find /opt/intel/ -maxdepth 1 -mindepth 1 -type d | grep openvino | grep -Eo '[0-9]{4}.[0-9].[0-9].[0-9]+.[^_]+')#g" /ovms/src/version.hpp ; fi && \
    if [ "$ov_use_binary" == "0" ] ; then sed -i -e "s#REPLACE_OPENVINO_NAME#$(git --git-dir /openvino/.git log -n 1 | head -n 1 | cut -d' ' -f2 | head -c 12)#g" /ovms/src/version.hpp ; fi && \
    bash -c "sed -i -e 's|REPLACE_BAZEL_BUILD_FLAGS|${debug_bazel_flags}${minitrace_flags}|g' /ovms/src/version.hpp"

# Test Coverage
COPY ci/check_coverage.bat /ovms/
ARG CHECK_COVERAGE=0
<<<<<<< HEAD
COPY rununittest.sh /ovms/
RUN ./rununittest.sh
# hadolint ignore=DL3059
RUN apt-get update -y ; \
    apt-get install -y --no-install-recommends opencl-clhpp-headers intel-opencl-icd ocl-icd-libopencl1 && \
    apt-get clean ; rm -rf /var/lib/apt/lists/* && rm -rf /tmp/* ;
WORKDIR /usr/lib/x86_64-linux-gnu/
RUN ln -s libOpenCL.so.1 libOpenCL.so
WORKDIR /ovms
=======
COPY rununittest.sh prepare_llm_models.sh /ovms/
ARG RUN_TESTS=0
RUN if [ "$RUN_TESTS" == "1" ] ; then ./prepare_llm_models.sh /ovms/src/test/llm_testing docker && ./rununittest.sh ; fi
>>>>>>> 69e8eecc
ARG FUZZER_BUILD=0
# Custom Nodes
# hadolint ignore=DL3059
RUN if [ "$FUZZER_BUILD" == "0" ]; then bazel build --jobs=$JOBS ${debug_bazel_flags} //src:release_custom_nodes; fi;

# OVMS
# hadolint ignore=DL3059
RUN if [ "$FUZZER_BUILD" == "0" ]; then bazel build --jobs=$JOBS ${debug_bazel_flags} ${minitrace_flags} //src:ovms; fi;

# hadolint ignore=DL3059
RUN if [ "$FUZZER_BUILD" == "0" ]; then bazel build ${debug_bazel_flags} --jobs=$JOBS //src:libsampleloader.so; fi;

RUN if [ "$FUZZER_BUILD" == "0" ]; then /ovms/bazel-bin/src/ovms --version && /ovms/bazel-bin/src/ovms; fi;

COPY release_files/thirdparty-licenses/ /ovms/release_files/thirdparty-licenses/
COPY release_files/LICENSE /ovms/release_files/LICENSE
COPY client /client
RUN python3 -c "import json; m={'PROJECT_VERSION':'${PROJECT_VERSION}','OPENVINO backend':'$(/ovms/bazel-bin/src/ovms --version | grep backend | cut -d' ' -f3)', \
    'BAZEL_BUILD_FLAGS':'${debug_bazel_flags}${minitrace_flags}','BASE_IMAGE':'${BASE_IMAGE}' }; \
    print(json.dumps(m,indent=4))" > /ovms/release_files/metadata.json

# ~~~~~~~~~~~~~~~~~~~~~~~~~~~~~~~~~~~~~~~~~~~~~~~~~~~~~~~~~~~~~~~~~~~~~~ #

FROM $BUILD_IMAGE as capi-build
SHELL ["/bin/bash", "-xo", "pipefail", "-c"]
# C api shared library
# hadolint ignore=DL3059
ARG CAPI_FLAGS="--strip=always --define MEDIAPIPE_DISABLE=1 --define PYTHON_DISABLE=1 --//:distro=ubuntu"
ARG JOBS=40
ARG FUZZER_BUILD=0
RUN bazel build --jobs=$JOBS ${CAPI_FLAGS} //src:ovms_shared

# C-API benchmark app
RUN if [ "$FUZZER_BUILD" == "0" ]; then bazel build --jobs=$JOBS ${CAPI_FLAGS} //src:capi_benchmark && ./bazel-bin/src/capi_benchmark --niter 2 --nstreams 1 --servable_name "dummy"; fi;

ARG FUZZER_BUILD=0
# C api app with bazel
# hadolint ignore=DL3059
RUN if [ "$FUZZER_BUILD" == "0" ]; then bazel build ${CAPI_FLAGS} --jobs $JOBS //src:capi_cpp_example; fi;

# C-api C/C++ app with gcc
COPY MakefileCapi /ovms/
RUN if [ "$FUZZER_BUILD" == "0" ]; then  CAPI_FLAGS=${CAPI_FLAGS} make -f MakefileCapi cpp && \
                                         CAPI_FLAGS=${CAPI_FLAGS} make -f MakefileCapi c; fi ;
RUN mkdir -p /ovms_release/lib/ ; find /ovms/bazel-out/k8-*/bin -iname 'libovms_shared.so' -exec cp -v {} /ovms_release/lib/ \;
# ~~~~~~~~~~~~~~~~~~~~~~~~~~~~~~~~~~~~~~~~~~~~~~~~~~~~~~~~~~~~~~~~~~~~~~ #

FROM build as pkg

RUN mkdir /patchelf
WORKDIR /patchelf
# hadolint ignore=DL3003
RUN wget -q https://github.com/NixOS/patchelf/archive/0.10.tar.gz && \
    tar -xf 0.10.tar.gz && cd patchelf-0.10 && \
    ./bootstrap.sh && ./configure && make && make install

WORKDIR /
ARG BASE_OS=ubuntu
ARG ov_use_binary=0
ARG FUZZER_BUILD=0
ARG debug_bazel_flags=--strip=never\ --copt="-g "\ -c\ dbg
COPY --from=capi-build /ovms_release/lib/libovms_shared.so /ovms_release/lib/
COPY create_package.sh /
RUN ./create_package.sh

RUN chown -R ovms:ovms /ovms_release && \
    mkdir /licenses && ln -s /ovms_release/LICENSE /licenses && ln -s /ovms_release/thirdparty-licenses /licenses/thirdparty-licenses
# Remove capi library
RUN if [ -f /ovms_release/lib/libovms_shared.so ] ; then mv /ovms_release/lib/libovms_shared.so / ; fi ;

# ~~~~~~~~~~~~~~~~~~~~~~~~~~~~~~~~~~~~~~~~~~~~~~~~~~~~~~~~~~~~~~~~~~~~~~ #

FROM $BASE_IMAGE as release
ARG INSTALL_RPMS_FROM_URL=
ARG INSTALL_DRIVER_VERSION="24.26.30049"
ARG GPU=0
ARG NPU=0
ARG NVIDIA=0
ENV DEBIAN_FRONTEND=noninteractive
ARG debug_bazel_flags=
LABEL bazel-build-flags=${debug_bazel_flags}
LABEL supported-devices="CPU=1 GPU=${GPU} NPU=${NPU} NVIDIA=${NVIDIA}"
ARG BASE_IMAGE
LABEL base-image=${BASE_IMAGE}
ENV PYTHONPATH=/ovms/lib/python:/ovms/python_deps
SHELL ["/bin/bash", "-c"]

WORKDIR /

COPY release_files/drivers /drivers
SHELL ["/bin/bash", "-o", "pipefail", "-c"]
ARG INSTALL_DRIVER_VERSION="23.22.26516"
COPY ./install_ubuntu_gpu_drivers.sh /tmp/install_gpu_drivers.sh
# hadolint ignore=DL3003,SC2164
RUN apt-get update ; \
    apt-get install -y --no-install-recommends curl ca-certificates libxml2 ocl-icd-libopencl1 && \
    if [ "$GPU" == "1" ] ; then \
	/tmp/install_gpu_drivers.sh ; \
    fi ; \
    if [ "$NPU" == "1" ] ; then \
        mkdir /tmp/npu_deps && cd /tmp/npu_deps ; \
        apt-get update && apt-get install -y --no-install-recommends libtbb12 && \
        curl -L -O https://github.com/intel/linux-npu-driver/releases/download/v1.6.0/intel-driver-compiler-npu_1.6.0.20240814-10390978568_ubuntu22.04_amd64.deb ; \
        curl -L -O https://github.com/intel/linux-npu-driver/releases/download/v1.6.0/intel-fw-npu_1.6.0.20240814-10390978568_ubuntu22.04_amd64.deb ; \
        curl -L -O https://github.com/intel/linux-npu-driver/releases/download/v1.6.0/intel-level-zero-npu_1.6.0.20240814-10390978568_ubuntu22.04_amd64.deb ; \
        curl -L -O https://github.com/oneapi-src/level-zero/releases/download/v1.17.6/level-zero_1.17.6+u22.04_amd64.deb ; \
        dpkg -i ./*.deb && rm -Rf /tmp/npu_deps ; \
    fi ; \
    apt-get clean ; \
    rm -rf /tmp/install_gpu_drivers.sh && \
    rm -rf /var/lib/apt/lists/* && rm -rf /tmp/* && \
    groupadd --gid 5000 ovms && \
    useradd --home-dir /home/ovms --create-home --uid 5000 --gid 5000 --groups 39,44 --shell /bin/bash --skel /dev/null ovms

# for NVIDIA
RUN if [ "$NVIDIA" == "1" ]; then true ; else exit 0 ; fi ; echo "installing cuda apt package"; \
    apt-get install -y --no-install-recommends curl && \
    if [[ "$BASE_IMAGE" == *"22.04"* ]] ; then libcutensor_version=1.7.0.1-1; else libcutensor_version=1.6.1.5-1; fi; \
    apt-get update && apt-get install -y --no-install-recommends libcudnn8=8.8.0.121-1+cuda11.8 libcutensor1="$libcutensor_version" libpng16-16 && \
    apt-get clean && rm -rf /var/lib/apt/lists/* && rm -rf /tmp/*

COPY --from=pkg /ovms_release /ovms
COPY --from=build /usr/local/lib/python3.*/dist-packages/MarkupSafe-2.1.5.dist-info /ovms/python_deps/MarkupSafe-2.1.5.dist-info
COPY --from=build /usr/local/lib/python3.*/dist-packages/jinja2 /ovms/python_deps/jinja2
COPY --from=build /usr/local/lib/python3.*/dist-packages/jinja2-3.1.4.dist-info /ovms/python_deps/jinja2-3.1.4.dist-info
COPY --from=build /usr/local/lib/python3.*/dist-packages/markupsafe /ovms/python_deps/markupsafe

# For image with Python enabled install Python library
RUN if ! [[ $debug_bazel_flags == *"PYTHON_DISABLE=1"* ]]; then true ; else exit 0 ; fi ; \
    apt-get update -y ; \
    if [[ "$BASE_IMAGE" == *"22.04"* ]] ; then python_version=3.10; else python_version=3.8; fi; \
    apt-get install libpython$python_version --no-install-recommends -y && \
    apt-get clean && rm -rf /var/lib/apt/lists/* && rm -rf /tmp/*

ENV LD_LIBRARY_PATH=/ovms/lib

RUN echo "The source code of added GPL components is stored in https://storage.openvinotoolkit.org/repositories/openvino/ci_dependencies/container_gpl_sources/" > /ovms/thirdparty-licenses/GPL.txt
USER ovms
ENTRYPOINT ["/ovms/bin/ovms"]<|MERGE_RESOLUTION|>--- conflicted
+++ resolved
@@ -317,24 +317,18 @@
     if [ "$ov_use_binary" == "0" ] ; then sed -i -e "s#REPLACE_OPENVINO_NAME#$(git --git-dir /openvino/.git log -n 1 | head -n 1 | cut -d' ' -f2 | head -c 12)#g" /ovms/src/version.hpp ; fi && \
     bash -c "sed -i -e 's|REPLACE_BAZEL_BUILD_FLAGS|${debug_bazel_flags}${minitrace_flags}|g' /ovms/src/version.hpp"
 
-# Test Coverage
-COPY ci/check_coverage.bat /ovms/
-ARG CHECK_COVERAGE=0
-<<<<<<< HEAD
-COPY rununittest.sh /ovms/
-RUN ./rununittest.sh
-# hadolint ignore=DL3059
 RUN apt-get update -y ; \
     apt-get install -y --no-install-recommends opencl-clhpp-headers intel-opencl-icd ocl-icd-libopencl1 && \
     apt-get clean ; rm -rf /var/lib/apt/lists/* && rm -rf /tmp/* ;
 WORKDIR /usr/lib/x86_64-linux-gnu/
 RUN ln -s libOpenCL.so.1 libOpenCL.so
 WORKDIR /ovms
-=======
+# Test Coverage
+COPY ci/check_coverage.bat /ovms/
+ARG CHECK_COVERAGE=0
 COPY rununittest.sh prepare_llm_models.sh /ovms/
 ARG RUN_TESTS=0
 RUN if [ "$RUN_TESTS" == "1" ] ; then ./prepare_llm_models.sh /ovms/src/test/llm_testing docker && ./rununittest.sh ; fi
->>>>>>> 69e8eecc
 ARG FUZZER_BUILD=0
 # Custom Nodes
 # hadolint ignore=DL3059
