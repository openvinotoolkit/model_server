#
# Copyright (c) 2021 Intel Corporation
#
# Licensed under the Apache License, Version 2.0 (the "License");
# you may not use this file except in compliance with the License.
# You may obtain a copy of the License at
#
#      http://www.apache.org/licenses/LICENSE-2.0
#
# Unless required by applicable law or agreed to in writing, software
# distributed under the License is distributed on an "AS IS" BASIS,
# WITHOUT WARRANTIES OR CONDITIONS OF ANY KIND, either express or implied.
# See the License for the specific language governing permissions and
# limitations under the License.
#

ARG BASE_IMAGE
ARG BUILD_IMAGE=build
ARG PKG_IMAGE=pkg

FROM $BASE_IMAGE as base_build
LABEL version="1.0.0"

SHELL ["/bin/bash", "-xo", "pipefail", "-c"]

ARG JOBS=8
ENV DEBIAN_FRONTEND=noninteractive
ARG BASE_IMAGE
RUN apt-get update && apt-get install --no-install-recommends -y \
            build-essential \
            gcc-9 \
            g++-9 \
            make \
            cmake \
            automake \
            autoconf \
            curl \
            ca-certificates \
            git \
            gpg \
            libcurl4-openssl-dev \
            libssl-dev \
            libva-dev \
            libxml2-dev \
            patch \
            pkg-config \
            wget \
            zlib1g-dev && \
            update-alternatives --install /usr/bin/gcc gcc /usr/bin/gcc-9 9 && \
            update-alternatives --install /usr/bin/g++ g++ /usr/bin/g++-9 9 && \
            apt-get clean && \
            rm -rf /var/lib/apt/lists/*

####### Azure SDK needs new boost:
WORKDIR /boost
# hadolint ignore=DL3003
RUN wget -nv https://sourceforge.net/projects/boost/files/boost/1.69.0/boost_1_69_0.tar.gz && \
tar xf boost_1_69_0.tar.gz && cd boost_1_69_0 && ./bootstrap.sh && \
sed -i -e 's|#if PTHREAD_STACK_MIN > 0|#ifdef PTHREAD_STACK_MIN|g' boost/thread/pthread/thread_data.hpp && \
# fix for compiler >=9.5 https://github.com/boostorg/thread/pull/297/files
./b2 -j ${JOBS} cxxstd=17 link=static cxxflags='-fPIC' cflags='-fPIC' \
--with-chrono --with-date_time --with-filesystem --with-program_options --with-system \
--with-random --with-thread --with-atomic --with-regex \
--with-log --with-locale \
install

COPY third_party/azure /ovms/third_party/azure
COPY third_party/cpprest /ovms/third_party/cpprest

####### Azure SDK
WORKDIR /azure
RUN apt-get update && apt-get install --no-install-recommends -y uuid uuid-dev && rm -rf /var/lib/apt/lists/*
RUN git clone --recurse-submodules --depth 1 --branch v2.10.16 https://github.com/Microsoft/cpprestsdk.git && \
    git clone --depth 1 --branch v7.5.0 https://github.com/Azure/azure-storage-cpp.git && \
    patch -d /azure/cpprestsdk/ -p1 < /ovms/third_party/cpprest/rest_sdk_v2.10.16.patch && \
    patch -d /azure/azure-storage-cpp/ -p1 </ovms/third_party/azure/azure_sdk.patch

WORKDIR /azure/cpprestsdk/Release/build.release
RUN cmake .. -DCMAKE_VERBOSE_MAKEFILE=ON -DCMAKE_CXX_FLAGS="-fPIC" -DCMAKE_BUILD_TYPE=Release -DBUILD_SHARED_LIBS=ON -DBoost_USE_STATIC_RUNTIME=ON -DBoost_USE_STATIC_LIBS=ON -DWERROR=OFF -DBUILD_SAMPLES=OFF -DBUILD_TESTS=OFF && make --jobs=$JOBS install

WORKDIR /azure/azure-storage-cpp/Microsoft.WindowsAzure.Storage/build.release
RUN CASABLANCA_DIR=/azure/cpprestsdk cmake .. -DCMAKE_CXX_FLAGS="-fPIC -Wno-error=deprecated-declarations" -DCMAKE_BUILD_TYPE=Release -DBUILD_SHARED_LIBS=ON -DBoost_USE_STATIC_RUNTIME=ON -DBoost_USE_STATIC_LIBS=ON -DCMAKE_VERBOSE_MAKEFILE=ON && make --jobs=$JOBS && make --jobs=$JOBS install
# no-error flag related to https://github.com/aws/aws-sdk-cpp/issues/1582
####### End of Azure SDK

####### Build OpenCV
COPY third_party/opencv /ovms/third_party/opencv
WORKDIR /ovms/third_party/opencv
RUN ./install_opencv.sh
####### End of OpenCV

################### BASE BUILD ##########################
FROM base_build as build
ARG BASE_IMAGE
ENV DEBIAN_FRONTEND=noninteractive
SHELL ["/bin/bash", "-xo", "pipefail", "-c"]

<<<<<<< HEAD
ARG debug_bazel_flags="--config=linux --strip=always --define MEDIAPIPE_DISABLE=0 --define PYTHON_DISABLE=0 --//:distro=ubuntu"
=======
ARG debug_bazel_flags="--strip=always  --config=mp_on_py_on --//:distro=ubuntu"
>>>>>>> ba431982

RUN apt-get update && apt-get install --no-install-recommends -y \
            libgflags-dev \
            bc \
            ca-certificates \
            curl \
            default-jdk \
            lcov \
            libpugixml1v5 \
            libusb-dev \
            libusb-1.0-0-dev \
            libtool \
            libnuma-dev \
            libtbb-dev \
            libssl-dev \
            python2 \
            python2-dev \
            python3-dev \
            python3-pip \
            unzip \
            gdb \
            vim && \
            apt-get clean && \
            rm -rf /var/lib/apt/lists/* && \
    python3 -m pip install "numpy<2.0.0" --no-cache-dir  && \
    python3 -m pip install "Jinja2==3.1.4" "MarkupSafe==3.0.2" --no-cache-dir

RUN apt-get update; apt-get install -y --no-install-recommends libxml2 && rm -rf /var/lib/apt/lists/* && rm -rf /tmp/*

ARG JOBS=8
ARG ov_use_binary=0
ARG ov_source_org=openvinotoolkit
ARG ov_contrib_org=openvinotoolkit
ARG DLDT_PACKAGE_URL
ARG ov_source_branch=master
ARG ov_contrib_branch=master
ARG CMAKE_BUILD_TYPE=Release

ENV HDDL_INSTALL_DIR=/opt/intel/openvino/deployment_tools/inference_engine/external/hddl
ENV TF_SYSTEM_LIBS="curl"

# Set up Bazel
ENV BAZEL_VERSION 6.1.1
WORKDIR /bazel
RUN curl -H "User-Agent: Mozilla/5.0 (X11; Linux x86_64) AppleWebKit/537.36 (KHTML, like Gecko) Chrome/57.0.2987.133 Safari/537.36" -fSsL -O https://github.com/bazelbuild/bazel/releases/download/$BAZEL_VERSION/bazel-$BAZEL_VERSION-installer-linux-x86_64.sh && \
    curl -H "User-Agent: Mozilla/5.0 (X11; Linux x86_64) AppleWebKit/537.36 (KHTML, like Gecko) Chrome/57.0.2987.133 Safari/537.36" -fSsL -o /bazel/LICENSE.txt https://raw.githubusercontent.com/bazelbuild/bazel/master/LICENSE && \
    chmod +x bazel-*.sh && \
    ./bazel-$BAZEL_VERSION-installer-linux-x86_64.sh && \
    rm -f /bazel/bazel-$BAZEL_VERSION-installer-linux-x86_64.sh

ENV TEST_LOG="/root/.cache/bazel/_bazel_root/bc57d4817a53cab8c785464da57d1983/execroot/ovms/bazel-out/test.log"
ARG NVIDIA=0
# hadolint ignore=DL3003
RUN if [[ "$NVIDIA" == "1" ]] ; then true ; else exit 0 ; fi ; git clone https://github.com/$ov_contrib_org/openvino_contrib.git /openvino_contrib && cd /openvino_contrib && git checkout $ov_contrib_branch && git submodule update --init --recursive

################### BUILD OPENVINO FROM SOURCE - buildarg ov_use_binary=0  ############################
# Build OpenVINO and nGraph (OV dependency) with D_GLIBCXX_USE_CXX11_ABI=0 or 1
# hadolint ignore=DL3003
RUN if [ "$ov_use_binary" == "0" ] ; then true ; else exit 0 ; fi ; git clone https://github.com/$ov_source_org/openvino.git /openvino && cd /openvino && git checkout $ov_source_branch && git submodule update --init --recursive
RUN if [ "$ov_use_binary" == "0" ]; then true ; else exit 0 ; fi ; if ! [[ $debug_bazel_flags == *"py_off"* ]]; then true ; else exit 0 ; fi ; pip install --no-cache-dir -r /openvino/src/bindings/python/wheel/requirements-dev.txt
WORKDIR /openvino/build
RUN if [ "$ov_use_binary" == "0" ]; then true ; else exit 0 ; fi ; if ! [[ $debug_bazel_flags == *"py_off"* ]]; then true ; else exit 0 ; fi ; cmake -DCMAKE_BUILD_TYPE=$CMAKE_BUILD_TYPE -DENABLE_PYTHON=ON -DENABLE_SAMPLES=0 -DNGRAPH_USE_CXX_ABI=1 -DCMAKE_CXX_FLAGS=" -D_GLIBCXX_USE_CXX11_ABI=1 -Wno-error=parentheses " -DENABLE_CPPLINT=OFF -DENABLE_INTEL_NPU_PROTOPIPE=OFF ..
RUN if [ "$ov_use_binary" == "0" ] && [[ $debug_bazel_flags == *"py_off=1"* ]]; then true ; else exit 0 ; fi ; cmake -DCMAKE_BUILD_TYPE=$CMAKE_BUILD_TYPE -DENABLE_SAMPLES=0 -DNGRAPH_USE_CXX_ABI=1 -DCMAKE_CXX_FLAGS=" -D_GLIBCXX_USE_CXX11_ABI=1 -Wno-error=parentheses " -DENABLE_CPPLINT=OFF -DENABLE_INTEL_NPU_PROTOPIPE=OFF ..
RUN if [ "$ov_use_binary" == "0" ] ; then true ; else exit 0 ; fi ; make --jobs=$JOBS
RUN if [ "$ov_use_binary" == "0" ] ; then true ; else exit 0 ; fi ; make install
RUN if [ "$ov_use_binary" == "0" ] ; then true ; else exit 0 ; fi ; \
    mkdir -p /opt/intel/openvino && \
    ln -s /usr/local/runtime /opt/intel/openvino && \
    ln -s /openvino/scripts/setupvars/setupvars.sh /opt/intel/openvino/setupvars.sh && \
    ln -s /opt/intel/openvino /opt/intel/openvino_2024
RUN if [ "$ov_use_binary" == "0" ]; then true ; else exit 0 ; fi ; if ! [[ $debug_bazel_flags == *"py_off"* ]]; then true ; else exit 0 ; fi ; mkdir -p /opt/intel/openvino && cp -r /openvino/bin/intel64/${CMAKE_BUILD_TYPE}/python /opt/intel/openvino/
RUN if [ "$ov_use_binary" == "0" ]; then true ; else exit 0 ; fi ; if ! [[ $debug_bazel_flags == *"py_off"* ]]; then true ; else exit 0 ; fi ; cp -r /openvino/tools/ovc/* /opt/intel/openvino/python

################## END OF OPENVINO SOURCE BUILD ######################

ARG TEMP_DIR=/tmp/openvino_installer

################### TAKE OPENVINO FROM A BINARY RELEASE - buildarg ov_use_binary=1 (DEFAULT) ##########
WORKDIR $TEMP_DIR

# OV toolkit package
RUN if [ "$ov_use_binary" == "1" ] && [ "$DLDT_PACKAGE_URL" != "" ]; then true ; else exit 0 ; fi ; \
    wget -nv $DLDT_PACKAGE_URL && \
    mkdir /opt/intel && \
    tar -zxf l_openvino_toolkit*.tgz -C /opt/intel && \
    ln -s /opt/intel/l_openvino_toolkit* /opt/intel/openvino && \
    ln -s /opt/intel/l_openvino_toolkit* /opt/intel/openvino_2024

# update oneTBB
RUN wget -nv https://github.com/oneapi-src/oneTBB/releases/download/v2021.13.0/oneapi-tbb-2021.13.0-lin.tgz && \
    tar -zxf oneapi-tbb-2021.13.0-lin.tgz && \
    rm /opt/intel/openvino/runtime/3rdparty/tbb/lib/*.so* && \
    cp -vP oneapi-tbb-2021.13.0/lib/intel64/gcc4.8/*.so* /opt/intel/openvino/runtime/3rdparty/tbb/lib/ && \
    rm -f /opt/intel/openvino/oneapi-tbb-2021.13.0-lin.tgz

WORKDIR /
# install sample apps including benchmark_app
RUN if [ -f /opt/intel/openvino/samples/cpp/build_samples.sh ];  then /opt/intel/openvino/samples/cpp/build_samples.sh ; fi
#################### END OF OPENVINO BINARY INSTALL

# OpenVINO Tokenizers extension
ENV OpenVINO_DIR=/opt/intel/openvino/runtime/cmake

ARG ov_tokenizers_branch=master
# hadolint ignore=DL3003
RUN  git clone https://github.com/openvinotoolkit/openvino_tokenizers.git /openvino_tokenizers && cd /openvino_tokenizers && git checkout $ov_tokenizers_branch && git submodule update --init --recursive
WORKDIR /openvino_tokenizers/build
RUN cmake .. -DCMAKE_BUILD_TYPE=$CMAKE_BUILD_TYPE && cmake --build . --parallel $JOBS ; cp /openvino_tokenizers/build/src/lib*.so /opt/intel/openvino/runtime/lib/intel64/

# NVIDIA
ENV OPENVINO_BUILD_PATH=/cuda_plugin_build
ENV OPENVINO_HOME=/openvino
ENV OPENVINO_CONTRIB=/openvino_contrib

# Add Nvidia dev tool if needed
RUN apt-get update ; \
    apt-get install -y --no-install-recommends opencl-clhpp-headers opencl-c-headers intel-opencl-icd && \
    apt-get clean && rm -rf /var/lib/apt/lists/* && rm -rf /tmp/* ;
# hadolint ignore=DL3003
RUN if [ "$NVIDIA" == "1" ] ; then true ; else exit 0 ; fi ; \
    set -exuo pipefail ; \
    rm -f /etc/apt/apt.conf.d/docker-clean ; \
    if [[ ${enable_tensorrt-} == "1" ]] ; then dpkg -i /nv-tensorrt-repo-*.deb ; fi; \
    if [[ "$BASE_IMAGE" == *"22.04"* ]] ; then libcutensor_version=1.7.0.1-1; else libcutensor_version=1.6.1.5-1; fi;\
    apt-get update && apt-get install --no-install-recommends -y \
      libzstd-dev \
      libcudnn8=8.8.0.121-1+cuda11.8 \
      libcudnn8-dev=8.8.0.121-1+cuda11.8 \
      libcutensor1="$libcutensor_version" \
      libcutensor-dev="$libcutensor_version" && \
    apt-get install --no-install-recommends -y cuda-11-8 && \
    apt-get clean && \
    rm -rf /var/lib/apt/lists/* && \
    pip3 install --no-cache-dir cython && \
    curl -L https://github.com/Kitware/ninja/releases/download/v1.10.0.gfb670.kitware.jobserver-1/ninja-1.10.0.gfb670.kitware.jobserver-1_x86_64-linux-gnu.tar.gz | tar xzv --strip-components=1 -C /usr/local/bin ; \
    curl https://github.com/mozilla/sccache/releases/download/v0.2.15/sccache-v0.2.15-x86_64-unknown-linux-musl.tar.gz -L | tar xvzC /usr/local/bin --strip-components=1 --wildcards '*/sccache' ; \
    chmod a+x /usr/local/bin/sccache ;

# hadolint ignore=DL3003
RUN if [ "$NVIDIA" == "1" ] ; then true ; else exit 0 ; fi ; \
    mkdir ${OPENVINO_BUILD_PATH} && \
    cd "${OPENVINO_BUILD_PATH}" && \
    cmake "${OPENVINO_HOME}" \
      -DENABLE_NVIDIA=ON \
      -DENABLE_TESTS=ON \
      -DBUILD_arm_plugin=OFF \
      -DBUILD_java_api=OFF \
      -DBUILD_custom_operations=OFF \
      -DBUILD_mo_pytorch=OFF \
      -DBUILD_optimum=OFF \
      -DBUILD_ovms_ai_extension=OFF \
      -DOPENVINO_EXTRA_MODULES="${OPENVINO_CONTRIB}/modules" \
      -DWHEEL_VERSION=2022.1.0 \
      -DVERBOSE_BUILD=ON \
      -DCMAKE_BUILD_TYPE=$CMAKE_BUILD_TYPE && \
      cmake --build "${OPENVINO_BUILD_PATH}" --target openvino_nvidia_gpu_plugin -j $JOBS && \
    cp /openvino/bin/intel64/Release/libopenvino_nvidia_gpu_plugin.so /opt/intel/openvino/runtime/lib/intel64 && \
    echo '<ie><plugins><plugin location="libopenvino_nvidia_gpu_plugin.so" name="NVIDIA"></plugin></plugins></ie>' > /opt/intel/openvino/runtime/lib/intel64/plugins.xml


WORKDIR /ovms
# GPU testing in build img
COPY ./install_ubuntu_gpu_drivers.sh /tmp/install_gpu_drivers.sh
ARG INSTALL_DRIVER_VERSION="23.22.26516"
RUN /tmp/install_gpu_drivers.sh && \
    groupadd --gid 5000 ovms && \
    useradd --home-dir /home/ovms --create-home --uid 5000 --gid 5000 --groups 39,44 --shell /bin/bash --skel /dev/null ovms
# GPU testing in build img

# Build OpenVINO Model Server
COPY .bazelrc .bazelversion WORKSPACE /ovms/
COPY external /ovms/external/
# This path is required for namespace to setup Python dependencies for testing the binding
COPY src/BUILD /ovms/src/BUILD
COPY src/python/binding/BUILD /ovms/src/python/binding/BUILD
COPY src/python/binding/tests/requirements.txt /ovms/src/python/binding/tests/requirements.txt

ENV LD_LIBRARY_PATH=${LD_LIBRARY_PATH}:/opt/intel/openvino/runtime/lib/intel64/:/opt/opencv/lib/:/opt/intel/openvino/runtime/3rdparty/tbb/lib

# FROM BASE BUILD
COPY --from=base_build /opt/opencv /opt/opencv/
COPY third_party /ovms/third_party/

# Mediapipe
COPY BUILD.bazel /ovms/
COPY *\.bzl /ovms/
COPY yarn.lock /ovms/
COPY package.json /ovms/

# prebuild dependencies before copying sources & test dependencies for caching
RUN bazel build --jobs=$JOBS ${debug_bazel_flags} //:ovms_dependencies @com_google_googletest//:gtest

COPY src/ /ovms/src/

# hadolint ignore=DL3059
RUN bazel build --jobs=$JOBS ${debug_bazel_flags} @org_tensorflow//tensorflow/core:framework

# Copy example clients into build image for static analysis
WORKDIR /example_cpp_client
COPY demos/common/cpp /example_cpp_client/cpp
COPY demos/benchmark/cpp/synthetic_client_async_benchmark.cpp demos/image_classification/cpp/*.cpp /example_cpp_client/cpp/src/

# Sample CPU Extension
WORKDIR /ovms/src/example/SampleCpuExtension/
RUN make

RUN if ! [[ $debug_bazel_flags == *"py_off"* ]]; then true ; else exit 0 ; fi ; \
    mkdir -p /opt/intel/openvino/python/openvino-2024.5.dist-info && \
    echo $'Metadata-Version: 1.0\nName: openvino\nVersion: 2024.5' > /opt/intel/openvino/python/openvino-2024.5.dist-info/METADATA

WORKDIR /ovms

ARG PROJECT_VERSION="2024.5"
ARG PROJECT_NAME="OpenVINO Model Server"
LABEL description=${PROJECT_NAME}
ARG minitrace_flags
ENV PYTHONPATH=/opt/intel/openvino/python:/ovms/bazel-bin/src/python/binding
# Set OVMS version strings
RUN bash -c "sed -i -e 's|REPLACE_PROJECT_NAME|${PROJECT_NAME}|g' /ovms/src/version.hpp" && \
    bash -c "sed -i -e 's|REPLACE_PROJECT_VERSION|${PROJECT_VERSION}|g' /ovms/src/version.hpp" && \
    if [ "$ov_use_binary" == "1" ] ; then sed -i -e "s#REPLACE_OPENVINO_NAME#$(find /opt/intel/ -maxdepth 1 -mindepth 1 -type d | grep openvino | grep -Eo '[0-9]{4}.[0-9].[0-9].[0-9]+.[^_]+')#g" /ovms/src/version.hpp ; fi && \
    if [ "$ov_use_binary" == "0" ] ; then sed -i -e "s#REPLACE_OPENVINO_NAME#$(git --git-dir /openvino/.git log -n 1 | head -n 1 | cut -d' ' -f2 | head -c 12)#g" /ovms/src/version.hpp ; fi && \
    bash -c "sed -i -e 's|REPLACE_BAZEL_BUILD_FLAGS|${debug_bazel_flags}${minitrace_flags}|g' /ovms/src/version.hpp"

WORKDIR /usr/lib/x86_64-linux-gnu/
RUN ln -s libOpenCL.so.1 libOpenCL.so
WORKDIR /ovms
# Test Coverage
COPY ci/check_coverage.bat /ovms/
ARG CHECK_COVERAGE=0
COPY run_unit_tests.sh prepare_llm_models.sh install_va.sh /ovms/
ARG RUN_TESTS=0
RUN if [ "$RUN_TESTS" == "1" ] ; then ./prepare_llm_models.sh /ovms/src/test/llm_testing docker && ./run_unit_tests.sh ; fi
ARG FUZZER_BUILD=0
# Custom Nodes
# hadolint ignore=DL3059
RUN if [ "$FUZZER_BUILD" == "0" ]; then bazel build --jobs=$JOBS ${debug_bazel_flags} //src:release_custom_nodes; fi;

# OVMS
# hadolint ignore=DL3059
RUN if [ "$FUZZER_BUILD" == "0" ]; then bazel build --jobs=$JOBS ${debug_bazel_flags} ${minitrace_flags} //src:ovms //src:ovms_test; fi;

# hadolint ignore=DL3059
RUN if [ "$FUZZER_BUILD" == "0" ]; then bazel build ${debug_bazel_flags} --jobs=$JOBS //src:libsampleloader.so; fi;

RUN if [ "$FUZZER_BUILD" == "0" ]; then /ovms/bazel-bin/src/ovms --version && /ovms/bazel-bin/src/ovms; fi;

COPY release_files/thirdparty-licenses/ /ovms/release_files/thirdparty-licenses/
COPY release_files/LICENSE /ovms/release_files/LICENSE
COPY client /client
RUN python3 -c "import json; m={'PROJECT_VERSION':'${PROJECT_VERSION}','OPENVINO backend':'$(/ovms/bazel-bin/src/ovms --version | grep backend | cut -d' ' -f3)', \
    'BAZEL_BUILD_FLAGS':'${debug_bazel_flags}${minitrace_flags}','BASE_IMAGE':'${BASE_IMAGE}' }; \
    print(json.dumps(m,indent=4))" > /ovms/release_files/metadata.json

# ~~~~~~~~~~~~~~~~~~~~~~~~~~~~~~~~~~~~~~~~~~~~~~~~~~~~~~~~~~~~~~~~~~~~~~ #

FROM $BUILD_IMAGE as capi-build
SHELL ["/bin/bash", "-xo", "pipefail", "-c"]
# C api shared library
# hadolint ignore=DL3059
<<<<<<< HEAD
ARG CAPI_FLAGS="--config=linux --strip=always --define MEDIAPIPE_DISABLE=1 --define PYTHON_DISABLE=1 --//:distro=ubuntu"
=======
ARG CAPI_FLAGS="--strip=always --config mp_off_py_off --//:distro=ubuntu"
>>>>>>> ba431982
ARG JOBS=40
ARG FUZZER_BUILD=0
RUN bazel build --jobs=$JOBS ${CAPI_FLAGS} //src:ovms_shared

# C-API benchmark app
RUN if [ "$FUZZER_BUILD" == "0" ]; then bazel build --jobs=$JOBS ${CAPI_FLAGS} //src:capi_benchmark && ./bazel-bin/src/capi_benchmark --niter 2 --nstreams 1 --servable_name "dummy"; fi;

ARG FUZZER_BUILD=0
# C api app with bazel
# hadolint ignore=DL3059
RUN if [ "$FUZZER_BUILD" == "0" ]; then bazel build ${CAPI_FLAGS} --jobs $JOBS //src:capi_cpp_example; fi;

# C-api C/C++ app with gcc
COPY MakefileCapi /ovms/
RUN if [ "$FUZZER_BUILD" == "0" ]; then  CAPI_FLAGS=${CAPI_FLAGS} make -f MakefileCapi cpp && \
                                         CAPI_FLAGS=${CAPI_FLAGS} make -f MakefileCapi c; fi ;
RUN mkdir -p /ovms_release/lib/ ; find /ovms/bazel-out/k8-*/bin -iname 'libovms_shared.so' -exec cp -v {} /ovms_release/lib/ \;
# ~~~~~~~~~~~~~~~~~~~~~~~~~~~~~~~~~~~~~~~~~~~~~~~~~~~~~~~~~~~~~~~~~~~~~~ #

FROM build as pkg

RUN mkdir /patchelf
WORKDIR /patchelf
# hadolint ignore=DL3003
RUN wget -q https://github.com/NixOS/patchelf/archive/0.10.tar.gz && \
    tar -xf 0.10.tar.gz && cd patchelf-0.10 && \
    ./bootstrap.sh && ./configure && make && make install

WORKDIR /
ARG BASE_OS=ubuntu
ARG ov_use_binary=0
ARG FUZZER_BUILD=0
ARG debug_bazel_flags=--strip=never\ --copt="-g "\ -c\ dbg
COPY --from=capi-build /ovms_release/lib/libovms_shared.so /ovms_release/lib/
COPY create_package.sh /
RUN ./create_package.sh

RUN chown -R ovms:ovms /ovms_release && \
    mkdir /licenses && ln -s /ovms_release/LICENSE /licenses && ln -s /ovms_release/thirdparty-licenses /licenses/thirdparty-licenses
# Remove capi library
RUN if [ -f /ovms_release/lib/libovms_shared.so ] ; then mv /ovms_release/lib/libovms_shared.so / ; fi ;

# ~~~~~~~~~~~~~~~~~~~~~~~~~~~~~~~~~~~~~~~~~~~~~~~~~~~~~~~~~~~~~~~~~~~~~~ #

FROM $BASE_IMAGE as release
ARG INSTALL_RPMS_FROM_URL=
ARG INSTALL_DRIVER_VERSION="24.26.30049"
ARG GPU=0
ARG NPU=0
ARG NVIDIA=0
ENV DEBIAN_FRONTEND=noninteractive
ARG debug_bazel_flags=
LABEL bazel-build-flags=${debug_bazel_flags}
LABEL supported-devices="CPU=1 GPU=${GPU} NPU=${NPU} NVIDIA=${NVIDIA}"
ARG BASE_IMAGE
LABEL base-image=${BASE_IMAGE}
ENV PYTHONPATH=/ovms/lib/python:/ovms/python_deps
SHELL ["/bin/bash", "-c"]

WORKDIR /

COPY release_files/drivers /drivers
SHELL ["/bin/bash", "-o", "pipefail", "-c"]
ARG INSTALL_DRIVER_VERSION="23.22.26516"
COPY ./install_ubuntu_gpu_drivers.sh /tmp/install_gpu_drivers.sh
# hadolint ignore=DL3003,SC2164
RUN apt-get update ; \
    apt-get install -y --no-install-recommends curl ca-certificates libxml2 && \
    if [ "$GPU" == "1" ] ; then \
	/tmp/install_gpu_drivers.sh ; \
    fi ; \
    if [ "$NPU" == "1" ] ; then \
        mkdir /tmp/npu_deps && cd /tmp/npu_deps ; \
        apt-get update && apt-get install -y --no-install-recommends libtbb12 && \
        curl -L -O https://github.com/intel/linux-npu-driver/releases/download/v1.6.0/intel-driver-compiler-npu_1.6.0.20240814-10390978568_ubuntu22.04_amd64.deb ; \
        curl -L -O https://github.com/intel/linux-npu-driver/releases/download/v1.6.0/intel-fw-npu_1.6.0.20240814-10390978568_ubuntu22.04_amd64.deb ; \
        curl -L -O https://github.com/intel/linux-npu-driver/releases/download/v1.6.0/intel-level-zero-npu_1.6.0.20240814-10390978568_ubuntu22.04_amd64.deb ; \
        curl -L -O https://github.com/oneapi-src/level-zero/releases/download/v1.17.6/level-zero_1.17.6+u22.04_amd64.deb ; \
        dpkg -i ./*.deb && rm -Rf /tmp/npu_deps ; \
    fi ; \
    apt-get clean ; \
    rm -rf /tmp/install_gpu_drivers.sh && \
    rm -rf /var/lib/apt/lists/* && rm -rf /tmp/* && \
    groupadd --gid 5000 ovms && \
    useradd --home-dir /home/ovms --create-home --uid 5000 --gid 5000 --groups 39,44 --shell /bin/bash --skel /dev/null ovms

# for NVIDIA
RUN if [ "$NVIDIA" == "1" ]; then true ; else exit 0 ; fi ; echo "installing cuda apt package"; \
    apt-get install -y --no-install-recommends curl && \
    if [[ "$BASE_IMAGE" == *"22.04"* ]] ; then libcutensor_version=1.7.0.1-1; else libcutensor_version=1.6.1.5-1; fi; \
    apt-get update && apt-get install -y --no-install-recommends libcudnn8=8.8.0.121-1+cuda11.8 libcutensor1="$libcutensor_version" libpng16-16 && \
    apt-get clean && rm -rf /var/lib/apt/lists/* && rm -rf /tmp/*

COPY --from=pkg /ovms_release /ovms
COPY --from=build /usr/local/lib/python3.*/dist-packages/MarkupSafe-3.0.2.dist-info /ovms/python_deps/MarkupSafe-3.0.2.dist-info
COPY --from=build /usr/local/lib/python3.*/dist-packages/jinja2 /ovms/python_deps/jinja2
COPY --from=build /usr/local/lib/python3.*/dist-packages/jinja2-3.1.4.dist-info /ovms/python_deps/jinja2-3.1.4.dist-info
COPY --from=build /usr/local/lib/python3.*/dist-packages/markupsafe /ovms/python_deps/markupsafe

# For image with Python enabled install Python library
RUN if ! [[ $debug_bazel_flags == *"py_off"* ]]; then true ; else exit 0 ; fi ; \
    apt-get update -y ; \
    if [[ "$BASE_IMAGE" == *"22.04"* ]] ; then python_version=3.10; else python_version=3.8; fi; \
    apt-get install libpython$python_version --no-install-recommends -y && \
    apt-get clean && rm -rf /var/lib/apt/lists/* && rm -rf /tmp/*

ENV LD_LIBRARY_PATH=/ovms/lib

RUN echo "The source code of added GPL components is stored in https://storage.openvinotoolkit.org/repositories/openvino/ci_dependencies/container_gpl_sources/" > /ovms/thirdparty-licenses/GPL.txt
USER ovms
ENTRYPOINT ["/ovms/bin/ovms"]<|MERGE_RESOLUTION|>--- conflicted
+++ resolved
@@ -95,11 +95,7 @@
 ENV DEBIAN_FRONTEND=noninteractive
 SHELL ["/bin/bash", "-xo", "pipefail", "-c"]
 
-<<<<<<< HEAD
-ARG debug_bazel_flags="--config=linux --strip=always --define MEDIAPIPE_DISABLE=0 --define PYTHON_DISABLE=0 --//:distro=ubuntu"
-=======
 ARG debug_bazel_flags="--strip=always  --config=mp_on_py_on --//:distro=ubuntu"
->>>>>>> ba431982
 
 RUN apt-get update && apt-get install --no-install-recommends -y \
             libgflags-dev \
@@ -360,11 +356,7 @@
 SHELL ["/bin/bash", "-xo", "pipefail", "-c"]
 # C api shared library
 # hadolint ignore=DL3059
-<<<<<<< HEAD
-ARG CAPI_FLAGS="--config=linux --strip=always --define MEDIAPIPE_DISABLE=1 --define PYTHON_DISABLE=1 --//:distro=ubuntu"
-=======
 ARG CAPI_FLAGS="--strip=always --config mp_off_py_off --//:distro=ubuntu"
->>>>>>> ba431982
 ARG JOBS=40
 ARG FUZZER_BUILD=0
 RUN bazel build --jobs=$JOBS ${CAPI_FLAGS} //src:ovms_shared
