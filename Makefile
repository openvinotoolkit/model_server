#
# Copyright (c) 2018 Intel Corporation
#
# Licensed under the Apache License, Version 2.0 (the "License");
# you may not use this file except in compliance with the License.
# You may obtain a copy of the License at
#
#      http://www.apache.org/licenses/LICENSE-2.0
#
# Unless required by applicable law or agreed to in writing, software
# distributed under the License is distributed on an "AS IS" BASIS,
# WITHOUT WARRANTIES OR CONDITIONS OF ANY KIND, either express or implied.
# See the License for the specific language governing permissions and
# limitations under the License.
#

PY_VERSION := 3
VIRTUALENV_EXE := python3 -m virtualenv -p python3
VIRTUALENV_DIR := .venv
ACTIVATE="$(VIRTUALENV_DIR)/bin/activate"
STYLEVIRTUALENV_DIR=".styleenv$(PY_VERSION)"
STYLE_CHECK_OPTS := --exclude=ie_serving/tensorflow_serving_api
STYLE_CHECK_DIRS := tests ie_serving setup.py
TEST_OPTS :=
TEST_DIRS ?= tests/
CONFIG := "$(CONFIG)"
ML_DIR := "$(MK_DIR)"
HTTP_PROXY := "$(http_proxy)"
HTTPS_PROXY := "$(https_proxy)"
OVMS_VERSION := "2020_R1"
DLDT_PACKAGE_URL := "$(dldt_package_url)"
TEST_MODELS_DIR = /tmp/ovms_models
<<<<<<< HEAD
DOCKER_OVMS_TAG ?= ie-serving:latest
=======
>>>>>>> 1ae76c60

.PHONY: default install uninstall requirements \
	venv test unit_test coverage style dist clean \

default: install

venv: $(ACTIVATE)
	@echo -n "Using "
	@. $(ACTIVATE); python3 --version

$(ACTIVATE): requirements.txt requirements-dev.txt
	@echo "Updating virtualenv dependencies in: $(VIRTUALENV_DIR)..."
	@test -d $(VIRTUALENV_DIR) || $(VIRTUALENV_EXE) $(VIRTUALENV_DIR)
	@. $(ACTIVATE); pip$(PY_VERSION) install --upgrade pip
	@. $(ACTIVATE); pip$(PY_VERSION) install -vUqq setuptools
	@. $(ACTIVATE); pip$(PY_VERSION) install -qq -r requirements.txt
	@. $(ACTIVATE); pip$(PY_VERSION) install -qq -r requirements-dev.txt
	@touch $(ACTIVATE)

install: venv
	@. $(ACTIVATE); pip$(PY_VERSION) install .

run: venv install
	@. $(ACTIVATE); python ie_serving/main.py --config "$CONFIG"

unit: venv
	@echo "Running unit tests..."
	@. $(ACTIVATE); py.test $(TEST_DIRS)/unit/

coverage: venv
	@echo "Computing unit test coverage..."
	@. $(ACTIVATE); coverage run --source=ie_serving -m pytest $(TEST_DIRS)/unit/ && coverage report --fail-under=70

test: venv
	@echo "Executing functional tests..."
	@. $(ACTIVATE); py.test $(TEST_DIRS)/functional/ --test_dir $(TEST_MODELS_DIR)

test_local_only: venv
	@echo "Executing functional tests with only local models..."
	@. $(ACTIVATE); py.test $(TEST_DIRS)/functional/test_batching.py
	@. $(ACTIVATE); py.test $(TEST_DIRS)/functional/test_mapping.py
	@. $(ACTIVATE); py.test $(TEST_DIRS)/functional/test_single_model.py
	@. $(ACTIVATE); py.test $(TEST_DIRS)/functional/test_model_version_policy.py
	@. $(ACTIVATE); py.test $(TEST_DIRS)/functional/test_model_versions_handling.py
	@. $(ACTIVATE); py.test $(TEST_DIRS)/functional/test_model_versions_handling.py
	@. $(ACTIVATE); py.test $(TEST_DIRS)/functional/test_update.py

style: venv
	@echo "Style-checking codebase..."
	@. $(ACTIVATE); flake8 $(STYLE_CHECK_OPTS) $(STYLE_CHECK_DIRS)

clean_pyc:
	@echo "Removing .pyc files..."
	@find . -name '*.pyc' -exec rm -f {} \;

clean: clean_pyc
	@echo "Removing virtual env files..."
	@rm -rf $(VIRTUALENV_DIR)

docker_build_apt_ubuntu:
	@echo "Building docker image"
	@echo OpenVINO Model Server version: $(OVMS_VERSION) > version
	@echo Git commit: `git rev-parse HEAD` >> version
<<<<<<< HEAD
	@echo OpenVINO version: $(OVMS_VERSION) apt >> version
	@echo docker build -f Dockerfile --build-arg http_proxy=$(HTTP_PROXY) --build-arg https_proxy="$(HTTPS_PROXY)" -t $(DOCKER_OVMS_TAG) .
	@docker build -f Dockerfile --build-arg http_proxy=$(HTTP_PROXY) --build-arg https_proxy="$(HTTPS_PROXY)" -t $(DOCKER_OVMS_TAG) .
=======
	@echo OpenVINO version: 2020_R1 apt >> version
	@echo docker build -f Dockerfile --build-arg http_proxy=$(HTTP_PROXY) --build-arg https_proxy="$(HTTPS_PROXY)" -t ie-serving-py:latest .
	@docker build -f Dockerfile --build-arg http_proxy=$(HTTP_PROXY) --build-arg https_proxy="$(HTTPS_PROXY)" -t ie-serving-py:latest .
>>>>>>> 1ae76c60

docker_build_ov_base:
	@echo "Building docker image"
	@echo OpenVINO Model Server version: $(OVMS_VERSION) > version
	@echo Git commit: `git rev-parse HEAD` >> version
	@echo OpenVINO version: 2020_R1 apt >> version
	@echo docker build -f Dockerfile_openvino_base --build-arg http_proxy=$(HTTP_PROXY) --build-arg https_proxy="$(HTTPS_PROXY)" -t ie-serving-py:latest .
	@docker build -f Dockerfile_openvino_base --build-arg http_proxy=$(HTTP_PROXY) --build-arg https_proxy="$(HTTPS_PROXY)" -t ie-serving-py:latest .

docker_build_bin:
	@echo "Building docker image"
	@echo OpenVINO Model Server version: $(OVMS_VERSION) > version
	@echo Git commit: `git rev-parse HEAD` >> version
	@echo OpenVINO version: `ls -1 l_openvino_toolkit*` >> version
	@echo docker build -f Dockerfile_binary_openvino --build-arg http_proxy=$(HTTP_PROXY) --build-arg https_proxy="$(HTTPS_PROXY)" --build-arg DLDT_PACKAGE_URL="$(DLDT_PACKAGE_URL)" -t $(DOCKER_OVMS_TAG) .
	@docker build -f Dockerfile_binary_openvino --build-arg http_proxy=$(HTTP_PROXY) --build-arg https_proxy="$(HTTPS_PROXY)" --build-arg DLDT_PACKAGE_URL="$(DLDT_PACKAGE_URL)" -t $(DOCKER_OVMS_TAG) .

docker_build_clearlinux:
	@echo "Building docker image"
	@echo OpenVINO Model Server version: $(OVMS_VERSION) > version
	@echo Git commit: `git rev-parse HEAD` >> version
<<<<<<< HEAD
	@echo OpenVINO version: $(OVMS_VERSION) clearlinux >> version
	@echo docker build -f Dockerfile_clearlinux --build-arg http_proxy=$(HTTP_PROXY) --build-arg https_proxy="$(HTTPS_PROXY)" -t $(DOCKER_OVMS_TAG) .
	@docker build -f Dockerfile_clearlinux --build-arg http_proxy=$(HTTP_PROXY) --build-arg https_proxy="$(HTTPS_PROXY)" -t $(DOCKER_OVMS_TAG) .
=======
	@echo OpenVINO version: 2019_R3 clearlinux >> version
	@echo docker build -f Dockerfile_clearlinux --build-arg http_proxy=$(HTTP_PROXY) --build-arg https_proxy="$(HTTPS_PROXY)" -t ie-serving-py:latest .
	@docker build -f Dockerfile_clearlinux --build-arg http_proxy=$(HTTP_PROXY) --build-arg https_proxy="$(HTTPS_PROXY)" -t ie-serving-py:latest .
>>>>>>> 1ae76c60

docker_run:
	@echo "Starting the docker container with serving model"
	@docker run --rm -d --name ie-serving-py-test-multi -v /tmp/test_models/saved_models/:/opt/ml:ro -p 9001:9001 -t $(DOCKER_OVMS_TAG) /ie-serving-py/start_server.sh ie_serving config --config_path /opt/ml/config.json --port 9001<|MERGE_RESOLUTION|>--- conflicted
+++ resolved
@@ -30,10 +30,7 @@
 OVMS_VERSION := "2020_R1"
 DLDT_PACKAGE_URL := "$(dldt_package_url)"
 TEST_MODELS_DIR = /tmp/ovms_models
-<<<<<<< HEAD
 DOCKER_OVMS_TAG ?= ie-serving:latest
-=======
->>>>>>> 1ae76c60
 
 .PHONY: default install uninstall requirements \
 	venv test unit_test coverage style dist clean \
@@ -97,15 +94,9 @@
 	@echo "Building docker image"
 	@echo OpenVINO Model Server version: $(OVMS_VERSION) > version
 	@echo Git commit: `git rev-parse HEAD` >> version
-<<<<<<< HEAD
 	@echo OpenVINO version: $(OVMS_VERSION) apt >> version
 	@echo docker build -f Dockerfile --build-arg http_proxy=$(HTTP_PROXY) --build-arg https_proxy="$(HTTPS_PROXY)" -t $(DOCKER_OVMS_TAG) .
 	@docker build -f Dockerfile --build-arg http_proxy=$(HTTP_PROXY) --build-arg https_proxy="$(HTTPS_PROXY)" -t $(DOCKER_OVMS_TAG) .
-=======
-	@echo OpenVINO version: 2020_R1 apt >> version
-	@echo docker build -f Dockerfile --build-arg http_proxy=$(HTTP_PROXY) --build-arg https_proxy="$(HTTPS_PROXY)" -t ie-serving-py:latest .
-	@docker build -f Dockerfile --build-arg http_proxy=$(HTTP_PROXY) --build-arg https_proxy="$(HTTPS_PROXY)" -t ie-serving-py:latest .
->>>>>>> 1ae76c60
 
 docker_build_ov_base:
 	@echo "Building docker image"
@@ -127,15 +118,9 @@
 	@echo "Building docker image"
 	@echo OpenVINO Model Server version: $(OVMS_VERSION) > version
 	@echo Git commit: `git rev-parse HEAD` >> version
-<<<<<<< HEAD
-	@echo OpenVINO version: $(OVMS_VERSION) clearlinux >> version
+	@echo OpenVINO version: 2019_R3 clearlinux >> version
 	@echo docker build -f Dockerfile_clearlinux --build-arg http_proxy=$(HTTP_PROXY) --build-arg https_proxy="$(HTTPS_PROXY)" -t $(DOCKER_OVMS_TAG) .
 	@docker build -f Dockerfile_clearlinux --build-arg http_proxy=$(HTTP_PROXY) --build-arg https_proxy="$(HTTPS_PROXY)" -t $(DOCKER_OVMS_TAG) .
-=======
-	@echo OpenVINO version: 2019_R3 clearlinux >> version
-	@echo docker build -f Dockerfile_clearlinux --build-arg http_proxy=$(HTTP_PROXY) --build-arg https_proxy="$(HTTPS_PROXY)" -t ie-serving-py:latest .
-	@docker build -f Dockerfile_clearlinux --build-arg http_proxy=$(HTTP_PROXY) --build-arg https_proxy="$(HTTPS_PROXY)" -t ie-serving-py:latest .
->>>>>>> 1ae76c60
 
 docker_run:
 	@echo "Starting the docker container with serving model"
