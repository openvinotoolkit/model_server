#
# Copyright (c) 2020-2022 Intel Corporation
#
# Licensed under the Apache License, Version 2.0 (the "License");
# you may not use this file except in compliance with the License.
# You may obtain a copy of the License at
#
#      http://www.apache.org/licenses/LICENSE-2.0
#
# Unless required by applicable law or agreed to in writing, software
# distributed under the License is distributed on an "AS IS" BASIS,
# WITHOUT WARRANTIES OR CONDITIONS OF ANY KIND, either express or implied.
# See the License for the specific language governing permissions and
# limitations under the License.
#

# workaround for docker clipping build step logs
BUILDKIT_STEP_LOG_MAX_SIZE=500000000
BUILDKIT_STEP_LOG_MAX_SPEED=10000000

VIRTUALENV_EXE := python3 -m virtualenv -p python3
VIRTUALENV_DIR := .venv
VIRTUALENV_STYLE_DIR := .venv-style
ACTIVATE="$(VIRTUALENV_DIR)/bin/activate"
ACTIVATE_STYLE="$(VIRTUALENV_STYLE_DIR)/bin/activate"
STYLE_CHECK_OPTS := --extensions=hpp,cc,cpp,h \
	--output=vs7 \
	--recursive \
	--linelength=120 \
	--filter=-build/c++11,-runtime/references,-whitespace/braces,-whitespace/indent,-build/include_order,-runtime/indentation_namespace,-build/namespaces,-whitespace/line_length,-runtime/string,-readability/casting,-runtime/explicit,-readability/todo
STYLE_CHECK_DIRS := src demos/common/cpp/src demos/image_classification/cpp demos/benchmark/cpp
HTTP_PROXY := "$(http_proxy)"
HTTPS_PROXY := "$(https_proxy)"
NO_PROXY := "$(no_proxy)"
ifeq ($(shell uname),Darwin)
    # MacOS
    CORES_TOTAL := $(shell sysctl -n hw.physicalcpu)
else
    # Ubuntu & Redhat
    CORES_PER_SOCKET := $(shell lscpu | awk '/^Core\(s\) per socket:/ {print $$NF}')
    SOCKETS := $(shell lscpu | awk '/^Socket\(s\):/ {print $$NF}')
    CORES_TOTAL := $$(($(SOCKETS) * $(CORES_PER_SOCKET)))
endif
JOBS ?= $(CORES_TOTAL)


# Image on which OVMS is compiled. If DIST_OS is not set, it's also used for a release image.
<<<<<<< HEAD
# Currently supported BASE_OS values are: ubuntu redhat debian
BASE_OS ?= debian
=======
# Currently supported BASE_OS values are: ubuntu20 ubuntu22 redhat
BASE_OS ?= ubuntu22
>>>>>>> 205aa5de

# do not change this; change versions per OS a few lines below (BASE_OS_TAG_*)!
BASE_OS_TAG ?= latest

BASE_OS_TAG_UBUNTU ?= 20.04
<<<<<<< HEAD
BASE_OS_TAG_REDHAT ?= 8.7
BASE_OS_TAG_DEBIAN ?= 11
=======
BASE_OS_TAG_REDHAT ?= 8.8
>>>>>>> 205aa5de

INSTALL_RPMS_FROM_URL ?=

CHECK_COVERAGE ?=0
RUN_TESTS ?= 1
NVIDIA ?=0
GPU ?= 0
BUILD_NGINX ?= 0
MEDIAPIPE_DISABLE ?= 0
PYTHON_DISABLE ?= 0
FUZZER_BUILD ?= 0

# NOTE: when changing any value below, you'll need to adjust WORKSPACE file by hand:
#         - uncomment source build section, comment binary section
#         - adjust binary version path - version variable is not passed to WORKSPACE file!
OV_SOURCE_BRANCH ?= ceeafaf64f346c6f14a67c612e131da5c27ef620  # 2023.3
OV_CONTRIB_BRANCH ?= a6a2545ecdef580a121dedecb24de0d801aee5e5  # 2023.3

OV_SOURCE_ORG ?= openvinotoolkit
OV_CONTRIB_ORG ?= openvinotoolkit

SENTENCEPIECE ?= 1

OV_USE_BINARY ?= 0
APT_OV_PACKAGE ?= openvino-2022.1.0
# opt, dbg:
BAZEL_BUILD_TYPE ?= opt
CMAKE_BUILD_TYPE ?= Release
MINITRACE ?= OFF
OV_TRACING_ENABLE ?= 0

ifeq ($(MEDIAPIPE_DISABLE),1)
	DISABLE_MEDIAPIPE_PARAMS = " --define MEDIAPIPE_DISABLE=1"
else
	DISABLE_MEDIAPIPE_PARAMS = " --define MEDIAPIPE_DISABLE=0"
endif

ifeq ($(PYTHON_DISABLE),1)
	DISABLE_PYTHON_PARAMS = " --define PYTHON_DISABLE=1"
else
	DISABLE_PYTHON_PARAMS = " --define PYTHON_DISABLE=0"
endif

FUZZER_BUILD_PARAMS ?= ""
ifeq ($(FUZZER_BUILD),1)
	FUZZER_BUILD_PARAMS = " --define FUZZER_BUILD=1"
endif

STRIP = "always"
BAZEL_DEBUG_BUILD_FLAGS ?= ""
ifeq ($(BAZEL_BUILD_TYPE),dbg)
    BAZEL_DEBUG_BUILD_FLAGS = " --copt=-g -c dbg"
	STRIP = "never"
endif

CAPI_FLAGS = "--strip=$(STRIP)"$(BAZEL_DEBUG_BUILD_FLAGS)" --define MEDIAPIPE_DISABLE=1 --define PYTHON_DISABLE=1"

ifeq ($(MINITRACE),ON)
  MINITRACE_FLAGS=" --copt=-DMTR_ENABLED"
else
  MINITRACE_FLAGS=""
endif

ifeq ($(OV_TRACING_ENABLE),1)
	OV_TRACING_PARAMS = " --cxxopt=-DOV_TRACING=1"
else
	OV_TRACING_PARAMS = ""
endif

BAZEL_DEBUG_FLAGS="--strip=$(STRIP)"$(BAZEL_DEBUG_BUILD_FLAGS)$(DISABLE_MEDIAPIPE_PARAMS)$(DISABLE_PYTHON_PARAMS)$(FUZZER_BUILD_PARAMS)$(OV_TRACING_PARAMS)


# Option to Override release image.
# Release image OS *must have* glibc version >= glibc version on BASE_OS:
DIST_OS ?= $(BASE_OS)
DIST_OS_TAG ?= $(BASE_OS_TAG)

ifeq ($(findstring ubuntu,$(BASE_OS)),ubuntu)
  BASE_OS_TAG=$(BASE_OS_TAG_UBUNTU)
  ifeq ($(BASE_OS),ubuntu22)
	BASE_OS_TAG=22.04
  endif
  ifeq ($(BASE_OS),ubuntu20)
	BASE_OS_TAG=20.04
  endif
  OS=ubuntu
  ifeq ($(NVIDIA),1)
	BASE_IMAGE=docker.io/nvidia/cuda:11.8.0-runtime-ubuntu$(BASE_OS_TAG)
	BASE_IMAGE_RELEASE=$(BASE_IMAGE)
  else
	BASE_IMAGE ?= ubuntu:$(BASE_OS_TAG)
	BASE_IMAGE_RELEASE=$(BASE_IMAGE)
  endif
  ifeq ($(BASE_OS_TAG),20.04)
	INSTALL_DRIVER_VERSION ?= "22.43.24595"
	DLDT_PACKAGE_URL ?= http://s3.toolbox.iotg.sclab.intel.com/ov-packages/l_openvino_toolkit_ubuntu20_2023.3.0.13775.ceeafaf64f3_x86_64.tgz
  else ifeq  ($(BASE_OS_TAG),22.04)
	INSTALL_DRIVER_VERSION ?= "23.22.26516"
	DLDT_PACKAGE_URL ?= http://s3.toolbox.iotg.sclab.intel.com/ov-packages/l_openvino_toolkit_ubuntu22_2023.3.0.13775.ceeafaf64f3_x86_64.tgz
  endif
endif
ifeq ($(BASE_OS),redhat)
  BASE_OS_TAG=$(BASE_OS_TAG_REDHAT)
  OS=redhat
  ifeq ($(NVIDIA),1)
    BASE_IMAGE=docker.io/nvidia/cuda:11.8.0-runtime-ubi8
	BASE_IMAGE_RELEASE=$(BASE_IMAGE)
  else
    BASE_IMAGE ?= registry.access.redhat.com/ubi8/ubi:$(BASE_OS_TAG_REDHAT)
	BASE_IMAGE_RELEASE=registry.access.redhat.com/ubi8/ubi-minimal:$(BASE_OS_TAG_REDHAT)
  endif	
  DIST_OS=redhat
  INSTALL_DRIVER_VERSION ?= "23.22.26516"
  DLDT_PACKAGE_URL ?= http://s3.toolbox.iotg.sclab.intel.com/ov-packages/l_openvino_toolkit_rhel8_2023.3.0.13775.ceeafaf64f3_x86_64.tgz
endif
ifeq ($(BASE_OS),debian)
  BASE_OS_TAG=$(BASE_OS_TAG_DEBIAN)
  OS=debian
  ifeq ($(NVIDIA),1)
    BASE_IMAGE=uknown_image
    BASE_IMAGE_RELEASE=$(BASE_IMAGE)
  else
    BASE_IMAGE ?= debian:$(BASE_OS_TAG)
    BASE_IMAGE_RELEASE=$(BASE_IMAGE)
  endif
  DIST_OS=debian
  INSTALL_DRIVER_VERSION ?= "23.22.26516"
  DLDT_PACKAGE_URL ?= http://s3.toolbox.iotg.sclab.intel.com/ov-packages/l_openvino_toolkit_ubuntu22_2023.3.0.13775.ceeafaf64f3_x86_64.tgz
endif

OVMS_CPP_DOCKER_IMAGE ?= openvino/model_server
ifeq ($(BAZEL_BUILD_TYPE),dbg)
  OVMS_CPP_DOCKER_IMAGE:=$(OVMS_CPP_DOCKER_IMAGE)-dbg
endif

OVMS_CPP_IMAGE_TAG ?= latest
ifeq ($(NVIDIA),1)
  IMAGE_TAG_SUFFIX = -cuda
endif

OVMS_PYTHON_IMAGE_TAG ?= py

PRODUCT_NAME = "OpenVINO Model Server"
PRODUCT_VERSION ?= "2023.3.0"
PROJECT_VER_PATCH =

$(eval PROJECT_VER_PATCH:=`git rev-parse --short HEAD`)
$(eval PROJECT_NAME:=${PRODUCT_NAME})
$(eval PROJECT_VERSION:=${PRODUCT_VERSION}.${PROJECT_VER_PATCH})

OVMS_CPP_CONTAINER_NAME ?= "server-test-${PROJECT_VER_PATCH}-$(shell date +%Y-%m-%d-%H.%M.%S)"
OVMS_CPP_CONTAINER_PORT ?= 9178

PYTHON_CLIENT_TEST_GRPC_PORT ?= 9279
PYTHON_CLIENT_TEST_REST_PORT ?= 9280
PYTHON_CLIENT_TEST_CONTAINER_NAME ?= python-client-test$(shell date +%Y-%m-%d-%H.%M.%S)

TEST_PATH ?= tests/functional/

BUILD_CUSTOM_NODES ?= false

BUILD_ARGS = --build-arg http_proxy=$(HTTP_PROXY)\
	--build-arg https_proxy=$(HTTPS_PROXY)\
	--build-arg no_proxy=$(NO_PROXY)\
	--build-arg ov_source_branch=$(OV_SOURCE_BRANCH)\
	--build-arg ov_source_org=$(OV_SOURCE_ORG)\
	--build-arg ov_contrib_org=$(OV_CONTRIB_ORG)\
	--build-arg ov_use_binary=$(OV_USE_BINARY)\
	--build-arg sentencepiece=$(SENTENCEPIECE)\
	--build-arg DLDT_PACKAGE_URL=$(DLDT_PACKAGE_URL)\
	--build-arg CHECK_COVERAGE=$(CHECK_COVERAGE)\
	--build-arg RUN_TESTS=$(RUN_TESTS)\
	--build-arg FUZZER_BUILD=$(FUZZER_BUILD)\
	--build-arg debug_bazel_flags=$(BAZEL_DEBUG_FLAGS)\
	--build-arg minitrace_flags=$(MINITRACE_FLAGS) \
	--build-arg CMAKE_BUILD_TYPE=$(CMAKE_BUILD_TYPE)\
	--build-arg PROJECT_VERSION=$(PROJECT_VERSION)\
	--build-arg BASE_IMAGE=$(BASE_IMAGE)\
	--build-arg NVIDIA=$(NVIDIA)\
	--build-arg ov_contrib_branch=$(OV_CONTRIB_BRANCH)\
	--build-arg INSTALL_RPMS_FROM_URL=$(INSTALL_RPMS_FROM_URL)\
	--build-arg INSTALL_DRIVER_VERSION=$(INSTALL_DRIVER_VERSION)\
	--build-arg GPU=$(GPU)\
	--build-arg RELEASE_BASE_IMAGE=$(BASE_IMAGE_RELEASE)\
	--build-arg JOBS=$(JOBS)\
	--build-arg CAPI_FLAGS=$(CAPI_FLAGS)


.PHONY: default docker_build \

default: docker_build

venv:$(ACTIVATE)
	@echo $(BUILD_ARGS)
	@echo -n "Using venv "
	@. $(ACTIVATE); python3 --version

venv-style:$(ACTIVATE_STYLE)
	@echo $(BUILD_ARGS)
	@echo -n "Using venv "
	@python3 --version

$(ACTIVATE):
	@echo "Updating virtualenv dependencies in: $(VIRTUALENV_DIR)..."
	@test -d $(VIRTUALENV_DIR) || $(VIRTUALENV_EXE) $(VIRTUALENV_DIR)
	@. $(ACTIVATE); pip3 install --upgrade pip
	@. $(ACTIVATE); pip3 install -vUqq setuptools
	@. $(ACTIVATE); pip3 install -qq -r tests/requirements.txt
	@touch $(ACTIVATE)

$(ACTIVATE_STYLE):
	@echo "Updating virtualenv dependencies in: $(VIRTUALENV_STYLE_DIR)..."
	@test -d $(VIRTUALENV_STYLE_DIR) || $(VIRTUALENV_EXE) $(VIRTUALENV_STYLE_DIR)
	@. $(ACTIVATE_STYLE); pip3 install --upgrade pip
	@. $(ACTIVATE_STYLE); pip3 install -vUqq setuptools
	@. $(ACTIVATE_STYLE); pip3 install -qq -r ci/style_requirements.txt
	@touch $(ACTIVATE_STYLE)

cppclean: venv-style
	@echo "Checking cppclean..."
	@bash -c "./ci/cppclean.sh"

style: venv-style clang-format-check cpplint cppclean

hadolint:
	@echo "Checking SDL requirements..."
	@echo "Checking docker files..."
	@./tests/hadolint.sh

bandit:
	@echo "Checking python files..."
	@. $(ACTIVATE_STYLE); bash -c "./ci/bandit.sh"

license-headers:
	@echo "Checking license headers in files..."
	@. $(ACTIVATE_STYLE); bash -c "python3 ./ci/lib_search.py . > missing_headers.txt"
	@if ! grep -FRq "All files have headers" missing_headers.txt; then\
        echo "Files with missing headers";\
        cat missing_headers.txt;\
		exit 1;\
	fi
	@rm missing_headers.txt

sdl-check: venv-style hadolint bandit license-headers

	@echo "Checking forbidden functions in files..."
	@. $(ACTIVATE_STYLE); bash -c "python3 ./ci/lib_search.py . functions > forbidden_functions.txt"
	@if ! grep -FRq "All files checked for forbidden functions" forbidden_functions.txt; then\
		error Run python3 ./ci/lib_search.py . functions - to see forbidden functions file list.;\
	fi
	@rm forbidden_functions.txt

cpplint: venv-style
	@echo "Style-checking codebase..."
	@. $(ACTIVATE_STYLE); echo ${PWD}; cpplint ${STYLE_CHECK_OPTS} ${STYLE_CHECK_DIRS}

clang-format: venv-style
	@echo "Formatting files with clang-format.."
	@. $(ACTIVATE_STYLE); find ${STYLE_CHECK_DIRS} -regex '.*\.\(cpp\|hpp\|cc\|cxx\)' -exec clang-format -style=file -i {} \;

clang-format-check: clang-format
	@echo "Checking if clang-format changes were committed ..."
	@git diff --exit-code || (echo "clang-format changes not commited. Commit those changes first"; exit 1)
	@git diff --exit-code --staged || (echo "clang-format changes not commited. Commit those changes first"; exit 1)

.PHONY: docker_build
docker_build: ovms_builder_image targz_package ovms_release_images
ovms_builder_image:
ifeq ($(PYTHON_DISABLE),0)
  ifeq ($(MEDIAPIPE_DISABLE),1)
	@echo "Cannot build model server with Python support without building with Mediapipe enabled. Use 'MEDIAPIPE_DISABLE=0 PYTHON_DISABLE=0 make docker_build'"; exit 1 ;
  endif
endif
ifeq ($(CHECK_COVERAGE),1)
  ifeq ($(RUN_TESTS),0)
	@echo "Cannot test coverage without running tests. Use 'CHECK_COVERAGE=1 RUN_TESTS=1 make docker_build'"; exit 1 ;
  endif
endif
ifeq ($(FUZZER_BUILD),1)
  ifeq ($(RUN_TESTS),1)
	@echo "Cannot run tests for now with fuzzer build"; exit 1 ;
  endif
  ifeq ($(CHECK_COVERAGE),1)
	@echo "Cannot check coverage with fuzzer build"; exit 1 ;
  endif
  ifeq ($(BASE_OS),redhat)
	@echo "Cannot run fuzzer with redhat"; exit 1 ;
  endif
endif
ifeq ($(NVIDIA),1)
  ifeq ($(OV_USE_BINARY),1)
	@echo "Building NVIDIA plugin requires OV built from source. To build NVIDIA plugin and OV from source make command should look like this 'NVIDIA=1 OV_USE_BINARY=0 make docker_build'"; exit 1 ;
  endif
endif
ifeq ($(BASE_OS),redhat)
	@mkdir -p entitlement
	@mkdir -p rhsm-ca
endif
ifeq ($(NO_DOCKER_CACHE),true)
	$(eval NO_CACHE_OPTION:=--no-cache)
	@echo "Docker image will be rebuilt from scratch"
	@docker pull $(BASE_IMAGE)
  ifeq ($(BASE_OS),redhat)
	@docker pull registry.access.redhat.com/ubi8/ubi-minimal:$(BASE_OS_TAG_REDHAT)
    ifeq ($(NVIDIA),1)
	@docker pull docker.io/nvidia/cuda:11.8.0-runtime-ubi8
    endif
  endif
endif
ifeq ($(USE_BUILDX),true)
	$(eval BUILDX:=buildx)
endif

ifeq ($(BUILD_CUSTOM_NODES),true)
	@echo "Building custom nodes"
	@cd src/custom_nodes && make USE_BUILDX=$(USE_BUILDX) NO_DOCKER_CACHE=$(NO_DOCKER_CACHE) BASE_OS=$(OS) BASE_IMAGE=$(BASE_IMAGE) 
	@cd src/custom_nodes/tokenizer && make USE_BUILDX=$(USE_BUILDX) NO_DOCKER_CACHE=$(NO_DOCKER_CACHE) BASE_OS=$(OS) BASE_IMAGE=$(BASE_IMAGE) 
endif
	@echo "Building docker image $(BASE_OS)"
	# Provide metadata information into image if defined
	@mkdir -p .workspace
ifneq ($(OVMS_METADATA_FILE),)
	@cp $(OVMS_METADATA_FILE) .workspace/metadata.json
else
	@touch .workspace/metadata.json
endif
	@cat .workspace/metadata.json
	docker $(BUILDX) build $(NO_CACHE_OPTION) -f Dockerfile.$(OS) . \
		$(BUILD_ARGS) \
		-t $(OVMS_CPP_DOCKER_IMAGE)-build:$(OVMS_CPP_IMAGE_TAG)$(IMAGE_TAG_SUFFIX) \
		--target=build

targz_package:
	docker $(BUILDX) build -f Dockerfile.$(OS) . \
		$(BUILD_ARGS) \
		--build-arg BUILD_IMAGE=$(OVMS_CPP_DOCKER_IMAGE)-build:$(OVMS_CPP_IMAGE_TAG)$(IMAGE_TAG_SUFFIX) \
		-t $(OVMS_CPP_DOCKER_IMAGE)-pkg:$(OVMS_CPP_IMAGE_TAG) \
		--target=pkg && \
	rm -vrf dist/$(OS) && mkdir -p dist/$(OS) && \
	ID=$$(docker create $(OVMS_CPP_DOCKER_IMAGE)-pkg:$(OVMS_CPP_IMAGE_TAG)) && \
	docker cp $$ID:/ovms_pkg/$(OS) dist/ && \
	docker rm $$ID
	cd dist/$(OS) && sha256sum --check ovms.tar.gz.sha256
	cd dist/$(OS) && sha256sum --check ovms.tar.xz.sha256

ovms_release_images:
ifeq ($(USE_BUILDX),true)
	$(eval BUILDX:=buildx)
	$(eval NO_CACHE_OPTION:=--no-cache-filter release)
endif
	docker $(BUILDX) build $(NO_CACHE_OPTION) -f Dockerfile.$(OS) . \
		$(BUILD_ARGS) \
		-t $(OVMS_CPP_DOCKER_IMAGE):$(OVMS_CPP_IMAGE_TAG)$(IMAGE_TAG_SUFFIX) \
		--target=release && \
	docker $(BUILDX) build $(NO_CACHE_OPTION) -f Dockerfile.$(OS) . \
		$(BUILD_ARGS) \
		--build-arg GPU=1 \
		-t $(OVMS_CPP_DOCKER_IMAGE)-gpu:$(OVMS_CPP_IMAGE_TAG)$(IMAGE_TAG_SUFFIX) \
		--target=release && \
	docker tag $(OVMS_CPP_DOCKER_IMAGE)-gpu:$(OVMS_CPP_IMAGE_TAG)$(IMAGE_TAG_SUFFIX) $(OVMS_CPP_DOCKER_IMAGE):$(OVMS_CPP_IMAGE_TAG)-gpu$(IMAGE_TAG_SUFFIX)
ifeq ($(BUILD_NGINX), 1)
	cd extras/nginx-mtls-auth && \
	http_proxy=$(HTTP_PROXY) https_proxy=$(HTTPS_PROXY) no_proxy=$(NO_PROXY) ./build.sh "$(OVMS_CPP_DOCKER_IMAGE):$(OVMS_CPP_IMAGE_TAG)$(IMAGE_TAG_SUFFIX)" "$(OVMS_CPP_DOCKER_IMAGE)-nginx-mtls:$(OVMS_CPP_IMAGE_TAG)$(IMAGE_TAG_SUFFIX)" "$(OS)" && \
	docker tag $(OVMS_CPP_DOCKER_IMAGE)-nginx-mtls:$(OVMS_CPP_IMAGE_TAG)$(IMAGE_TAG_SUFFIX) $(OVMS_CPP_DOCKER_IMAGE):$(OVMS_CPP_IMAGE_TAG)-nginx-mtls$(IMAGE_TAG_SUFFIX)
endif

get_gpl_mpl_packages:
ifeq ($(findstring ubuntu,$(BASE_OS)),ubuntu)
	@docker run -u 0 --entrypoint bash $(OVMS_CPP_DOCKER_IMAGE):$(OVMS_CPP_IMAGE_TAG)$(IMAGE_TAG_SUFFIX) -c 'dpkg --get-selections | sed "s/\t//g" | sed "s/install//g" | cut -d":" -f1 | tr -d "\r"' > ubuntu.txt
	@-docker run -u 0 --entrypoint bash -v ${PWD}:/ovms $(OVMS_CPP_DOCKER_IMAGE):$(OVMS_CPP_IMAGE_TAG)$(IMAGE_TAG_SUFFIX) -c 'cd /ovms ; cat ubuntu.txt | tr -d "\r" | xargs -I % bash -c "grep -l -e GPL -e MPL /usr/share/doc/%/copyright" 2> /dev/null' > sources.txt
	@docker run -u 0 --entrypoint bash -v ${PWD}:/ovms $(OVMS_CPP_DOCKER_IMAGE):$(OVMS_CPP_IMAGE_TAG)$(IMAGE_TAG_SUFFIX) -c 'sed -Ei "s/# deb-src /deb-src /" /etc/apt/sources.list ; apt update ; cd /ovms ; d="ovms_ubuntu_$(OVMS_CPP_IMAGE_TAG)" ;mkdir "$$d" ; cd "$$d" ; for I in `cat /ovms/sources.txt | cut -d"/" -f5`; do apt-get source -q --download-only $$I; done'
	@rm ubuntu.txt sources.txt
endif
ifeq ($(BASE_OS),redhat)
	touch base_packages.txt
	docker run registry.access.redhat.com/ubi8-minimal:8.8 rpm -qa  --qf "%{NAME}\n" | sort > base_packages.txt
	docker run --entrypoint rpm $(OVMS_CPP_DOCKER_IMAGE):$(OVMS_CPP_IMAGE_TAG)$(IMAGE_TAG_SUFFIX) -qa  --qf "%{NAME}\n" | sort > all_packages.txt
	rm -rf ovms_rhel_$(OVMS_CPP_IMAGE_TAG)
	mkdir ovms_rhel_$(OVMS_CPP_IMAGE_TAG)
	docker run -u 0 -v ${PWD}:/pkgs -v ${PWD}/ovms_rhel_$(OVMS_CPP_IMAGE_TAG):/srcs --entrypoint bash -it $(OVMS_CPP_DOCKER_IMAGE):$(OVMS_CPP_IMAGE_TAG)$(IMAGE_TAG_SUFFIX) -c ' \
	grep -v -f /pkgs/base_packages.txt /pkgs/all_packages.txt | while read line ;	do package=`echo $$line` ; \
	rpm -qa --qf "%{name}: %{license}\n" | grep -e GPL -e MPL ;\
	exit_status=$$? ; \
	if [ $$exit_status -eq 0 ]; then \
			cd /srcs ; \
			microdnf download -y $$package ; \
	fi ; done'
	@rm base_packages.txt all_packages.txt
endif

release_image:
ifeq ($(USE_BUILDX),true)
	$(eval BUILDX:=buildx)
	$(eval NO_CACHE_OPTION:=--no-cache-filter release)
endif
	docker $(BUILDX) build $(NO_CACHE_OPTION) -f Dockerfile.$(OS) . \
		$(BUILD_ARGS) \
		-t $(OVMS_CPP_DOCKER_IMAGE):$(OVMS_CPP_IMAGE_TAG)
		--target=release
ifeq ($(BUILD_NGINX), 1)
	cd extras/nginx-mtls-auth && \
	http_proxy=$(HTTP_PROXY) https_proxy=$(HTTPS_PROXY) no_proxy=$(NO_PROXY) ./build.sh "$(OVMS_CPP_DOCKER_IMAGE):$(OVMS_CPP_IMAGE_TAG)" "$(OVMS_CPP_DOCKER_IMAGE)-nginx-mtls:$(OVMS_CPP_IMAGE_TAG)" "$(OS)" && \
	docker tag $(OVMS_CPP_DOCKER_IMAGE)-nginx-mtls:$(OVMS_CPP_IMAGE_TAG) $(OVMS_CPP_DOCKER_IMAGE):$(OVMS_CPP_IMAGE_TAG)-nginx-mtls
endif

python_image:
	@docker build --build-arg http_proxy="$(http_proxy)" --build-arg https_proxy="$(https_proxy)" --build-arg IMAGE_NAME=$(OVMS_CPP_DOCKER_IMAGE):$(OVMS_CPP_IMAGE_TAG) demos/python_demos -t $(OVMS_CPP_DOCKER_IMAGE):$(OVMS_PYTHON_IMAGE_TAG)


# Ci build expects index.html in genhtml directory
get_coverage:
	@echo "Copying coverage report from build image to genhtml if exist..."
	@docker create -ti --name $(OVMS_CPP_CONTAINER_NAME) $(OVMS_CPP_DOCKER_IMAGE)-build:$(OVMS_CPP_IMAGE_TAG) bash
	@docker cp $(OVMS_CPP_CONTAINER_NAME):/ovms/genhtml/ .  || true
	@docker rm -f $(OVMS_CPP_CONTAINER_NAME) || true
	@if [ -d genhtml/src ]; then $(MAKE) check_coverage; \
	else echo "ERROR: genhtml/src was not generated during build"; \
	fi
check_coverage:
	@echo "Checking if coverage is above threshold..."
	@docker run $(OVMS_CPP_DOCKER_IMAGE)-build:$(OVMS_CPP_IMAGE_TAG) ./check_coverage.bat | grep success
	
test_checksec: venv
	@echo "Running checksec on libovms_shared library..."
	@docker rm -f $(OVMS_CPP_CONTAINER_NAME) || true
	@docker create -ti --name $(OVMS_CPP_CONTAINER_NAME) $(OVMS_CPP_DOCKER_IMAGE)-pkg:$(OVMS_CPP_IMAGE_TAG) bash
	@docker cp $(OVMS_CPP_CONTAINER_NAME):/libovms_shared.so /tmp
	@docker cp $(OVMS_CPP_CONTAINER_NAME):/ovms_release/bin/ovms /tmp
	@docker rm -f $(OVMS_CPP_CONTAINER_NAME) || true
	@. $(ACTIVATE); checksec -j /tmp/libovms_shared.so | jq '.[]| join(",")' > checksec.txt
	@if ! grep -FRq "Full,true,true,DSO,false,true,true,true" checksec.txt; then\
 		echo "ERROR: OVMS shared library security settings changed. Run checksec on ovms shared library and fix issues." ; \
		. $(ACTIVATE); checksec /tmp/libovms_shared.so ;\
		exit 1;\
	fi
	@echo "Running checksec on ovms binary..."
	@. $(ACTIVATE); checksec -j /tmp/ovms | jq '.[]| join(",")' > checksec.txt
	@if ! grep -FRq "Full,true,true,PIE,false,true,true,true" checksec.txt; then\
 		echo "ERROR: OVMS binary security settings changed. Run checksec on ovms binary and fix issues."; \
		. $(ACTIVATE); checksec /tmp/ovms ; \
		exit 1;\
	fi
	@rm -f checksec.txt
	@rm -f /tmp/ovms
	@rm -f /tmp/libovms_shared.so
	@echo "Checksec check success."

test_perf: venv
	@echo "Dropping test container if exist"
	@docker rm --force $(OVMS_CPP_CONTAINER_NAME) || true
	@echo "Starting docker image"
	@./tests/performance/download_model.sh
	@docker run -d --name $(OVMS_CPP_CONTAINER_NAME) \
		-v $(HOME)/resnet50-binary:/models/resnet50-binary \
		-p $(OVMS_CPP_CONTAINER_PORT):$(OVMS_CPP_CONTAINER_PORT) \
		$(OVMS_CPP_DOCKER_IMAGE):$(OVMS_CPP_IMAGE_TAG) \
		--model_name resnet-binary --model_path /models/resnet50-binary --port $(OVMS_CPP_CONTAINER_PORT); sleep 5
	@echo "Running latency test"
	@. $(ACTIVATE); python3 tests/performance/grpc_latency.py \
	  --grpc_port $(OVMS_CPP_CONTAINER_PORT) \
		--images_numpy_path tests/performance/imgs.npy \
		--labels_numpy_path tests/performance/labels.npy \
		--iteration 1000 \
		--batchsize 1 \
		--report_every 100 \
		--input_name 0 \
		--output_name 1463 \
		--model_name resnet-binary
	@echo "Removing test container"
	@docker rm --force $(OVMS_CPP_CONTAINER_NAME)

test_perf_dummy_model: venv
	@echo "Dropping test container if exist"
	@docker rm --force $(OVMS_CPP_CONTAINER_NAME) || true
	@echo "Starting docker image"
	@docker run -d --name $(OVMS_CPP_CONTAINER_NAME) \
		-v $(PWD)/src/test/dummy/1:/dummy/1 \
		-p $(OVMS_CPP_CONTAINER_PORT):$(OVMS_CPP_CONTAINER_PORT) \
		$(OVMS_CPP_DOCKER_IMAGE):$(OVMS_CPP_IMAGE_TAG) \
		--model_name dummy --model_path /dummy --port $(OVMS_CPP_CONTAINER_PORT); sleep 5
	@echo "Running latency test"
	@. $(ACTIVATE); python3 tests/performance/grpc_latency.py \
	  --grpc_port $(OVMS_CPP_CONTAINER_PORT) \
		--images_numpy_path tests/performance/dummy_input.npy \
		--labels_numpy_path tests/performance/dummy_lbs.npy \
		--iteration 10000 \
		--batchsize 1 \
		--report_every 1000 \
		--input_name b \
		--output_name a \
		--model_name dummy
	@echo "Removing test container"
	@docker rm --force $(OVMS_CPP_CONTAINER_NAME)


test_throughput: venv
	@echo "Dropping test container if exist"
	@docker rm --force $(OVMS_CPP_CONTAINER_NAME) || true
	@echo "Starting docker image"
	@./tests/performance/download_model.sh
	@docker run -d --name $(OVMS_CPP_CONTAINER_NAME) \
		-v $(HOME)/resnet50-binary:/models/resnet50-binary \
		-p $(OVMS_CPP_CONTAINER_PORT):$(OVMS_CPP_CONTAINER_PORT) \
		$(OVMS_CPP_DOCKER_IMAGE):$(OVMS_CPP_IMAGE_TAG) \
		--model_name resnet-binary \
		--model_path /models/resnet50-binary \
		--port $(OVMS_CPP_CONTAINER_PORT); \
		sleep 10
	@echo "Running throughput test"
	@. $(ACTIVATE); cd tests/performance; ./grpc_throughput.sh 28 \
	  --grpc_port $(OVMS_CPP_CONTAINER_PORT) \
		--images_numpy_path imgs.npy \
		--labels_numpy_path labels.npy \
		--iteration 500 \
		--batchsize 1 \
		--input_name 0 \
		--output_name 1463 \
		--model_name resnet-binary
	@echo "Removing test container"
	@docker rm --force $(OVMS_CPP_CONTAINER_NAME)

test_throughput_dummy_model: venv
	@echo "Dropping test container if exist"
	@docker rm --force $(OVMS_CPP_CONTAINER_NAME) || true
	@echo "Starting docker image"
	@docker run -d --name $(OVMS_CPP_CONTAINER_NAME) \
		-v $(PWD)/src/test/dummy/1:/dummy/1 \
		-p $(OVMS_CPP_CONTAINER_PORT):$(OVMS_CPP_CONTAINER_PORT) \
		$(OVMS_CPP_DOCKER_IMAGE):$(OVMS_CPP_IMAGE_TAG) \
		--model_name dummy \
		--model_path /dummy \
		--port $(OVMS_CPP_CONTAINER_PORT); \
		sleep 10
	@echo "Running throughput test"
	@. $(ACTIVATE); cd tests/performance; ./grpc_throughput.sh 28 \
	  --grpc_port $(OVMS_CPP_CONTAINER_PORT) \
		--images_numpy_path dummy_input.npy \
		--labels_numpy_path dummy_lbs.npy \
		--iteration 10000 \
		--batchsize 1 \
		--input_name b \
		--output_name a \
		--model_name dummy
	@echo "Removing test container"
	@docker rm --force $(OVMS_CPP_CONTAINER_NAME)

test_functional: venv
	@. $(ACTIVATE); pytest --json=report.json -v -s $(TEST_PATH)

# Client library make style target, by default uses Python 3 env in .venv path
# This fact is used in test_client_lib, where make build runs in .venv Python 3 environment
test_client_lib:
	@cd client/python/ovmsclient/lib && \
		make style || exit 1 && \
		. .venv-ovmsclient/bin/activate; make build || exit 1 && \
		make test TEST_TYPE=FULL || exit 1 && \
		make clean

test_python_clients:
	@echo "Prepare docker image"
	@docker build . -f tests/python/Dockerfile -t python_client_test
	@echo "Dropping test container if exist"
	@docker rm --force $(PYTHON_CLIENT_TEST_CONTAINER_NAME) || true
	@echo "Download models"
	@if [ ! -d "tests/python/models" ]; then cd tests/python && \
		mkdir models && \
		docker run -u $(id -u):$(id -g) -v ${PWD}/tests/python/models:/models openvino/ubuntu20_dev:latest omz_downloader --name resnet-50-tf --output_dir /models && \
		docker run -u $(id -u):$(id -g) -v ${PWD}/tests/python/models:/models:rw openvino/ubuntu20_dev:latest omz_converter --name resnet-50-tf --download_dir /models --output_dir /models --precisions FP32 && \
		docker run -u $(id -u):$(id -g) -v ${PWD}/tests/python/models:/models:rw openvino/ubuntu20_dev:latest mv /models/public/resnet-50-tf/FP32 /models/public/resnet-50-tf/1; fi
	@echo "Start test container"
	@docker run -d --rm --name $(PYTHON_CLIENT_TEST_CONTAINER_NAME) -v ${PWD}/tests/python/models/public/resnet-50-tf:/models/public/resnet-50-tf -p $(PYTHON_CLIENT_TEST_REST_PORT):8000 -p $(PYTHON_CLIENT_TEST_GRPC_PORT):9000 openvino/model_server:latest --model_name resnet --model_path /models/public/resnet-50-tf --port 9000 --rest_port 8000 && \
		sleep 10
	@echo "Run tests"
	@exit_status=0 docker run --rm --network="host" python_client_test --grpc=$(PYTHON_CLIENT_TEST_GRPC_PORT) --rest=$(PYTHON_CLIENT_TEST_REST_PORT) --verbose --fastFail || exit_status=$?
	@echo "Removing test container"
	@docker rm --force $(PYTHON_CLIENT_TEST_CONTAINER_NAME)
	@exit $(exit_status)

tools_get_deps:
	cd tools/deps/$(OS) && docker build --build-arg http_proxy="$(http_proxy)" --build-arg https_proxy="$(https_proxy)" -t  $(OVMS_CPP_DOCKER_IMAGE)-deps:$(OVMS_CPP_IMAGE_TAG) .
	-docker rm -f ovms-$(BASE_OS)-deps
	docker run -d --rm --name  ovms-$(BASE_OS)-deps  $(OVMS_CPP_DOCKER_IMAGE)-deps:$(OVMS_CPP_IMAGE_TAG)
	sleep 5
	docker cp ovms-$(OS)-deps:/root/rpms.tar.xz ./
	sleep 5
	-docker rm -f ovms-$(OS)-deps
	@echo "Success! Dependencies saved to rpms.tar.xz in this directory"

cpu_extension:
	cd src/example/SampleCpuExtension && \
	docker build -f Dockerfile.$(OS) -t sample_cpu_extension:latest \
		--build-arg http_proxy=${http_proxy} \
		--build-arg https_proxy=${https_proxy} \
		--build-arg no_proxy=${no_proxy} \
		--build-arg DLDT_PACKAGE_URL=${DLDT_PACKAGE_URL} \
		--build-arg APT_OV_PACKAGE=${APT_OV_PACKAGE} \
		--build-arg BASE_IMAGE=${BASE_IMAGE} .
	mkdir -p ./lib/${OS}
	docker cp $$(docker create --rm sample_cpu_extension:latest):/workspace/libcustom_relu_cpu_extension.so ./lib/${OS}<|MERGE_RESOLUTION|>--- conflicted
+++ resolved
@@ -45,24 +45,15 @@
 
 
 # Image on which OVMS is compiled. If DIST_OS is not set, it's also used for a release image.
-<<<<<<< HEAD
-# Currently supported BASE_OS values are: ubuntu redhat debian
+# Currently supported BASE_OS values are: ubuntu20 ubuntu22 redhat debian
 BASE_OS ?= debian
-=======
-# Currently supported BASE_OS values are: ubuntu20 ubuntu22 redhat
-BASE_OS ?= ubuntu22
->>>>>>> 205aa5de
 
 # do not change this; change versions per OS a few lines below (BASE_OS_TAG_*)!
 BASE_OS_TAG ?= latest
 
 BASE_OS_TAG_UBUNTU ?= 20.04
-<<<<<<< HEAD
-BASE_OS_TAG_REDHAT ?= 8.7
+BASE_OS_TAG_REDHAT ?= 8.8
 BASE_OS_TAG_DEBIAN ?= 11
-=======
-BASE_OS_TAG_REDHAT ?= 8.8
->>>>>>> 205aa5de
 
 INSTALL_RPMS_FROM_URL ?=
 
