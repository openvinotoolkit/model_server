#
# Copyright (c) 2020 Intel Corporation
#
# Licensed under the Apache License, Version 2.0 (the "License");
# you may not use this file except in compliance with the License.
# You may obtain a copy of the License at
#
#      http://www.apache.org/licenses/LICENSE-2.0
#
# Unless required by applicable law or agreed to in writing, software
# distributed under the License is distributed on an "AS IS" BASIS,
# WITHOUT WARRANTIES OR CONDITIONS OF ANY KIND, either express or implied.
# See the License for the specific language governing permissions and
# limitations under the License.got

# workaround for docker clipping build step logs
BUILDKIT_STEP_LOG_MAX_SIZE=500000000
BUILDKIT_STEP_LOG_MAX_SPEED=10000000

VIRTUALENV_EXE := python3 -m virtualenv -p python3
VIRTUALENV_DIR := .venv
VIRTUALENV_STYLE_DIR := .venv-style
ACTIVATE="$(VIRTUALENV_DIR)/bin/activate"
ACTIVATE_STYLE="$(VIRTUALENV_STYLE_DIR)/bin/activate"
STYLE_CHECK_OPTS := --extensions=hpp,cc,cpp,h \
	--output=vs7 \
	--recursive \
	--linelength=120 \
	--filter=-build/c++11,-runtime/references,-whitespace/braces,-whitespace/indent,-build/include_order,-runtime/indentation_namespace,-build/namespaces,-whitespace/line_length,-runtime/string,-readability/casting,-runtime/explicit,-readability/todo
STYLE_CHECK_DIRS := src
HTTP_PROXY := "$(http_proxy)"
HTTPS_PROXY := "$(https_proxy)"
NO_PROXY := "$(no_proxy)"
ifeq ($(shell uname),Darwin)
    # MacOS
    CORES_TOTAL := $(shell sysctl -n hw.physicalcpu)
else
    # Ubuntu & Redhat
    CORES_PER_SOCKET := $(shell lscpu | awk '/^Core\(s\) per socket:/ {print $$NF}')
    SOCKETS := $(shell lscpu | awk '/^Socket\(s\):/ {print $$NF}')
    CORES_TOTAL := $$(($(SOCKETS) * $(CORES_PER_SOCKET)))
endif
JOBS ?= $(CORES_TOTAL)


# Image on which OVMS is compiled. If DIST_OS is not set, it's also used for a release image.
# Currently supported BASE_OS values are: ubuntu24 ubuntu22 redhat
BASE_OS ?= ubuntu22

# do not change this; change versions per OS a few lines below (BASE_OS_TAG_*)!
BASE_OS_TAG ?= latest

BASE_OS_TAG_UBUNTU ?= 22.04
BASE_OS_TAG_REDHAT ?= 9.5

INSTALL_RPMS_FROM_URL ?=
BUILD_IMAGE ?= build
CHECK_COVERAGE ?=0
RUN_TESTS ?= 0
BUILD_TESTS ?= 0
RUN_GPU_TESTS ?=
GPU ?= 0
NPU ?= 0
BUILD_NGINX ?= 0
MEDIAPIPE_DISABLE ?= 0
PYTHON_DISABLE ?= 0
ifeq ($(MEDIAPIPE_DISABLE),1)
ifeq ($(PYTHON_DISABLE),0)
$(error PYTHON_DISABLE cannot be 0 when MEDIAPIPE_DISABLE is 1)
endif
endif
FUZZER_BUILD ?= 0

# NOTE: when changing any value below, you'll need to adjust WORKSPACE file by hand:
#         - uncomment source build section, comment binary section
#         - adjust binary version path - version variable is not passed to WORKSPACE file!
<<<<<<< HEAD
OV_SOURCE_BRANCH ?= 649eec15cfeb1e1dc92164b8886d96637260e487 # releases/2025/2 RC1
OV_CONTRIB_BRANCH ?= c39462ca8d7c550266dc70cdbfbe4fc8c5be0677  # master / 2024-10-31
OV_TOKENIZERS_BRANCH ?= 85be884a69f10270703f81f970a5ee596a4c8df7 # releases/2025/2 RC1
=======
OV_SOURCE_BRANCH ?= 649eec15cfeb1e1dc92164b8886d96637260e487 # releases/2025/2 RC2
OV_CONTRIB_BRANCH ?= c39462ca8d7c550266dc70cdbfbe4fc8c5be0677  # master / 2024-10-31
OV_TOKENIZERS_BRANCH ?= 85be884a69f10270703f81f970a5ee596a4c8df7 # releases/2025/2 RC2
>>>>>>> 3b019470

OV_SOURCE_ORG ?= openvinotoolkit
OV_CONTRIB_ORG ?= openvinotoolkit

TEST_LLM_PATH ?= "src/test/llm_testing"
GPU_MODEL_PATH ?= "/tmp/face_detection_adas"

OV_USE_BINARY ?= 1
APT_OV_PACKAGE ?= openvino-2022.1.0
# opt, dbg:
BAZEL_BUILD_TYPE ?= opt
CMAKE_BUILD_TYPE ?= Release
MINITRACE ?= OFF
OV_TRACING_ENABLE ?= 0

ifeq ($(MEDIAPIPE_DISABLE),1)
	DISABLE_MEDIAPIPE_PARAMS = " --define MEDIAPIPE_DISABLE=1"
else
	DISABLE_MEDIAPIPE_PARAMS = " --define MEDIAPIPE_DISABLE=0"
endif

ifeq ($(MEDIAPIPE_DISABLE),1)
  DISABLE_PARAMS = " --config=mp_off_py_off"
else
  ifeq ($(PYTHON_DISABLE),1)
    DISABLE_PARAMS = " --config=mp_on_py_off"
  else
    DISABLE_PARAMS = " --config=mp_on_py_on"
  endif
endif

FUZZER_BUILD_PARAMS ?= ""
ifeq ($(FUZZER_BUILD),1)
	FUZZER_BUILD_PARAMS = " --define FUZZER_BUILD=1"
endif

STRIP = "always"
BAZEL_DEBUG_BUILD_FLAGS ?= ""
ifeq ($(BAZEL_BUILD_TYPE),dbg)
  BAZEL_DEBUG_BUILD_FLAGS = " --copt=-g -c dbg"
  STRIP = "never"
endif

ifeq ($(MINITRACE),ON)
  MINITRACE_FLAGS=" --copt=-DMTR_ENABLED"
else
  MINITRACE_FLAGS=""
endif

ifeq ($(OV_TRACING_ENABLE),1)
  OV_TRACING_PARAMS = " --define OV_TRACE=1"
else
  OV_TRACING_PARAMS = ""
endif

ifeq ($(findstring ubuntu,$(BASE_OS)),ubuntu)
  TARGET_DISTRO_PARAMS = " --//:distro=ubuntu"
else ifeq ($(findstring redhat,$(BASE_OS)),redhat)
  TARGET_DISTRO_PARAMS = " --//:distro=redhat"
else
  $(error BASE_OS must be either ubuntu or redhat)
endif
CAPI_FLAGS = "--strip=$(STRIP)"$(BAZEL_DEBUG_BUILD_FLAGS)"  --config=mp_off_py_off"$(OV_TRACING_PARAMS)$(TARGET_DISTRO_PARAMS)
BAZEL_DEBUG_FLAGS="--strip=$(STRIP)"$(BAZEL_DEBUG_BUILD_FLAGS)$(DISABLE_PARAMS)$(FUZZER_BUILD_PARAMS)$(OV_TRACING_PARAMS)$(TARGET_DISTRO_PARAMS)$(REPO_ENV)

# Option to Override release image.
# Release image OS *must have* glibc version >= glibc version on BASE_OS:
DIST_OS ?= $(BASE_OS)
DIST_OS_TAG ?= $(BASE_OS_TAG)

ifeq ($(findstring ubuntu,$(BASE_OS)),ubuntu)
  BASE_OS_TAG=$(BASE_OS_TAG_UBUNTU)
  DIST_OS=ubuntu
  ifeq ($(BASE_OS),ubuntu22)
	BASE_OS_TAG=22.04
  endif
  ifeq ($(BASE_OS),ubuntu24)
	BASE_OS_TAG=24.04
  endif
  BASE_IMAGE ?= ubuntu:$(BASE_OS_TAG)
  BASE_IMAGE_RELEASE=$(BASE_IMAGE)
  ifeq ($(BASE_OS_TAG),24.04)
        OS=ubuntu24
	INSTALL_DRIVER_VERSION ?= "24.52.32224"
	DLDT_PACKAGE_URL ?= https://storage.openvinotoolkit.org/repositories/openvino/packages/pre-release/2025.2.0rc2/openvino_toolkit_ubuntu24_2025.2.0.dev20250602_x86_64.tgz
  else ifeq  ($(BASE_OS_TAG),22.04)
        OS=ubuntu22
	INSTALL_DRIVER_VERSION ?= "24.39.31294"
	DLDT_PACKAGE_URL ?= https://storage.openvinotoolkit.org/repositories/openvino/packages/pre-release/2025.2.0rc2/openvino_toolkit_ubuntu22_2025.2.0.dev20250602_x86_64.tgz
  endif
endif
ifeq ($(BASE_OS),redhat)
  BASE_OS_TAG=$(BASE_OS_TAG_REDHAT)
  OS=redhat
  BASE_IMAGE ?= registry.access.redhat.com/ubi9/ubi:$(BASE_OS_TAG_REDHAT)
  BASE_IMAGE_RELEASE=registry.access.redhat.com/ubi9/ubi-minimal:$(BASE_OS_TAG_REDHAT)
  DIST_OS=redhat
  DLDT_PACKAGE_URL ?= https://storage.openvinotoolkit.org/repositories/openvino/packages/pre-release/2025.2.0rc2/openvino_toolkit_rhel8_2025.2.0.dev20250602_x86_64.tgz
  INSTALL_DRIVER_VERSION ?= "24.52.32224"
endif

OVMS_CPP_DOCKER_IMAGE ?= openvino/model_server
ifeq ($(BAZEL_BUILD_TYPE),dbg)
  OVMS_CPP_DOCKER_IMAGE:=$(OVMS_CPP_DOCKER_IMAGE)-dbg
endif

OVMS_CPP_IMAGE_TAG ?= latest

OVMS_PYTHON_IMAGE_TAG ?= py

PRODUCT_VERSION ?= "2025.2"
PROJECT_VER_PATCH =

$(eval PROJECT_VER_PATCH:=`git rev-parse --short HEAD`)
$(eval PROJECT_VERSION:=${PRODUCT_VERSION}.${PROJECT_VER_PATCH})

OVMS_CPP_CONTAINER_NAME ?= "server-test-${PROJECT_VER_PATCH}-$(shell date +%Y-%m-%d-%H.%M.%S)"
OVMS_CPP_CONTAINER_PORT ?= 9178

PYTHON_CLIENT_TEST_GRPC_PORT ?= 9279
PYTHON_CLIENT_TEST_REST_PORT ?= 9280
PYTHON_CLIENT_TEST_CONTAINER_NAME ?= python-client-test$(shell date +%Y-%m-%d-%H.%M.%S)

TEST_PATH ?= tests/functional/

BUILD_CUSTOM_NODES ?= false

VERBOSE_LOGS ?= OFF

BUILD_ARGS = --build-arg http_proxy=$(HTTP_PROXY)\
	--build-arg https_proxy=$(HTTPS_PROXY)\
	--build-arg no_proxy=$(NO_PROXY)\
	--build-arg ov_source_branch=$(OV_SOURCE_BRANCH)\
	--build-arg ov_source_org=$(OV_SOURCE_ORG)\
	--build-arg ov_contrib_org=$(OV_CONTRIB_ORG)\
	--build-arg ov_use_binary=$(OV_USE_BINARY)\
	--build-arg DLDT_PACKAGE_URL=$(DLDT_PACKAGE_URL)\
	--build-arg CHECK_COVERAGE=$(CHECK_COVERAGE)\
	--build-arg RUN_TESTS=$(RUN_TESTS)\
	--build-arg OPTIMIZE_BUILDING_TESTS=$(OPTIMIZE_BUILDING_TESTS)\
	--build-arg RUN_GPU_TESTS=$(RUN_GPU_TESTS)\
	--build-arg FUZZER_BUILD=$(FUZZER_BUILD)\
	--build-arg debug_bazel_flags=$(BAZEL_DEBUG_FLAGS)\
	--build-arg minitrace_flags=$(MINITRACE_FLAGS) \
	--build-arg CMAKE_BUILD_TYPE=$(CMAKE_BUILD_TYPE)\
	--build-arg PROJECT_VERSION=$(PROJECT_VERSION)\
	--build-arg BASE_IMAGE=$(BASE_IMAGE)\
	--build-arg BASE_OS=$(BASE_OS)\
	--build-arg ov_contrib_branch=$(OV_CONTRIB_BRANCH)\
	--build-arg ov_tokenizers_branch=$(OV_TOKENIZERS_BRANCH)\
	--build-arg INSTALL_RPMS_FROM_URL=$(INSTALL_RPMS_FROM_URL)\
	--build-arg INSTALL_DRIVER_VERSION=$(INSTALL_DRIVER_VERSION)\
	--build-arg RELEASE_BASE_IMAGE=$(BASE_IMAGE_RELEASE)\
	--build-arg JOBS=$(JOBS)\
	--build-arg CAPI_FLAGS=$(CAPI_FLAGS)\
	--build-arg VERBOSE_LOGS=$(VERBOSE_LOGS)


.PHONY: default docker_build \

default: docker_build

venv:$(ACTIVATE)
	@echo $(BUILD_ARGS)
	@echo -n "Using venv "
	@. $(ACTIVATE); python3 --version

venv-style:$(ACTIVATE_STYLE)
	@echo $(BUILD_ARGS)
	@echo -n "Using venv "
	@python3 --version
spell: venv-style
	@{ git ls-files; git diff --name-only --cached; } | sort | uniq | xargs $(VIRTUALENV_STYLE_DIR)/bin/codespell --skip "spelling-whitelist.txt" 2>&1 | grep -vFf spelling-whitelist.txt; if [ $$? != 1 ]; then exit 1; fi
	@echo "Spelling check completed."

$(ACTIVATE):
	@echo "Updating virtualenv dependencies in: $(VIRTUALENV_DIR)..."
	@test -d $(VIRTUALENV_DIR) || $(VIRTUALENV_EXE) $(VIRTUALENV_DIR)
	@. $(ACTIVATE); pip3 install --upgrade pip
	@. $(ACTIVATE); pip3 install -vUqq setuptools
	@. $(ACTIVATE); pip3 install -qq -r tests/requirements.txt
	@touch $(ACTIVATE)

$(ACTIVATE_STYLE):
	@echo "Updating virtualenv dependencies in: $(VIRTUALENV_STYLE_DIR)..."
	@test -d $(VIRTUALENV_STYLE_DIR) || $(VIRTUALENV_EXE) $(VIRTUALENV_STYLE_DIR)
	@. $(ACTIVATE_STYLE); pip3 install --upgrade pip
	@. $(ACTIVATE_STYLE); pip3 install -vUqq setuptools
	@. $(ACTIVATE_STYLE); pip3 install -qq -r ci/style_requirements.txt
	@touch $(ACTIVATE_STYLE)

cppclean: venv-style
	@echo "Checking cppclean..."
	@bash -c "./ci/cppclean.sh"

style: venv-style spell clang-format-check cpplint cppclean

hadolint:
	@echo "Checking SDL requirements..."
	@echo "Checking docker files..."
	@./tests/hadolint.sh

bandit:
	@echo "Checking python files..."
	@. $(ACTIVATE_STYLE); bash -c "./ci/bandit.sh"

license-headers:
	@echo "Checking license headers in files..."
	@. $(ACTIVATE_STYLE); bash -c "python3 ./ci/lib_search.py . > missing_headers.txt"
	@if ! grep -FRq "All files have headers" missing_headers.txt; then\
        echo "Files with missing headers";\
        cat missing_headers.txt;\
		exit 1;\
	fi
	@rm missing_headers.txt

sdl-check: venv-style hadolint bandit license-headers

	@echo "Checking forbidden functions in files..."
	@. $(ACTIVATE_STYLE); bash -c "python3 ./ci/lib_search.py . functions > forbidden_functions.txt"
	@if ! grep -FRq "All files checked for forbidden functions" forbidden_functions.txt; then\
		error Run python3 ./ci/lib_search.py . functions - to see forbidden functions file list.;\
	fi
	@rm forbidden_functions.txt

cpplint: venv-style
	@echo "Style-checking codebase..."
	@. $(ACTIVATE_STYLE); echo ${PWD}; cpplint ${STYLE_CHECK_OPTS} ${STYLE_CHECK_DIRS}

clang-format: venv-style
	@echo "Formatting files with clang-format.."
	@. $(ACTIVATE_STYLE); find ${STYLE_CHECK_DIRS} -regex '.*\.\(cpp\|hpp\|cc\|cxx\)' -exec clang-format -style=file -i {} \;

clang-format-check: clang-format
	@echo "Checking if clang-format changes were committed ..."
	@git diff --exit-code || (echo "clang-format changes not committed. Commit those changes first"; exit 1)
	@git diff --exit-code --staged || (echo "clang-format changes not committed. Commit those changes first"; exit 1)

.PHONY: docker_build
docker_build: ovms_builder_image targz_package ovms_release_images
ovms_builder_image:
ifeq ($(PYTHON_DISABLE),0)
  ifeq ($(MEDIAPIPE_DISABLE),1)
	@echo "Cannot build model server with Python support without building with Mediapipe enabled. Use 'MEDIAPIPE_DISABLE=0 PYTHON_DISABLE=0 make docker_build'"; exit 1 ;
  endif
endif
ifeq ($(CHECK_COVERAGE),1)
  ifeq ($(RUN_TESTS),0)
	@echo "Cannot test coverage without running tests. Use 'CHECK_COVERAGE=1 RUN_TESTS=1 make docker_build'"; exit 1 ;
  endif
endif
ifeq ($(FUZZER_BUILD),1)
  ifeq ($(RUN_TESTS),1)
	@echo "Cannot run tests for now with fuzzer build"; exit 1 ;
  endif
  ifeq ($(CHECK_COVERAGE),1)
	@echo "Cannot check coverage with fuzzer build"; exit 1 ;
  endif
  ifeq ($(BASE_OS),redhat)
	@echo "Cannot run fuzzer with redhat"; exit 1 ;
  endif
endif
ifeq ($(NO_DOCKER_CACHE),true)
	$(eval NO_CACHE_OPTION:=--no-cache)
	@echo "Docker image will be rebuilt from scratch"
	@docker pull $(BASE_IMAGE)
  ifeq ($(BASE_OS),redhat)
	@docker pull registry.access.redhat.com/ubi9/ubi-minimal:$(BASE_OS_TAG_REDHAT)
  endif
endif
ifeq ($(USE_BUILDX),true)
	$(eval BUILDX:=buildx)
endif

ifeq ($(BUILD_CUSTOM_NODES),true)
	@echo "Building custom nodes"
	@cd src/custom_nodes && make USE_BUILDX=$(USE_BUILDX) NO_DOCKER_CACHE=$(NO_DOCKER_CACHE) BASE_OS=$(OS) BASE_IMAGE=$(BASE_IMAGE) 
endif
	@echo "Building docker image $(BASE_OS)"
	# Provide metadata information into image if defined
	@mkdir -p .workspace
ifneq ($(OVMS_METADATA_FILE),)
	@cp $(OVMS_METADATA_FILE) .workspace/metadata.json
else
	@touch .workspace/metadata.json
endif
	@cat .workspace/metadata.json
	docker $(BUILDX) build $(NO_CACHE_OPTION) -f Dockerfile.$(DIST_OS) . \
		$(BUILD_ARGS) \
		-t $(OVMS_CPP_DOCKER_IMAGE)-build:$(OVMS_CPP_IMAGE_TAG)$(IMAGE_TAG_SUFFIX) \
		--target=build

targz_package:
	docker $(BUILDX) build -f Dockerfile.$(DIST_OS) . \
		$(BUILD_ARGS) \
		--build-arg BUILD_IMAGE=$(BUILD_IMAGE) \
		-t $(OVMS_CPP_DOCKER_IMAGE)-pkg:$(OVMS_CPP_IMAGE_TAG) \
		--target=pkg && \
	rm -vrf dist/$(OS) && mkdir -p dist/$(OS) && \
	ID=$$(docker create $(OVMS_CPP_DOCKER_IMAGE)-pkg:$(OVMS_CPP_IMAGE_TAG)) && \
	docker cp $$ID:/ovms_pkg/$(OS) dist/ && \
	docker rm $$ID
	cd dist/$(OS) && sha256sum --check ovms.tar.gz.sha256

ovms_release_images:
ifeq ($(USE_BUILDX),true)
	$(eval BUILDX:=buildx)
	$(eval NO_CACHE_OPTION:=--no-cache-filter release)
endif
ifeq ($(BASE_OS),redhat)
	$(eval NPU:=0)
else
	$(eval NPU:=1)
endif
	docker $(BUILDX) build $(NO_CACHE_OPTION) -f Dockerfile.$(DIST_OS) . \
		$(BUILD_ARGS) \
		-t $(OVMS_CPP_DOCKER_IMAGE):$(OVMS_CPP_IMAGE_TAG)$(IMAGE_TAG_SUFFIX) \
		--target=release && \
	docker $(BUILDX) build $(NO_CACHE_OPTION) -f Dockerfile.$(DIST_OS) . \
		$(BUILD_ARGS) \
		--build-arg GPU=1 \
		--build-arg NPU=$(NPU) \
		-t $(OVMS_CPP_DOCKER_IMAGE)-gpu:$(OVMS_CPP_IMAGE_TAG)$(IMAGE_TAG_SUFFIX) \
		--target=release && \
	docker tag $(OVMS_CPP_DOCKER_IMAGE)-gpu:$(OVMS_CPP_IMAGE_TAG)$(IMAGE_TAG_SUFFIX) $(OVMS_CPP_DOCKER_IMAGE):$(OVMS_CPP_IMAGE_TAG)-gpu$(IMAGE_TAG_SUFFIX)
ifeq ($(BUILD_NGINX), 1)
	cd extras/nginx-mtls-auth && \
	http_proxy=$(HTTP_PROXY) https_proxy=$(HTTPS_PROXY) no_proxy=$(NO_PROXY) ./build.sh "$(OVMS_CPP_DOCKER_IMAGE):$(OVMS_CPP_IMAGE_TAG)$(IMAGE_TAG_SUFFIX)" "$(OVMS_CPP_DOCKER_IMAGE)-nginx-mtls:$(OVMS_CPP_IMAGE_TAG)$(IMAGE_TAG_SUFFIX)" "$(DIST_OS)" && \
	docker tag $(OVMS_CPP_DOCKER_IMAGE)-nginx-mtls:$(OVMS_CPP_IMAGE_TAG)$(IMAGE_TAG_SUFFIX) $(OVMS_CPP_DOCKER_IMAGE):$(OVMS_CPP_IMAGE_TAG)-nginx-mtls$(IMAGE_TAG_SUFFIX)
endif

get_gpl_mpl_packages:
ifeq ($(findstring ubuntu,$(BASE_OS)),ubuntu)
	@docker run -u 0 --entrypoint bash $(OVMS_CPP_DOCKER_IMAGE):$(OVMS_CPP_IMAGE_TAG)$(IMAGE_TAG_SUFFIX) -c 'dpkg --get-selections | sed "s/\t//g" | sed "s/install//g" | cut -d":" -f1 | tr -d "\r"' > ubuntu.txt
	@-docker run -u 0 --entrypoint bash -v ${PWD}:/ovms $(OVMS_CPP_DOCKER_IMAGE):$(OVMS_CPP_IMAGE_TAG)$(IMAGE_TAG_SUFFIX) -c 'cd /ovms ; cat ubuntu.txt | tr -d "\r" | xargs -I % bash -c "grep -l -e GPL -e MPL /usr/share/doc/%/copyright" 2> /dev/null' > sources.txt
	@docker run -u 0 --entrypoint bash -v ${PWD}:/ovms $(OVMS_CPP_DOCKER_IMAGE):$(OVMS_CPP_IMAGE_TAG)$(IMAGE_TAG_SUFFIX) -c 'sed -Ei "s/^Types: deb$$/Types: deb deb-src/" /etc/apt/sources.list.d/ubuntu.sources ; apt update ; cd /ovms ; d="ovms_ubuntu_$(OVMS_CPP_IMAGE_TAG)" ;mkdir "$$d" ; cd "$$d" ; for I in `cat /ovms/sources.txt | cut -d"/" -f5`; do apt-get source -q --download-only $$I; done'
	@rm ubuntu.txt sources.txt
endif
ifeq ($(BASE_OS),redhat)
	touch base_packages.txt
	docker run registry.access.redhat.com/ubi9-minimal:9.5 rpm -qa  --qf "%{NAME}\n" | sort > base_packages.txt
	docker run --entrypoint rpm $(OVMS_CPP_DOCKER_IMAGE):$(OVMS_CPP_IMAGE_TAG)$(IMAGE_TAG_SUFFIX) -qa  --qf "%{NAME}\n" | sort > all_packages.txt
	rm -rf ovms_rhel_$(OVMS_CPP_IMAGE_TAG)
	mkdir ovms_rhel_$(OVMS_CPP_IMAGE_TAG)
	docker run -u 0 -v ${PWD}:/pkgs -v ${PWD}/ovms_rhel_$(OVMS_CPP_IMAGE_TAG):/srcs --entrypoint bash -it $(OVMS_CPP_DOCKER_IMAGE):$(OVMS_CPP_IMAGE_TAG)$(IMAGE_TAG_SUFFIX) -c ' \
	grep -v -f /pkgs/base_packages.txt /pkgs/all_packages.txt | while read line ;	do package=`echo $$line` ; \
	rpm -qa --qf "%{name}: %{license}\n" | grep -e GPL -e MPL ;\
	exit_status=$$? ; \
	if [ $$exit_status -eq 0 ]; then \
			cd /srcs ; \
			microdnf download -y $$package ; \
	fi ; done'
	@rm base_packages.txt all_packages.txt
endif

release_image:
ifeq ($(USE_BUILDX),true)
	$(eval BUILDX:=buildx)
	$(eval NO_CACHE_OPTION:=--no-cache-filter release)
endif
	docker $(BUILDX) build $(NO_CACHE_OPTION) -f Dockerfile.$(DIST_OS) . \
		$(BUILD_ARGS) \
		--build-arg BUILD_IMAGE=$(BUILD_IMAGE) \
		--build-arg GPU=$(GPU) \
		--build-arg NPU=$(NPU) \
		-t $(OVMS_CPP_DOCKER_IMAGE):$(OVMS_CPP_IMAGE_TAG) \
		--target=release
ifeq ($(BUILD_NGINX), 1)
	cd extras/nginx-mtls-auth && \
	http_proxy=$(HTTP_PROXY) https_proxy=$(HTTPS_PROXY) no_proxy=$(NO_PROXY) ./build.sh "$(OVMS_CPP_DOCKER_IMAGE):$(OVMS_CPP_IMAGE_TAG)" "$(OVMS_CPP_DOCKER_IMAGE)-nginx-mtls:$(OVMS_CPP_IMAGE_TAG)" "$(DIST_OS)" && \
	docker tag $(OVMS_CPP_DOCKER_IMAGE)-nginx-mtls:$(OVMS_CPP_IMAGE_TAG) $(OVMS_CPP_DOCKER_IMAGE):$(OVMS_CPP_IMAGE_TAG)-nginx-mtls
endif

python_image:
	@docker build --build-arg http_proxy="$(http_proxy)" --build-arg https_proxy="$(https_proxy)" --build-arg IMAGE_NAME=$(OVMS_CPP_DOCKER_IMAGE):$(OVMS_CPP_IMAGE_TAG) -f demos/python_demos/Dockerfile.$(DIST_OS) demos/python_demos/ -t $(OVMS_CPP_DOCKER_IMAGE):$(OVMS_PYTHON_IMAGE_TAG)


# Ci build expects index.html in genhtml directory
get_coverage:
	@echo "Copying coverage report from build image to genhtml if exist..."
	@docker create -ti --name $(OVMS_CPP_CONTAINER_NAME) $(OVMS_CPP_DOCKER_IMAGE)-build:$(OVMS_CPP_IMAGE_TAG) bash
	@docker cp $(OVMS_CPP_CONTAINER_NAME):/ovms/genhtml/ .  || true
	@docker rm -f $(OVMS_CPP_CONTAINER_NAME) || true
	@if [ -d genhtml/src ]; then $(MAKE) check_coverage; \
	else echo "ERROR: genhtml/src was not generated during build"; \
	fi
check_coverage:
	@echo "Checking if coverage is above threshold..."
	@docker run $(OVMS_CPP_DOCKER_IMAGE)-build:$(OVMS_CPP_IMAGE_TAG) ./check_coverage.bat | grep success
	
test_checksec: venv
	@echo "Running checksec on libovms_shared library..."
	@docker rm -f $(OVMS_CPP_CONTAINER_NAME) || true
	@docker create -ti --name $(OVMS_CPP_CONTAINER_NAME) $(OVMS_CPP_DOCKER_IMAGE)-pkg:$(OVMS_CPP_IMAGE_TAG) bash
	@docker cp $(OVMS_CPP_CONTAINER_NAME):/libovms_shared.so /tmp
	@docker cp $(OVMS_CPP_CONTAINER_NAME):/ovms_release/bin/ovms /tmp
	@docker rm -f $(OVMS_CPP_CONTAINER_NAME) || true
	@. $(ACTIVATE); checksec -j /tmp/libovms_shared.so | jq '.[]| join(",")' > checksec.txt
	@if ! grep -FRq "Full,true,true,DSO,false,true,true,true" checksec.txt; then\
 		echo "ERROR: OVMS shared library security settings changed. Run checksec on ovms shared library and fix issues." ; \
		. $(ACTIVATE); checksec /tmp/libovms_shared.so ;\
		exit 1;\
	fi
	@echo "Running checksec on ovms binary..."
	@. $(ACTIVATE); checksec -j /tmp/ovms | jq '.[]| join(",")' > checksec.txt
	@if ! grep -FRq "Full,true,true,PIE,false,true,true,true" checksec.txt; then\
 		echo "ERROR: OVMS binary security settings changed. Run checksec on ovms binary and fix issues."; \
		. $(ACTIVATE); checksec /tmp/ovms ; \
		exit 1;\
	fi
	@rm -f checksec.txt
	@rm -f /tmp/ovms
	@rm -f /tmp/libovms_shared.so
	@echo "Checksec check success."

test_perf: venv
	@echo "Dropping test container if exist"
	@docker rm --force $(OVMS_CPP_CONTAINER_NAME) || true
	@echo "Starting docker image"
	@./tests/performance/download_model.sh
	@docker run -d --name $(OVMS_CPP_CONTAINER_NAME) \
		-v $(HOME)/resnet50-binary:/models/resnet50-binary \
		-p $(OVMS_CPP_CONTAINER_PORT):$(OVMS_CPP_CONTAINER_PORT) \
		$(OVMS_CPP_DOCKER_IMAGE):$(OVMS_CPP_IMAGE_TAG) \
		--model_name resnet-binary --model_path /models/resnet50-binary --port $(OVMS_CPP_CONTAINER_PORT); sleep 5
	@echo "Running latency test"
	@. $(ACTIVATE); python3 tests/performance/grpc_latency.py \
	  --grpc_port $(OVMS_CPP_CONTAINER_PORT) \
		--images_numpy_path tests/performance/imgs.npy \
		--labels_numpy_path tests/performance/labels.npy \
		--iteration 1000 \
		--batchsize 1 \
		--report_every 100 \
		--input_name 0 \
		--output_name 1463 \
		--model_name resnet-binary
	@echo "Removing test container"
	@docker rm --force $(OVMS_CPP_CONTAINER_NAME)

test_perf_dummy_model: venv
	@echo "Dropping test container if exist"
	@docker rm --force $(OVMS_CPP_CONTAINER_NAME) || true
	@echo "Starting docker image"
	@docker run -d --name $(OVMS_CPP_CONTAINER_NAME) \
		-v $(PWD)/src/test/dummy/1:/dummy/1 \
		-p $(OVMS_CPP_CONTAINER_PORT):$(OVMS_CPP_CONTAINER_PORT) \
		$(OVMS_CPP_DOCKER_IMAGE):$(OVMS_CPP_IMAGE_TAG) \
		--model_name dummy --model_path /dummy --port $(OVMS_CPP_CONTAINER_PORT); sleep 5
	@echo "Running latency test"
	@. $(ACTIVATE); python3 tests/performance/grpc_latency.py \
	  --grpc_port $(OVMS_CPP_CONTAINER_PORT) \
		--images_numpy_path tests/performance/dummy_input.npy \
		--labels_numpy_path tests/performance/dummy_lbs.npy \
		--iteration 10000 \
		--batchsize 1 \
		--report_every 1000 \
		--input_name b \
		--output_name a \
		--model_name dummy
	@echo "Removing test container"
	@docker rm --force $(OVMS_CPP_CONTAINER_NAME)


test_throughput: venv
	@echo "Dropping test container if exist"
	@docker rm --force $(OVMS_CPP_CONTAINER_NAME) || true
	@echo "Starting docker image"
	@./tests/performance/download_model.sh
	@docker run -d --name $(OVMS_CPP_CONTAINER_NAME) \
		-v $(HOME)/resnet50-binary:/models/resnet50-binary \
		-p $(OVMS_CPP_CONTAINER_PORT):$(OVMS_CPP_CONTAINER_PORT) \
		$(OVMS_CPP_DOCKER_IMAGE):$(OVMS_CPP_IMAGE_TAG) \
		--model_name resnet-binary \
		--model_path /models/resnet50-binary \
		--port $(OVMS_CPP_CONTAINER_PORT); \
		sleep 10
	@echo "Running throughput test"
	@. $(ACTIVATE); cd tests/performance; ./grpc_throughput.sh 28 \
	  --grpc_port $(OVMS_CPP_CONTAINER_PORT) \
		--images_numpy_path imgs.npy \
		--labels_numpy_path labels.npy \
		--iteration 500 \
		--batchsize 1 \
		--input_name 0 \
		--output_name 1463 \
		--model_name resnet-binary
	@echo "Removing test container"
	@docker rm --force $(OVMS_CPP_CONTAINER_NAME)

test_throughput_dummy_model: venv
	@echo "Dropping test container if exist"
	@docker rm --force $(OVMS_CPP_CONTAINER_NAME) || true
	@echo "Starting docker image"
	@docker run -d --name $(OVMS_CPP_CONTAINER_NAME) \
		-v $(PWD)/src/test/dummy/1:/dummy/1 \
		-p $(OVMS_CPP_CONTAINER_PORT):$(OVMS_CPP_CONTAINER_PORT) \
		$(OVMS_CPP_DOCKER_IMAGE):$(OVMS_CPP_IMAGE_TAG) \
		--model_name dummy \
		--model_path /dummy \
		--port $(OVMS_CPP_CONTAINER_PORT); \
		sleep 10
	@echo "Running throughput test"
	@. $(ACTIVATE); cd tests/performance; ./grpc_throughput.sh 28 \
	  --grpc_port $(OVMS_CPP_CONTAINER_PORT) \
		--images_numpy_path dummy_input.npy \
		--labels_numpy_path dummy_lbs.npy \
		--iteration 10000 \
		--batchsize 1 \
		--input_name b \
		--output_name a \
		--model_name dummy
	@echo "Removing test container"
	@docker rm --force $(OVMS_CPP_CONTAINER_NAME)

test_functional: venv
	@. $(ACTIVATE); pytest --json=report.json -v -s $(TEST_PATH)

# Client library make style target, by default uses Python 3 env in .venv path
# This fact is used in test_client_lib, where make build runs in .venv Python 3 environment
test_client_lib:
	@cd client/python/ovmsclient/lib && \
		make style || exit 1 && \
		. .venv-ovmsclient/bin/activate; make build || exit 1 && \
		make test TEST_TYPE=FULL || exit 1 && \
		make clean

test_python_clients:
	@echo "Prepare docker image"
	@docker build . -f tests/python/Dockerfile -t python_client_test
	@echo "Dropping test container if exist"
	@docker rm --force $(PYTHON_CLIENT_TEST_CONTAINER_NAME) || true
	@echo "Download models"
	@if [ ! -d "tests/python/models" ]; then cd tests/python && \
		mkdir models && \
		docker run -u $(id -u):$(id -g) -v ${PWD}/tests/python/models:/models openvino/ubuntu20_dev:2024.6.0 omz_downloader --name resnet-50-tf --output_dir /models && \
		docker run -u $(id -u):$(id -g) -v ${PWD}/tests/python/models:/models:rw openvino/ubuntu20_dev:2024.6.0 omz_converter --name resnet-50-tf --download_dir /models --output_dir /models --precisions FP32 && \
		docker run -u $(id -u):$(id -g) -v ${PWD}/tests/python/models:/models:rw openvino/ubuntu20_dev:2024.6.0 mv /models/public/resnet-50-tf/FP32 /models/public/resnet-50-tf/1; fi
	@echo "Start test container"
	@docker run -d --rm --name $(PYTHON_CLIENT_TEST_CONTAINER_NAME) -v ${PWD}/tests/python/models/public/resnet-50-tf:/models/public/resnet-50-tf -p $(PYTHON_CLIENT_TEST_REST_PORT):8000 -p $(PYTHON_CLIENT_TEST_GRPC_PORT):9000 openvino/model_server:latest --model_name resnet --model_path /models/public/resnet-50-tf --port 9000 --rest_port 8000 && \
		sleep 10
	@echo "Run tests"
	@exit_status=0 docker run --rm --network="host" python_client_test --grpc=$(PYTHON_CLIENT_TEST_GRPC_PORT) --rest=$(PYTHON_CLIENT_TEST_REST_PORT) --verbose --fastFail || exit_status=$?
	@echo "Removing test container"
	@docker rm --force $(PYTHON_CLIENT_TEST_CONTAINER_NAME)
	@exit $(exit_status)

tools_get_deps:
	cd tools/deps/$(OS) && docker build --build-arg http_proxy="$(http_proxy)" --build-arg https_proxy="$(https_proxy)" -t  $(OVMS_CPP_DOCKER_IMAGE)-deps:$(OVMS_CPP_IMAGE_TAG) .
	-docker rm -f ovms-$(BASE_OS)-deps
	docker run -d --rm --name  ovms-$(BASE_OS)-deps  $(OVMS_CPP_DOCKER_IMAGE)-deps:$(OVMS_CPP_IMAGE_TAG)
	sleep 5
	docker cp ovms-$(OS)-deps:/root/rpms.tar.xz ./
	sleep 5
	-docker rm -f ovms-$(OS)-deps
	@echo "Success! Dependencies saved to rpms.tar.xz in this directory"

cpu_extension:
	cd src/example/SampleCpuExtension && \
	docker build -f Dockerfile.$(DIST_OS) -t sample_cpu_extension:latest \
		--build-arg http_proxy=${http_proxy} \
		--build-arg https_proxy=${https_proxy} \
		--build-arg no_proxy=${no_proxy} \
		--build-arg DLDT_PACKAGE_URL=${DLDT_PACKAGE_URL} \
		--build-arg APT_OV_PACKAGE=${APT_OV_PACKAGE} \
		--build-arg BASE_IMAGE=${BASE_IMAGE} .
	mkdir -p ./lib/${OS}
	docker cp $$(docker create --rm sample_cpu_extension:latest):/workspace/libcustom_relu_cpu_extension.so ./lib/${OS}

prepare_models:
	./prepare_llm_models.sh ${TEST_LLM_PATH}
ifeq ($(RUN_GPU_TESTS),1)
	./prepare_gpu_models.sh ${GPU_MODEL_PATH}
endif

run_unit_tests: prepare_models
	docker rm -f $(OVMS_CPP_IMAGE_TAG)$(IMAGE_TAG_SUFFIX)
ifeq ($(RUN_GPU_TESTS),1)
	docker run \
		--name $(OVMS_CPP_IMAGE_TAG)$(IMAGE_TAG_SUFFIX) \
		--device=/dev/dri \
		--group-add=$(shell stat -c "%g" /dev/dri/render* | head -n 1) \
		-u 0 \
		-v $(shell realpath ./run_unit_tests.sh):/ovms/./run_unit_tests.sh \
		-v $(shell realpath ${GPU_MODEL_PATH}):/ovms/src/test/face_detection_adas/1:ro \
		-v $(shell realpath ${TEST_LLM_PATH}):/ovms/src/test/llm_testing:ro \
		-e https_proxy=${https_proxy} \
		-e RUN_TESTS=1 \
		-e RUN_GPU_TESTS=$(RUN_GPU_TESTS) \
		-e JOBS=$(JOBS) \
		-e debug_bazel_flags=${BAZEL_DEBUG_FLAGS} \
		$(OVMS_CPP_DOCKER_IMAGE)-build:$(OVMS_CPP_IMAGE_TAG)$(IMAGE_TAG_SUFFIX) \
		./run_unit_tests.sh ;\
		exit_code=$$? ;\
		docker container cp $(OVMS_CPP_IMAGE_TAG)$(IMAGE_TAG_SUFFIX):/ovms/test_logs.tar.gz . ;\
		docker container cp $(OVMS_CPP_IMAGE_TAG)$(IMAGE_TAG_SUFFIX):/ovms/linux_tests_summary.log . ;\
		docker rm -f $(OVMS_CPP_IMAGE_TAG)$(IMAGE_TAG_SUFFIX) ;\
		exit $$exit_code
else
	docker run \
		--name $(OVMS_CPP_IMAGE_TAG)$(IMAGE_TAG_SUFFIX) \
		-v $(shell realpath ./run_unit_tests.sh):/ovms/./run_unit_tests.sh \
		-v $(shell realpath ${TEST_LLM_PATH}):/ovms/src/test/llm_testing:ro \
		-e https_proxy=${https_proxy} \
		-e RUN_TESTS=1 \
		-e JOBS=$(JOBS) \
		-e debug_bazel_flags=${BAZEL_DEBUG_FLAGS} \
		$(OVMS_CPP_DOCKER_IMAGE)-build:$(OVMS_CPP_IMAGE_TAG)$(IMAGE_TAG_SUFFIX) \
		./run_unit_tests.sh ;\
		exit_code=$$? ; \
		docker container cp $(OVMS_CPP_IMAGE_TAG)$(IMAGE_TAG_SUFFIX):/ovms/test_logs.tar.gz . ;\
		docker container cp $(OVMS_CPP_IMAGE_TAG)$(IMAGE_TAG_SUFFIX):/ovms/linux_tests_summary.log . ;\
		docker rm -f $(OVMS_CPP_IMAGE_TAG)$(IMAGE_TAG_SUFFIX) ;\
		exit $$exit_code
endif


run_lib_files_test:
	docker run --entrypoint bash -v $(realpath tests/file_lists):/test $(OVMS_CPP_DOCKER_IMAGE):$(OVMS_CPP_IMAGE_TAG)$(IMAGE_TAG_SUFFIX) ./test/test_release_files.sh ${BAZEL_DEBUG_FLAGS} > file_test.log 2>&1 ; exit_status=$$? ; tail -200 file_test.log ; exit $$exit_status<|MERGE_RESOLUTION|>--- conflicted
+++ resolved
@@ -74,15 +74,9 @@
 # NOTE: when changing any value below, you'll need to adjust WORKSPACE file by hand:
 #         - uncomment source build section, comment binary section
 #         - adjust binary version path - version variable is not passed to WORKSPACE file!
-<<<<<<< HEAD
-OV_SOURCE_BRANCH ?= 649eec15cfeb1e1dc92164b8886d96637260e487 # releases/2025/2 RC1
-OV_CONTRIB_BRANCH ?= c39462ca8d7c550266dc70cdbfbe4fc8c5be0677  # master / 2024-10-31
-OV_TOKENIZERS_BRANCH ?= 85be884a69f10270703f81f970a5ee596a4c8df7 # releases/2025/2 RC1
-=======
 OV_SOURCE_BRANCH ?= 649eec15cfeb1e1dc92164b8886d96637260e487 # releases/2025/2 RC2
 OV_CONTRIB_BRANCH ?= c39462ca8d7c550266dc70cdbfbe4fc8c5be0677  # master / 2024-10-31
 OV_TOKENIZERS_BRANCH ?= 85be884a69f10270703f81f970a5ee596a4c8df7 # releases/2025/2 RC2
->>>>>>> 3b019470
 
 OV_SOURCE_ORG ?= openvinotoolkit
 OV_CONTRIB_ORG ?= openvinotoolkit
