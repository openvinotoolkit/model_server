#
# Copyright (c) 2020-2021 Intel Corporation
#
# Licensed under the Apache License, Version 2.0 (the "License");
# you may not use this file except in compliance with the License.
# You may obtain a copy of the License at
#
#      http://www.apache.org/licenses/LICENSE-2.0
#
# Unless required by applicable law or agreed to in writing, software
# distributed under the License is distributed on an "AS IS" BASIS,
# WITHOUT WARRANTIES OR CONDITIONS OF ANY KIND, either express or implied.
# See the License for the specific language governing permissions and
# limitations under the License.
#

VIRTUALENV_EXE := python3 -m virtualenv -p python3
VIRTUALENV_DIR := .venv
ACTIVATE="$(VIRTUALENV_DIR)/bin/activate"
STYLE_CHECK_OPTS := --extensions=hpp,cc,cpp,h \
	--output=vs7 \
	--recursive \
	--linelength=120 \
	--filter=-build/c++11,-runtime/references,-whitespace/braces,-whitespace/indent,-build/include_order,-runtime/indentation_namespace,-build/namespaces,-whitespace/line_length,-runtime/string,-readability/casting,-runtime/explicit,-readability/todo
STYLE_CHECK_DIRS := src example_client/cpp
HTTP_PROXY := "$(http_proxy)"
HTTPS_PROXY := "$(https_proxy)"
NO_PROXY := "$(no_proxy)"
JOBS ?= $(shell python3 -c 'import multiprocessing as mp; print(mp.cpu_count())')

# Image on which OVMS is compiled. If DIST_OS is not set, it's also used for a release image.
# Currently supported BASE_OS values are: ubuntu centos clearlinux
BASE_OS ?= centos

BASE_IMAGE ?= centos:7

# do not change this; change versions per OS a few lines below (BASE_OS_TAG_*)!
BASE_OS_TAG ?= latest

BASE_OS_TAG_UBUNTU ?= 20.04
BASE_OS_TAG_CENTOS ?= 7
BASE_OS_TAG_CLEARLINUX ?= latest
BASE_OS_TAG_REDHAT ?= 8.4

INSTALL_RPMS_FROM_URL ?=
INSTALL_DRIVER_VERSION ?= "20.35.17767"

# NOTE: when changing any value below, you'll need to adjust WORKSPACE file by hand:
#         - uncomment source build section, comment binary section
#         - adjust binary version path - version variable is not passed to WORKSPACE file!
OV_SOURCE_BRANCH ?= master

DLDT_PACKAGE_URL ?=
OV_USE_BINARY ?= 1
YUM_OV_PACKAGE ?= intel-openvino-runtime-centos7
APT_OV_PACKAGE ?= intel-openvino-runtime-ubuntu20-2021.4.582
# opt, dbg:
BAZEL_BUILD_TYPE ?= opt

ifeq ($(BAZEL_BUILD_TYPE),dbg)
  BAZEL_DEBUG_FLAGS=" --strip=never --copt=-g -c dbg "
else
  BAZEL_DEBUG_FLAGS=" --strip=never "
endif

# Option to Override release image.
# Release image OS *must have* glibc version >= glibc version on BASE_OS:
DIST_OS ?= $(BASE_OS)
DIST_OS_TAG ?= $(BASE_OS_TAG)

ifeq ($(BASE_OS),ubuntu)
  BASE_OS_TAG=$(BASE_OS_TAG_UBUNTU)
  BASE_IMAGE=ubuntu:$(BASE_OS_TAG_UBUNTU)
  # Temporarily build from APT
  DLDT_PACKAGE_URL=""
endif
ifeq ($(BASE_OS),centos)
  BASE_OS_TAG=$(BASE_OS_TAG_CENTOS)
endif
ifeq ($(BASE_OS),clearlinux)
  BASE_OS_TAG=$(BASE_OS_TAG_CLEARLINUX)
endif
ifeq ($(BASE_OS),redhat)
  BASE_OS_TAG=$(BASE_OS_TAG_REDHAT)
  BASE_IMAGE=registry.access.redhat.com/ubi8/ubi:8.4
  DIST_OS=redhat
  DIST_OS_TAG=$(BASE_OS_TAG_REDHAT)
  DLDT_PACKAGE_URL=https://storage.openvinotoolkit.org/repositories/openvino/packages/2021.4/l_openvino_toolkit_runtime_rhel8_p_2021.4.582.tgz
endif

OVMS_CPP_DOCKER_IMAGE ?= openvino/model_server
OVMS_CPP_IMAGE_TAG ?= latest

PRODUCT_NAME = "OpenVINO Model Server"
PRODUCT_VERSION ?= "2021.4"

OVMS_CPP_CONTAINTER_NAME ?= server-test
OVMS_CPP_CONTAINTER_PORT ?= 9178

TEST_PATH ?= tests/functional/

.PHONY: default docker_build \

default: docker_build

venv:$(ACTIVATE)
	@echo -n "Using venv "
	@. $(ACTIVATE); python3 --version

$(ACTIVATE):
	@echo "Updating virtualenv dependencies in: $(VIRTUALENV_DIR)..."
	@test -d $(VIRTUALENV_DIR) || $(VIRTUALENV_EXE) $(VIRTUALENV_DIR)
	@. $(ACTIVATE); pip$(PY_VERSION) install --upgrade pip
	@. $(ACTIVATE); pip$(PY_VERSION) install -vUqq setuptools
<<<<<<< HEAD
	@. $(ACTIVATE); pip$(PY_VERSION) install -r tests/requirements.txt --use-deprecated=legacy-resolver
=======
	@. $(ACTIVATE); pip$(PY_VERSION) install -qq -r tests/requirements.txt --use-deprecated=legacy-resolver
>>>>>>> ed0d8c22
	@touch $(ACTIVATE)

style: venv clang-format
	@echo "Style-checking codebase..."
	@git diff --exit-code || (echo "clang-format changes not commited. Commit those changes first"; exit 1)
	@git diff --exit-code --staged || (echo "clang-format changes not commited. Commit those changes first"; exit 1)
	@. $(ACTIVATE); echo ${PWD}; cpplint ${STYLE_CHECK_OPTS} ${STYLE_CHECK_DIRS}

sdl-check: venv
	@echo "Checking SDL requirements..."
	@echo "Checking docker files..."
	@bash -c "if [ $$(find . -type f -name 'Dockerfile.*' -exec grep ADD {} \; | wc -l | xargs ) -eq 0 ]; then echo 'ok'; else echo 'replace ADD with COPY in dockerfiles'; exit 1 ; fi"

	@echo "Checking python files..."
	@. $(ACTIVATE); bash -c "bandit example_client/*.py > bandit.txt"
	@if ! grep -FRq "No issues identified." bandit.txt; then\
		error Run bandit on src/*.py and example_client/*.py to fix issues.;\
	fi
	@rm bandit.txt
	@echo "Checking license headers in files..."
	@. $(ACTIVATE); bash -c "python3 lib_search.py . > missing_headers.txt"
	@if ! grep -FRq "All files have headers" missing_headers.txt; then\
        echo "Files with missing headers";\
        cat missing_headers.txt;\
		exit 1;\
	fi
	@rm missing_headers.txt

	@echo "Checking forbidden functions in files..."
	@. $(ACTIVATE); bash -c "python3 lib_search.py . functions > forbidden_functions.txt"
	@if ! grep -FRq "All files checked for forbidden functions" forbidden_functions.txt; then\
		error Run python3 lib_search.py . functions - to see forbidden functions file list.;\
	fi
	@rm forbidden_functions.txt

clang-format: venv
	@echo "Formatting files with clang-format.."
	@. $(ACTIVATE); find ${STYLE_CHECK_DIRS} -regex '.*\.\(cpp\|hpp\|cc\|cxx\)' -exec clang-format-6.0 -style=file -i {} \;

.PHONY: docker_build
docker_build:
	@echo "Building docker image $(BASE_OS)"
	# Provide metadata information into image if defined
	@mkdir -p .workspace
	@bash -c '$(eval PROJECT_VER_PATCH:=`git rev-parse --short HEAD`)'
	@bash -c '$(eval PROJECT_NAME:=${PRODUCT_NAME}\ ${PRODUCT_VERSION}.${PROJECT_VER_PATCH})'
ifeq ($(NO_DOCKER_CACHE),true)
	$(eval NO_CACHE_OPTION:=--no-cache)
	@echo "Docker image will be rebuilt from scratch"
endif
ifneq ($(OVMS_METADATA_FILE),)
	@cp $(OVMS_METADATA_FILE) .workspace/metadata.json
else
	@touch .workspace/metadata.json
endif
	@cat .workspace/metadata.json
	docker build $(NO_CACHE_OPTION) -f Dockerfile.$(BASE_OS) . \
		--build-arg http_proxy=$(HTTP_PROXY) --build-arg https_proxy=$(HTTPS_PROXY) --build-arg no_proxy=$(NO_PROXY) \
		--build-arg ovms_metadata_file=.workspace/metadata.json --build-arg ov_source_branch="$(OV_SOURCE_BRANCH)" \
		--build-arg ov_use_binary=$(OV_USE_BINARY) --build-arg DLDT_PACKAGE_URL=$(DLDT_PACKAGE_URL) \
		--build-arg YUM_OV_PACKAGE=$(YUM_OV_PACKAGE) \
		--build-arg APT_OV_PACKAGE=$(APT_OV_PACKAGE) \
		--build-arg build_type=$(BAZEL_BUILD_TYPE) --build-arg debug_bazel_flags=$(BAZEL_DEBUG_FLAGS) \
		--build-arg PROJECT_NAME=${PROJECT_NAME} \
		--build-arg BASE_IMAGE=$(BASE_IMAGE) \
		-t $(OVMS_CPP_DOCKER_IMAGE)-build:$(OVMS_CPP_IMAGE_TAG) \
		--build-arg JOBS=$(JOBS)
	docker build $(NO_CACHE_OPTION) -f DockerfileMakePackage . \
		--build-arg http_proxy=$(HTTP_PROXY) --build-arg https_proxy="$(HTTPS_PROXY)" \
		--build-arg ov_use_binary=$(OV_USE_BINARY) --build-arg DLDT_PACKAGE_URL=$(DLDT_PACKAGE_URL) --build-arg BASE_OS=$(BASE_OS) \
		-t $(OVMS_CPP_DOCKER_IMAGE)-pkg:$(OVMS_CPP_IMAGE_TAG) \
		--build-arg BUILD_IMAGE=$(OVMS_CPP_DOCKER_IMAGE)-build:$(OVMS_CPP_IMAGE_TAG)
	rm -vrf dist/$(DIST_OS) && mkdir -vp dist/$(DIST_OS) && cd dist/$(DIST_OS) && \
		docker run $(OVMS_CPP_DOCKER_IMAGE)-pkg:$(OVMS_CPP_IMAGE_TAG) bash -c \
			"tar -c -C / ovms.tar* ; sleep 2" | tar -x
	-docker rm -v $$(docker ps -a -q -f status=exited -f ancestor=$(OVMS_CPP_DOCKER_IMAGE)-pkg:$(OVMS_CPP_IMAGE_TAG) )
	cd dist/$(DIST_OS) && sha256sum --check ovms.tar.gz.sha256
	cd dist/$(DIST_OS) && sha256sum --check ovms.tar.xz.sha256
	cp -vR release_files/* dist/$(DIST_OS)/
	cd dist/$(DIST_OS)/ && docker build $(NO_CACHE_OPTION) -f Dockerfile.$(BASE_OS) . \
		--build-arg http_proxy=$(HTTP_PROXY) --build-arg https_proxy="$(HTTPS_PROXY)" \
		--build-arg no_proxy=$(NO_PROXY) \
		--build-arg INSTALL_RPMS_FROM_URL="$(INSTALL_RPMS_FROM_URL)" \
		--build-arg GPU=0 \
		--build-arg BASE_IMAGE=$(BASE_IMAGE) \
		-t $(OVMS_CPP_DOCKER_IMAGE):$(OVMS_CPP_IMAGE_TAG)
	cd dist/$(DIST_OS)/ && docker build $(NO_CACHE_OPTION) -f Dockerfile.$(BASE_OS) . \
    	--build-arg http_proxy=$(HTTP_PROXY) --build-arg https_proxy="$(HTTPS_PROXY)" \
    	--build-arg no_proxy=$(NO_PROXY) \
    	--build-arg INSTALL_RPMS_FROM_URL="$(INSTALL_RPMS_FROM_URL)" \
		--build-arg INSTALL_DRIVER_VERSION="$(INSTALL_DRIVER_VERSION)" \
    	--build-arg GPU=1 \
		--build-arg BASE_IMAGE=$(BASE_IMAGE) \
    	-t $(OVMS_CPP_DOCKER_IMAGE)-gpu:$(OVMS_CPP_IMAGE_TAG) && \
    	docker tag $(OVMS_CPP_DOCKER_IMAGE)-gpu:$(OVMS_CPP_IMAGE_TAG) $(OVMS_CPP_DOCKER_IMAGE):$(OVMS_CPP_IMAGE_TAG)-gpu
	cd extras/nginx-mtls-auth && \
	    http_proxy=$(HTTP_PROXY) https_proxy=$(HTTPS_PROXY) no_proxy=$(NO_PROXY) ./build.sh "$(OVMS_CPP_DOCKER_IMAGE):$(OVMS_CPP_IMAGE_TAG)" "$(OVMS_CPP_DOCKER_IMAGE)-nginx-mtls:$(OVMS_CPP_IMAGE_TAG)" "$(BASE_OS)" && \
	    docker tag $(OVMS_CPP_DOCKER_IMAGE)-nginx-mtls:$(OVMS_CPP_IMAGE_TAG) $(OVMS_CPP_DOCKER_IMAGE):$(OVMS_CPP_IMAGE_TAG)-nginx-mtls

test_checksec:
	@echo "Running checksec on ovms binary..."
	@docker create -ti --name $(OVMS_CPP_CONTAINTER_NAME) $(OVMS_CPP_DOCKER_IMAGE)-pkg:$(OVMS_CPP_IMAGE_TAG) bash
	@docker cp $(OVMS_CPP_CONTAINTER_NAME):/ovms_release/bin/ovms /tmp
	@docker rm -f $(OVMS_CPP_CONTAINTER_NAME)
	@checksec --file=/tmp/ovms --format=csv > checksec.txt
	@if ! grep -FRq "Full RELRO,Canary found,NX enabled,PIE enabled,No RPATH,RUNPATH,Symbols,Yes" checksec.txt; then\
 		error Run checksec on ovms binary and fix issues.;\
	fi
	@rm -f checksec.txt
	@rm -f /tmp/ovms
	@echo "Checksec check success."

test_perf: venv
	@echo "Dropping test container if exist"
	@docker rm --force $(OVMS_CPP_CONTAINTER_NAME) || true
	@echo "Starting docker image"
	@./tests/performance/download_model.sh
	@docker run -d --name $(OVMS_CPP_CONTAINTER_NAME) \
		-v $(HOME)/resnet50-binary:/models/resnet50-binary \
		-p $(OVMS_CPP_CONTAINTER_PORT):$(OVMS_CPP_CONTAINTER_PORT) \
		$(OVMS_CPP_DOCKER_IMAGE):$(OVMS_CPP_IMAGE_TAG) \
		--model_name resnet-binary --model_path /models/resnet50-binary --port $(OVMS_CPP_CONTAINTER_PORT); sleep 5
	@echo "Running latency test"
	@. $(ACTIVATE); python3 tests/performance/grpc_latency.py \
	  --grpc_port $(OVMS_CPP_CONTAINTER_PORT) \
		--images_numpy_path tests/performance/imgs.npy \
		--labels_numpy_path tests/performance/labels.npy \
		--iteration 1000 \
		--batchsize 1 \
		--report_every 100 \
		--input_name 0 \
		--output_name 1463 \
		--model_name resnet-binary
	@echo "Removing test container"
	@docker rm --force $(OVMS_CPP_CONTAINTER_NAME)

test_perf_dummy_model: venv
	@echo "Dropping test container if exist"
	@docker rm --force $(OVMS_CPP_CONTAINTER_NAME) || true
	@echo "Starting docker image"
	@docker run -d --name $(OVMS_CPP_CONTAINTER_NAME) \
		-v $(PWD)/src/test/dummy/1:/dummy/1 \
		-p $(OVMS_CPP_CONTAINTER_PORT):$(OVMS_CPP_CONTAINTER_PORT) \
		$(OVMS_CPP_DOCKER_IMAGE):$(OVMS_CPP_IMAGE_TAG) \
		--model_name dummy --model_path /dummy --port $(OVMS_CPP_CONTAINTER_PORT); sleep 5
	@echo "Running latency test"
	@. $(ACTIVATE); python3 tests/performance/grpc_latency.py \
	  --grpc_port $(OVMS_CPP_CONTAINTER_PORT) \
		--images_numpy_path tests/performance/dummy_input.npy \
		--labels_numpy_path tests/performance/dummy_lbs.npy \
		--iteration 10000 \
		--batchsize 1 \
		--report_every 1000 \
		--input_name b \
		--output_name a \
		--model_name dummy
	@echo "Removing test container"
	@docker rm --force $(OVMS_CPP_CONTAINTER_NAME)


test_throughput: venv
	@echo "Dropping test container if exist"
	@docker rm --force $(OVMS_CPP_CONTAINTER_NAME) || true
	@echo "Starting docker image"
	@./tests/performance/download_model.sh
	@docker run -d --name $(OVMS_CPP_CONTAINTER_NAME) \
		-v $(HOME)/resnet50-binary:/models/resnet50-binary \
		-p $(OVMS_CPP_CONTAINTER_PORT):$(OVMS_CPP_CONTAINTER_PORT) \
		$(OVMS_CPP_DOCKER_IMAGE):$(OVMS_CPP_IMAGE_TAG) \
		--model_name resnet-binary \
		--model_path /models/resnet50-binary \
		--port $(OVMS_CPP_CONTAINTER_PORT); \
		sleep 10
	@echo "Running throughput test"
	@. $(ACTIVATE); cd tests/performance; ./grpc_throughput.sh 28 \
	  --grpc_port $(OVMS_CPP_CONTAINTER_PORT) \
		--images_numpy_path imgs.npy \
		--labels_numpy_path labels.npy \
		--iteration 500 \
		--batchsize 1 \
		--input_name 0 \
		--output_name 1463 \
		--model_name resnet-binary
	@echo "Removing test container"
	@docker rm --force $(OVMS_CPP_CONTAINTER_NAME)

test_throughput_dummy_model: venv
	@echo "Dropping test container if exist"
	@docker rm --force $(OVMS_CPP_CONTAINTER_NAME) || true
	@echo "Starting docker image"
	@docker run -d --name $(OVMS_CPP_CONTAINTER_NAME) \
		-v $(PWD)/src/test/dummy/1:/dummy/1 \
		-p $(OVMS_CPP_CONTAINTER_PORT):$(OVMS_CPP_CONTAINTER_PORT) \
		$(OVMS_CPP_DOCKER_IMAGE):$(OVMS_CPP_IMAGE_TAG) \
		--model_name dummy \
		--model_path /dummy \
		--port $(OVMS_CPP_CONTAINTER_PORT); \
		sleep 10
	@echo "Running throughput test"
	@. $(ACTIVATE); cd tests/performance; ./grpc_throughput.sh 28 \
	  --grpc_port $(OVMS_CPP_CONTAINTER_PORT) \
		--images_numpy_path dummy_input.npy \
		--labels_numpy_path dummy_lbs.npy \
		--iteration 10000 \
		--batchsize 1 \
		--input_name b \
		--output_name a \
		--model_name dummy
	@echo "Removing test container"
	@docker rm --force $(OVMS_CPP_CONTAINTER_NAME)

test_functional: venv
	@. $(ACTIVATE); pytest --json=report.json -v -s $(TEST_PATH)


tools_get_deps:
	cd tools/deps/$(BASE_OS) && docker build --build-arg http_proxy="$(http_proxy)" --build-arg https_proxy="$(https_proxy)" -t  $(OVMS_CPP_DOCKER_IMAGE)-deps:$(OVMS_CPP_IMAGE_TAG) .
	-docker rm -f ovms-$(BASE_OS)-deps
	docker run -d --rm --name  ovms-$(BASE_OS)-deps  $(OVMS_CPP_DOCKER_IMAGE)-deps:$(OVMS_CPP_IMAGE_TAG)
	sleep 5
	docker cp ovms-$(BASE_OS)-deps:/root/rpms.tar.xz ./
	sleep 5
	-docker rm -f ovms-$(BASE_OS)-deps
	@echo "Success! Dependencies saved to rpms.tar.xz in this directory"<|MERGE_RESOLUTION|>--- conflicted
+++ resolved
@@ -112,11 +112,7 @@
 	@test -d $(VIRTUALENV_DIR) || $(VIRTUALENV_EXE) $(VIRTUALENV_DIR)
 	@. $(ACTIVATE); pip$(PY_VERSION) install --upgrade pip
 	@. $(ACTIVATE); pip$(PY_VERSION) install -vUqq setuptools
-<<<<<<< HEAD
-	@. $(ACTIVATE); pip$(PY_VERSION) install -r tests/requirements.txt --use-deprecated=legacy-resolver
-=======
 	@. $(ACTIVATE); pip$(PY_VERSION) install -qq -r tests/requirements.txt --use-deprecated=legacy-resolver
->>>>>>> ed0d8c22
 	@touch $(ACTIVATE)
 
 style: venv clang-format
