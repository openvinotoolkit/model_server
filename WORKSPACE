#
# Copyright (c) 2020 Intel Corporation
#
# Licensed under the Apache License, Version 2.0 (the "License");
# you may not use this file except in compliance with the License.
# You may obtain a copy of the License at
#
#      http://www.apache.org/licenses/LICENSE-2.0
#
# Unless required by applicable law or agreed to in writing, software
# distributed under the License is distributed on an "AS IS" BASIS,
# WITHOUT WARRANTIES OR CONDITIONS OF ANY KIND, either express or implied.
# See the License for the specific language governing permissions and
# limitations under the License.
#

workspace(name = "ovms")

load("@bazel_tools//tools/build_defs/repo:git.bzl", "git_repository")
load("@bazel_tools//tools/build_defs/repo:git.bzl", "new_git_repository")
load("@bazel_tools//tools/build_defs/repo:http.bzl", "http_archive")

http_archive(
    name = "bazel_skylib",
    sha256 = "74d544d96f4a5bb630d465ca8bbcfe231e3594e5aae57e1edbf17a6eb3ca2506",
    urls = [
        "https://storage.googleapis.com/mirror.tensorflow.org/github.com/bazelbuild/bazel-skylib/releases/download/1.3.0/bazel-skylib-1.3.0.tar.gz",
        "https://github.com/bazelbuild/bazel-skylib/releases/download/1.3.0/bazel-skylib-1.3.0.tar.gz",
    ],
)
load("@bazel_skylib//:workspace.bzl", "bazel_skylib_workspace")
bazel_skylib_workspace()
load("@bazel_skylib//lib:versions.bzl", "versions")
versions.check(minimum_bazel_version = "6.0.0")

# RapidJSON
# Must be defined earlier than tensorflow_serving because TFS is using older rapidjson
# Version must match openvino.genai -> jinja2cpp -> rapidjson
# git/Jinja2Cpp/thirdparty/internal_deps.cmake
# Date:   Tue May 9 21:31:22 2023 +0000 Avoid ptrdiff between pointers to different allocations
http_archive(
    name = "com_github_tencent_rapidjson",
    url = "https://github.com/Tencent/rapidjson/archive/973dc9c06dcd3d035ebd039cfb9ea457721ec213.tar.gz",
    sha256 = "d0c9e52823d493206eb721d38cb3a669ca0212360862bd15a3c2f7d35ea7c6f7",
    strip_prefix = "rapidjson-973dc9c06dcd3d035ebd039cfb9ea457721ec213",
    build_file = "@//third_party/rapidjson:BUILD"
)

http_archive(
    name = "com_github_libevent_libevent",
    url = "https://github.com/libevent/libevent/archive/release-2.1.12-stable.zip",
    sha256 = "8836ad722ab211de41cb82fe098911986604f6286f67d10dfb2b6787bf418f49",
    strip_prefix = "libevent-release-2.1.12-stable",
    build_file = "@//third_party/libevent:BUILD",
)

http_archive(
    name = "com_github_libevent_libevent_windows",
    url = "https://github.com/libevent/libevent/archive/release-2.1.12-stable.zip",
    sha256 = "8836ad722ab211de41cb82fe098911986604f6286f67d10dfb2b6787bf418f49",
    strip_prefix = "libevent-release-2.1.12-stable",
    build_file = "@//third_party/libevent:libevent_windows.BUILD",
)

# overriding tensorflow serving bazel dependency
# alternative would be to use cmake build of grpc and flag
# to use system ssl instead
new_local_repository(
    name = "boringssl",
    path = "/usr/",
    build_file = "@//third_party/boringssl:BUILD",
)

# overriding GCS curl dependency to force using system provided openssl
new_local_repository(
    name = "libcurl",
    path = "/usr/",
    build_file_content = """
cc_library(
    name = "curl",
    hdrs = glob(["include/x86_64/curl/*"]),
    srcs = glob(["lib/x86_64-linux-gnu/libcurl.so"]),
    copts = ["-lcrypto", "-lssl"],
    visibility = ["//visibility:public"],
)
""",
)
# Tensorflow serving
git_repository(
    name = "tensorflow_serving",
    remote = "https://github.com/tensorflow/serving.git",
    tag = "2.13.0",
    patch_args = ["-p1"],
    patches = ["net_http.patch", "listen.patch", "partial.patch"]
    #                             ^^^^^^^^^^^^
    #                       make bind address configurable
    #          ^^^^^^^^^^^^
    #        allow all http methods                ^^^^^^^^^
    #                                        implements partial responses
)

########################################################### Mediapipe
http_archive(
    name = "com_google_protobuf",
    sha256 = "87407cd28e7a9c95d9f61a098a53cf031109d451a7763e7dd1253abf8b4df422",
    strip_prefix = "protobuf-3.19.1",
    urls = ["https://github.com/protocolbuffers/protobuf/archive/v3.19.1.tar.gz"],
    patches = [
        "@mediapipe//third_party:com_google_protobuf_fixes.diff"
    ],
    patch_args = [
        "-p1",
    ],
)

################################### Official/forked mediapipe repository #########
#### Will be used on feature release
git_repository(
    name = "mediapipe",
    remote = "https://github.com/openvinotoolkit/mediapipe",
<<<<<<< HEAD
    commit = "95fb088f78a132b0d7549167a8ebe1543cc9a9f6", # compatibility with model_api for modelconfig response (#95)
=======
    commit = "f90329b5b8b8ec31f27033421eb701faefe8b39d", # Model api proxy fix (#96)
>>>>>>> f27f3fd3
)

# DEV mediapipe 1 source - adjust local repository path for build
#local_repository(
#    name = "mediapipe",
#    path = "C:\\git\\mediapipe",
#)

# Protobuf for Node dependencies
http_archive(
    name = "rules_proto_grpc",
    sha256 = "bbe4db93499f5c9414926e46f9e35016999a4e9f6e3522482d3760dc61011070",
    strip_prefix = "rules_proto_grpc-4.2.0",
    urls = ["https://github.com/rules-proto-grpc/rules_proto_grpc/archive/4.2.0.tar.gz"],
)

# Node dependencies
http_archive(
    name = "build_bazel_rules_nodejs",
    sha256 = "5aae76dced38f784b58d9776e4ab12278bc156a9ed2b1d9fcd3e39921dc88fda",
    urls = ["https://github.com/bazelbuild/rules_nodejs/releases/download/5.7.1/rules_nodejs-5.7.1.tar.gz"],
)

load("@build_bazel_rules_nodejs//:repositories.bzl", "build_bazel_rules_nodejs_dependencies")
build_bazel_rules_nodejs_dependencies()

# fetches nodejs, npm, and yarn
load("@build_bazel_rules_nodejs//:index.bzl", "node_repositories", "yarn_install")
node_repositories()
yarn_install(
    name = "npm",
    package_json = "//:package.json",
    yarn_lock = "//:yarn.lock",
)

http_archive(
    name = "com_google_protobuf_javascript",
    sha256 = "35bca1729532b0a77280bf28ab5937438e3dcccd6b31a282d9ae84c896b6f6e3",
    strip_prefix = "protobuf-javascript-3.21.2",
    urls = ["https://github.com/protocolbuffers/protobuf-javascript/archive/refs/tags/v3.21.2.tar.gz"],
)

git_repository( # Using commit past 0.9.0 that adds cmake 3.26.2 for model api. Be sure to update to 0.10.0 when available.
    name = "rules_foreign_cc",
    remote = "https://github.com/bazelbuild/rules_foreign_cc.git",
    commit = "1fb8a1e",
)

load("@rules_foreign_cc//foreign_cc:repositories.bzl", "rules_foreign_cc_dependencies")

rules_foreign_cc_dependencies(cmake_version="3.26.2")

# gflags needed by glog
http_archive(
    name = "com_github_gflags_gflags",
    strip_prefix = "gflags-2.2.2",
    sha256 = "19713a36c9f32b33df59d1c79b4958434cb005b5b47dc5400a7a4b078111d9b5",
    url = "https://github.com/gflags/gflags/archive/v2.2.2.zip",
)

# 2020-08-21 SHA 3a0d4d22c5ae0b9a2216988411cfa6bf860cc372
http_archive(
    name = "com_github_glog_glog",
    strip_prefix = "glog-3a0d4d22c5ae0b9a2216988411cfa6bf860cc372",
    sha256 = "170d08f80210b82d95563f4723a15095eff1aad1863000e8eeb569c96a98fefb",
    urls = [
        "https://github.com/google/glog/archive/3a0d4d22c5ae0b9a2216988411cfa6bf860cc372.zip",
    ],
)

load("@mediapipe//third_party:external_files.bzl", "external_files")
external_files()

new_local_repository(
    name = "linux_openvino",
    build_file = "@//third_party/openvino:BUILD",
    path = "/opt/intel/openvino/runtime",
)

new_local_repository(
    name = "windows_openvino",
    build_file = "@//third_party/openvino:openvino_windows.BUILD",
    path = "C:\\opt\\intel\\openvino_2024\\runtime",
)

new_local_repository(
    name = "linux_opencv",
    build_file = "@//third_party/opencv:BUILD",
    path = "/opt/opencv/",
)

new_local_repository(
    name = "windows_opencv",
    build_file = "@//third_party/opencv:opencv_windows.BUILD",
    path = "C:\\opt\\opencv\\build",
)

new_local_repository(
    name = "windows_opencl",
    build_file = "@//third_party/opencl:opencl_windows.BUILD",
    path = "C:\\opt\\opencl\\external\\OpenCL-CLHPP",
)

new_local_repository(
    name = "windows_opencl2",
    build_file = "@//third_party/opencl:opencl_windows2.BUILD",
    path = "C:\\opt\\opencl\\external\\OpenCL-Headers",
)

########################################################### Mediapipe end

########################################################### Python support start

load("@//third_party/python:python_repo.bzl", "python_repository")
python_repository(name = "_python3-linux")

new_local_repository(
    name = "python3_linux",
    path = "/usr",
    build_file = "@_python3-linux//:BUILD"
)

http_archive(
  name = "pybind11_bazel",
  strip_prefix = "pybind11_bazel-b162c7c88a253e3f6b673df0c621aca27596ce6b",
  urls = ["https://github.com/pybind/pybind11_bazel/archive/b162c7c88a253e3f6b673df0c621aca27596ce6b.zip"],
)
# We still require the pybind library.
http_archive(
  name = "pybind11",
  build_file = "@pybind11_bazel//:pybind11.BUILD",
  strip_prefix = "pybind11-2.11.1",
  urls = ["https://github.com/pybind/pybind11/archive/v2.11.1.tar.gz"],
)
load("@pybind11_bazel//:python_configure.bzl", "python_configure")
python_configure(name = "local_config_python")

http_archive(
    name = "rules_python",
    sha256 = "29a801171f7ca190c543406f9894abf2d483c206e14d6acbd695623662320097",
    strip_prefix = "rules_python-0.18.1",
    url = "https://github.com/bazelbuild/rules_python/releases/download/0.18.1/rules_python-0.18.1.tar.gz",
)

load("@rules_python//python:repositories.bzl", "py_repositories")

py_repositories()

load("@rules_python//python:pip.bzl", "pip_parse")

pip_parse(
    name = "pip_deps",
    requirements_lock = "//src/python/binding:tests/requirements.txt",
)

load("@pip_deps//:requirements.bzl", "install_deps")

install_deps()

########################################################### Python support end

# minitrace
new_git_repository(
    name = "minitrace",
    remote = "https://github.com/hrydgard/minitrace.git",
    commit = "020f42b189e8d6ad50e4d8f45d69edee0a6b3f23",
    build_file_content = """
cc_library(
    name = "trace",
    hdrs = ["minitrace.h"],
    srcs = ["minitrace.c"],
    visibility = ["//visibility:public"],
    local_defines = [
    ],
)
""",
)

# TensorFlow repo should always go after the other external dependencies.
# TF on 2023-06-13.
_TENSORFLOW_GIT_COMMIT = "491681a5620e41bf079a582ac39c585cc86878b9"
_TENSORFLOW_SHA256 = "9f76389af7a2835e68413322c1eaabfadc912f02a76d71dc16be507f9ca3d3ac"
http_archive(
    name = "org_tensorflow",
    urls = [
      "https://github.com/tensorflow/tensorflow/archive/%s.tar.gz" % _TENSORFLOW_GIT_COMMIT,
    ],
    patches = [
        "@mediapipe//third_party:org_tensorflow_compatibility_fixes.diff",
        # Diff is generated with a script, don't update it manually.
        "@mediapipe//third_party:org_tensorflow_custom_ops.diff",
        "tf.patch",
        "tf_graph_info_multilinecomment.patch",
    ],
    patch_args = [
        "-p1",
    ],
    strip_prefix = "tensorflow-%s" % _TENSORFLOW_GIT_COMMIT,
    sha256 = _TENSORFLOW_SHA256,
    repo_mapping = {"@curl" : "@curl"}
)

load("@tensorflow_serving//tensorflow_serving:workspace.bzl", "tf_serving_workspace")
tf_serving_workspace()

# Initialize TensorFlow's external dependencies.
load("@org_tensorflow//tensorflow:workspace3.bzl", "workspace")
workspace()
load("@org_tensorflow//tensorflow:workspace2.bzl", "workspace")
workspace()
load("@org_tensorflow//tensorflow:workspace1.bzl", "workspace")
workspace()
load("@org_tensorflow//tensorflow:workspace0.bzl", "workspace")
workspace()

# Initialize bazel package rules' external dependencies.
load("@rules_pkg//:deps.bzl", "rules_pkg_dependencies")
rules_pkg_dependencies()

load("@//third_party/aws-sdk-cpp:aws-sdk-cpp.bzl", "aws_sdk_cpp")
aws_sdk_cpp()

load("@//third_party/llm_engine:llm_engine.bzl", "llm_engine")
llm_engine()

# Azure Storage SDK
new_local_repository(
    name = "azure",
    build_file = "@//third_party/azure:BUILD",
    path = "/azure/azure-storage-cpp",
)

# Azure Storage SDK dependency - cpprest
new_local_repository(
    name = "cpprest",
    build_file = "@//third_party/cpprest:BUILD",
    path = "/azure/cpprestsdk",
)

# Boost (needed for Azure Storage SDK)

new_local_repository(
    name = "linux_boost",
    path = "/usr/local/lib/",
    build_file = "@//third_party/boost:BUILD"
)

new_local_repository(
    name = "windows_boost",
    path = "C:\\local\\boost_1_69_0",
    build_file = "@//third_party/boost:boost_windows.BUILD"
)

# Google Cloud SDK
http_archive(
    name = "com_github_googleapis_google_cloud_cpp",
    sha256 = "a370bcf2913717c674a7250c4a310250448ffeb751b930be559a6f1887155f3b",
    strip_prefix = "google-cloud-cpp-0.21.0",
    url = "https://github.com/googleapis/google-cloud-cpp/archive/v0.21.0.tar.gz",
    repo_mapping = {"@com_github_curl_curl" : "@curl"}
)

load("@com_github_googleapis_google_cloud_cpp//bazel:google_cloud_cpp_deps.bzl", "google_cloud_cpp_deps")
google_cloud_cpp_deps()

load("@com_google_googleapis//:repository_rules.bzl", "switched_rules_by_language")
switched_rules_by_language(
    name = "com_google_googleapis_imports",
    cc = True,  # C++ support is only "Partially implemented", roll our own.
    grpc = True,
)

load("@com_github_googleapis_google_cloud_cpp_common//bazel:google_cloud_cpp_common_deps.bzl", "google_cloud_cpp_common_deps")
google_cloud_cpp_common_deps()

load("@com_github_grpc_grpc//bazel:grpc_deps.bzl", "grpc_deps")
grpc_deps()
http_archive( # 1.60.0
    name = "com_github_grpc_grpc",
    urls = [
        "https://github.com/grpc/grpc/archive/0ef13a7555dbaadd4633399242524129eef5e231.tar.gz",
    ],
    strip_prefix = "grpc-0ef13a7555dbaadd4633399242524129eef5e231",
)

# cxxopts
http_archive(
    name = "com_github_jarro2783_cxxopts",
    url = "https://github.com/jarro2783/cxxopts/archive/v3.1.1.zip",
    sha256 = "25b644a2bfa9c6704d723be51b026bc02420dfdee1277a49bfe5df3f19b0eaa4",
    strip_prefix = "cxxopts-3.1.1",
    build_file = "@//third_party/cxxopts:BUILD",
)

# spdlog
http_archive(
    name = "com_github_gabime_spdlog",
    url = "https://github.com/gabime/spdlog/archive/v1.4.0.tar.gz",
    sha256 = "afd18f62d1bc466c60bef088e6b637b0284be88c515cedc59ad4554150af6043",
    strip_prefix = "spdlog-1.4.0",
    build_file = "@//third_party/spdlog:BUILD"
)

# fmtlib
http_archive(
    name = "fmtlib",
    url = "https://github.com/fmtlib/fmt/archive/6.0.0.tar.gz",
    sha256 = "f1907a58d5e86e6c382e51441d92ad9e23aea63827ba47fd647eacc0d3a16c78",
    strip_prefix = "fmt-6.0.0",
    build_file = "@//third_party/fmtlib:BUILD"
)

# prometheus-cpp
http_archive(
    name = "com_github_jupp0r_prometheus_cpp",
    strip_prefix = "prometheus-cpp-1.0.1",
    urls = ["https://github.com/jupp0r/prometheus-cpp/archive/refs/tags/v1.0.1.zip"],
)
load("@com_github_jupp0r_prometheus_cpp//bazel:repositories.bzl", "prometheus_cpp_repositories")
prometheus_cpp_repositories()

load("@rules_foreign_cc//foreign_cc:cmake.bzl", "cmake")
load("@mediapipe//third_party/model_api:model_api.bzl", "workspace_model_api")
workspace_model_api()

new_local_repository(
    name = "mediapipe_calculators",
    build_file = "@//third_party/mediapipe_calculators:BUILD",
    path = "third_party/mediapipe_calculators",
)

git_repository(
    name = "nlohmann_json",
    remote = "https://github.com/nlohmann/json/",
    tag = "v3.11.3",
)<|MERGE_RESOLUTION|>--- conflicted
+++ resolved
@@ -118,11 +118,7 @@
 git_repository(
     name = "mediapipe",
     remote = "https://github.com/openvinotoolkit/mediapipe",
-<<<<<<< HEAD
     commit = "95fb088f78a132b0d7549167a8ebe1543cc9a9f6", # compatibility with model_api for modelconfig response (#95)
-=======
-    commit = "f90329b5b8b8ec31f27033421eb701faefe8b39d", # Model api proxy fix (#96)
->>>>>>> f27f3fd3
 )
 
 # DEV mediapipe 1 source - adjust local repository path for build
