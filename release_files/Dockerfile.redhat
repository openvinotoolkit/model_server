--- conflicted
+++ resolved
@@ -14,12 +14,7 @@
 # limitations under the License.
 #
 
-<<<<<<< HEAD
-ARG BASE_IMAGE=registry.access.redhat.com/ubi8/ubi:8.4
-ARG RHEL_VERSION=8.4
-=======
 ARG BASE_IMAGE=registry.access.redhat.com/ubi8/ubi:8.5
->>>>>>> 22ce0231
 FROM $BASE_IMAGE as base_build
 RUN yum install -y xz
 WORKDIR /
