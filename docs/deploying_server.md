--- conflicted
+++ resolved
@@ -1,253 +1,5 @@
 # Deploy Model Server {#ovms_docs_deploying_server}
 
-<<<<<<< HEAD
-1. Docker is the recommended way to deploy OpenVINO Model Server. Pre-built container images are available on Docker Hub and Red Hat Ecosystem Catalog.
-2. Host Model Server on baremetal.
-3. Deploy OpenVINO Model Server in Kubernetes via helm chart, Kubernetes Operator or OpenShift Operator.
-
-## Deploying Model Server in Docker Container
-
-This is a step-by-step guide on how to deploy OpenVINO&trade; Model Server on Linux, using a pre-build Docker Container.
-
-**Before you start, make sure you have:**
-
-- [Docker Engine](https://docs.docker.com/engine/) installed
-- Intel® Core™ processor (6-13th gen.) or Intel® Xeon® processor (1st to 4th gen.)
-- Linux, macOS or Windows via [WSL](https://docs.microsoft.com/en-us/windows/wsl/)
-- (optional) AI accelerators [supported by OpenVINO](https://docs.openvino.ai/2024/openvino-workflow/running-inference/inference-devices-and-modes.html). Accelerators are tested only on bare-metal Linux hosts.
-
-### Launch Model Server Container
-
-This example shows how to launch the model server with a ResNet50 image classification model from a cloud storage:
-
-#### Step 1. Pull Model Server Image
-
-Pull an image from Docker:
-
-```bash
-docker pull openvino/model_server:latest
-```
-
-or [RedHat Ecosystem Catalog](https://catalog.redhat.com/software/containers/intel/openvino-model-server/607833052937385fc98515de):
-
-```
-docker pull registry.connect.redhat.com/intel/openvino-model-server:latest
-```
-
-#### Step 2. Prepare Data for Serving
-
-##### 2.1 Start the container with the model
-
-```bash
-wget https://storage.openvinotoolkit.org/repositories/open_model_zoo/2022.1/models_bin/2/resnet50-binary-0001/FP32-INT1/resnet50-binary-0001.{xml,bin} -P models/resnet50/1
-docker run -u $(id -u) -v $(pwd)/models:/models -p 9000:9000 openvino/model_server:latest \
---model_name resnet --model_path /models/resnet50 \
---layout NHWC:NCHW --port 9000
-```
-
-##### 2.2 Download input files: an image and a label mapping file
-
-```bash
-wget https://raw.githubusercontent.com/openvinotoolkit/model_server/main/demos/common/static/images/zebra.jpeg
-wget https://raw.githubusercontent.com/openvinotoolkit/model_server/main/demos/common/python/classes.py
-```
-
-##### 2.3 Install the Python-based ovmsclient package
-
-```bash
-pip3 install ovmsclient
-```
-
-
-#### Step 3. Run Prediction
-
-
-```bash
-echo 'import numpy as np
-from classes import imagenet_classes
-from ovmsclient import make_grpc_client
-
-client = make_grpc_client("localhost:9000")
-
-with open("zebra.jpeg", "rb") as f:
-   img = f.read()
-
-output = client.predict({"0": img}, "resnet")
-result_index = np.argmax(output[0])
-print(imagenet_classes[result_index])' >> predict.py
-
-python predict.py
-zebra
-```
-If everything is set up correctly, you will see 'zebra' prediction in the output.
-
-## Deploying Model Server on Baremetal (without container)
-It is possible to deploy Model Server outside of container.
-To deploy Model Server on baremetal, use compiled binaries for Ubuntu22, Ubuntu24 or RHEL8.
-
-::::{tab-set}
-:::{tab-item} Ubuntu 22.04
-:sync: ubuntu-22-04
-Download precompiled package:
-```{code} sh
-wget https://github.com/openvinotoolkit/model_server/releases/download/v2024.5/ovms_ubuntu22.tar.gz
-tar -xzvf ovms_ubuntu22.tar.gz
-```
-or build it yourself:
-```{code} sh
-# Clone the model server repository
-git clone https://github.com/openvinotoolkit/model_server
-cd model_server
-# Build docker images (the binary is one of the artifacts)
-make docker_build PYTHON_DISABLE=1
-# Unpack the package
-tar -xzvf dist/ubuntu22/ovms.tar.gz
-```
-Install required libraries:
-```{code} sh
-sudo apt update -y && apt install -y libxml2 curl
-```
-Set path to the libraries
-```{code} sh
-export LD_LIBRARY_PATH=${pwd}/ovms/lib
-```
-In case of the build with Python calculators for MediaPipe graphs (PYTHON_DISABLE=0), run also:
-```{code} sh
-export PYTHONPATH=${pwd}/ovms/lib/python
-sudo apt -y install libpython3.10
-```
-:::
-:::{tab-item} Ubuntu 24.04
-:sync: ubuntu-24-04
-Download precompiled package:
-```{code} sh
-wget https://github.com/openvinotoolkit/model_server/releases/download/v2024.5/ovms_ubuntu22.tar.gz
-tar -xzvf ovms_ubuntu22.tar.gz
-```
-or build it yourself:
-```{code} sh
-# Clone the model server repository
-git clone https://github.com/openvinotoolkit/model_server
-cd model_server
-# Build docker images (the binary is one of the artifacts)
-make docker_build PYTHON_DISABLE=1 BASE_OS=ubuntu24
-# Unpack the package
-tar -xzvf dist/ubuntu24/ovms.tar.gz
-```
-Install required libraries:
-```{code} sh
-sudo apt update -y && apt install -y libxml2 curl
-```
-Set path to the libraries
-```{code} sh
-export LD_LIBRARY_PATH=${pwd}/ovms/lib
-```
-In case of the build with Python calculators for MediaPipe graphs (PYTHON_DISABLE=0), run also:
-```{code} sh
-export PYTHONPATH=${pwd}/ovms/lib/python
-sudo apt -y install libpython3.12
-```
-:::
-:::{tab-item} RHEL 8.10
-:sync: rhel-8-10
-Download precompiled package:
-```{code} sh
-wget https://github.com/openvinotoolkit/model_server/releases/download/v2024.5/ovms_redhat.tar.gz
-tar -xzvf ovms_redhat.tar.gz
-```
-or build it yourself:
-```{code} sh
-# Clone the model server repository
-git clone https://github.com/openvinotoolkit/model_server
-cd model_server
-# Build docker images (the binary is one of the artifacts)
-make docker_build BASE_OS=redhat PYTHON_DISABLE=1 RUN_TESTS=0
-# Unpack the package
-tar -xzvf dist/redhat/ovms.tar.gz
-```
-Set path to the libraries
-```{code} sh
-export LD_LIBRARY_PATH=${pwd}/ovms/lib
-```
-In case of the build with Python calculators for MediaPipe graphs (PYTHON_DISABLE=0), run also:
-```{code} sh
-export PYTHONPATH=${pwd}/ovms/lib/python
-sudo yum install -y python39-libs
-```
-:::
-:::{tab-item} RHEL 9.4
-:sync: rhel-9.4
-Download precompiled package:
-```{code} sh
-wget https://github.com/openvinotoolkit/model_server/releases/download/v2024.5/ovms_redhat.tar.gz
-tar -xzvf ovms_redhat.tar.gz
-```
-or build it yourself:
-```{code} sh
-# Clone the model server repository
-git clone https://github.com/openvinotoolkit/model_server
-cd model_server
-# Build docker images (the binary is one of the artifacts)
-make docker_build BASE_OS=redhat PYTHON_DISABLE=1 RUN_TESTS=0
-# Unpack the package
-tar -xzvf dist/redhat/ovms.tar.gz
-```
-Install required libraries:
-```{code} sh
-sudo yum install compat-openssl11.x86_64
-```
-Set path to the libraries
-```{code} sh
-export LD_LIBRARY_PATH=${pwd}/ovms/lib
-```
-In case of the build with Python calculators for MediaPipe graphs (PYTHON_DISABLE=0), run also:
-```{code} sh
-export PYTHONPATH=${pwd}/ovms/lib/python
-sudo yum install -y python39-libs
-```
-:::
-::::
-
-Start the server:
-
-```bash
-wget https://storage.openvinotoolkit.org/repositories/open_model_zoo/2022.1/models_bin/2/resnet50-binary-0001/FP32-INT1/resnet50-binary-0001.{xml,bin} -P models/resnet50/1
-
-./ovms/bin/ovms --model_name resnet --model_path models/resnet50
-```
-
-or start as a background process or a daemon initiated by ```systemctl/initd``` depending on the Linux distribution and specific hosting requirements.
-
-Most of the Model Server documentation demonstrate containers usage, but the same can be achieved with just the binary package.
-Learn more about model server [starting parameters](parameters.md).
-
-> **NOTE**:
-> When serving models on [AI accelerators](accelerators.md), some additional steps may be required to install device drivers and dependencies.
-> Learn more in the [Additional Configurations for Hardware](https://docs.openvino.ai/2024/get-started/configurations.html) documentation.
-
-
-## Deploying Model Server in Kubernetes
-
-There are three recommended methods for deploying OpenVINO Model Server in Kubernetes:
-1. [helm chart](https://github.com/openvinotoolkit/operator/tree/main/helm-charts/ovms) - deploys Model Server instances using the [helm](https://helm.sh) package manager for Kubernetes
-2. [Kubernetes Operator](https://operatorhub.io/operator/ovms-operator) - manages Model Server using a Kubernetes Operator
-3. [OpenShift Operator](https://github.com/openvinotoolkit/operator/blob/main/docs/operator_installation.md#openshift) - manages Model Server instances in Red Hat OpenShift
-
-For operators mentioned in 2. and 3. see the [description of the deployment process](https://github.com/openvinotoolkit/operator/blob/main/docs/modelserver.md)
-
-## Next Steps
-
-- [Start the server](starting_server.md)
-- Try the model server [features](features.md)
-- Explore the model server [demos](../demos/README.md)
-
-## Additional Resources
-
-- [Preparing Model Repository](models_repository.md)
-- [Using Cloud Storage](using_cloud_storage.md)
-- [Troubleshooting](troubleshooting.md)
-- [Model server parameters](parameters.md)
-=======
 ```{toctree}
 ---
 maxdepth: 1
@@ -257,7 +9,6 @@
 ovms_docs_deploying_server_baremetal
 ovms_docs_deploying_server_kubernetes
 ```
->>>>>>> 17321e24
 
 There are multiple options for deploying OpenVINO Model Server
 
