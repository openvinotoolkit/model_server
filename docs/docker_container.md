# Using OpenVINO&trade; Model Server in a Docker Container

## Building the Image

OpenVINO&trade; model server Docker image can be built using the included [Dockerfile](../Dockerfile) 
and [Dockerfile_binary_openvino](../Dockerfile_binary_openvino). It is tested with Ubuntu16.04 as the base image. 
Therefore, it should be simple to adjust the process to CentoOS base images.

There is option to build the docker image using OpenVINO source code or binary Intel distribution of OpenVINO toolkit. 
The latter option requires downloaded [OpenVINO&trade; toolkit](https://software.intel.com/en-us/openvino-toolkit/choose-download) and placed in the repository root folder along the Dockerfile. A registration process is required to download the toolkit.
It is recommended to use online installation package because this way the resultant image will be smaller. 
An example file looks like: `l_openvino_toolkit_fpga_p_2018.2.300_online.tgz`.


From the root of the git repository, execute the command:

```bash
<<<<<<< HEAD
make docker_build_bin http_proxy=$http_proxy https_proxy=$https_proxy
```
or
```bash
make docker_build_src http_proxy=$http_proxy https_proxy=$https_proxy
=======
make docker_build_bin
```
or
```bash
make docker_build_src
>>>>>>> 238b7f10
```

## Preparing the Models

After the Docker image is built, you can use it to start the model server container, but you should start from preparing the models to be served.

AI models should be created in Intermediate Representation (IR) format (a pair of files with .bin and .xml extensions). 
OpenVINO&trade; toolkit includes a `model_optimizer` tool for converting  TensorFlow, Caffe and MXNet trained models into IR format.  
Refer to the [model optimizer documentation](https://software.intel.com/en-us/articles/OpenVINO-ModelOptimizer) for more details.

Predefined IR models should be placed and mounted in a folder structure as depicted below:
```bash
tree models/
models/
├── model1
│   ├── 1
│   │   ├── ir_model.bin
│   │   └── ir_model.xml
│   └── 2
│       ├── ir_model.bin
│       └── ir_model.xml
└── model2
    └── 1
        ├── ir_model.bin
        ├── ir_model.xml
        └── tensors_mapping.json
``` 

Each model should be stored in a dedicated folder (model1 and model2 in the examples above) and should include subfolders
representing its versions. The versions and the subfolder names should be positive integer values. 

Every version folder _must_ include a pair of model files with .bin and .xml extensions; however, the file name can be arbitrary.

Each model in IR format defines input and output tensors in the AI graph. By default OpenVINO&trade; model server is using 
tensors names as the input and output dictionary keys.  The client is passing the input values to the gRPC request and 
reads the results by referring to the correspondent tensor names. 

Below is the snippet of the example client code:
```python
input_tensorname = 'input'
request.inputs[input_tensorname].CopyFrom(make_tensor_proto(img, shape=(1, 3, 224, 224)))

.....

output_tensorname = 'resnet_v1_50/predictions/Reshape_1'
predictions = make_ndarray(result.outputs[output_tensorname])
```

It is possible to adjust this behavior by adding an optional json file with name `tensors_mapping.json` 
which can map the input and output keys to the appropriate tensors.

```json
{
       "inputs": 
           { "tensor_name":"grpc_custom_input_name"},
       "outputs":{
        "tensor_name1":"grpc_output_key_name1",
        "tensor_name2":"grpc_output_key_name2"
       }
}
```
This extra mapping can be handy to enable model `user friendly` names on the client when the model has cryptic 
tensor names.

OpenVINO&trade; model server is enabling all the versions present in the configured model folder. To limit 
the versions exposed, for example to reduce the mount of RAM, you need to delete the subfolders representing unnecessary model versions.

While the client _is not_ defining the model version in the request specification, OpenVINO&trade; model server will use the latest one stored in the subfolder of the highest number.


## Starting Docker Container with a Single Model

When the models are ready and stored in correct folders structure, you are ready to start the Docker container with the 
OpenVINO&trade; model server. To enable just a single model, you _do not_ need any extra configuration file, so this process can be completed with just one command like below:

```bash
docker run --rm -d  -v /models/:/opt/ml:ro -p 9001:9001 ie-serving-py:latest \
/ie-serving-py/start_server.sh ie_serving model --model_path /opt/ml/model1 --model_name my_model --port 9001
```

* option `-v` defines how the models folder should be mounted inside the docker container.

* option `-p` exposes the model serving port outside the docker container.

* `ie-serving-py:latest` represent the image name which can be different depending the tagging and building process.

* `start_server.sh` script activates the python virtual environment inside the docker container.

* `ie_serving` command starts the model server which has the following parameters:

```bash
usage: ie_serving model [-h] --model_name MODEL_NAME --model_path MODEL_PATH [--port PORT] 

optional arguments:
  -h, --help            show this help message and exit
  --model_name MODEL_NAME
                        name of the model
  --model_path MODEL_PATH
                        absolute path to model,as in tf serving
  --port PORT           server port

```

The model path could be local on docker container like mounted during startup or it could be Googe Cloud Storage path 
in a format `gs://<bucket>/<model_path>`. In this case it will be required to 
pass GCS credentials to the docker container,
unless GKE kubernetes cluster, which handled the authorization automatically,
 is used.

Below is an example presenting how to start docker container with a support for GCS paths to the models. The variable 
`GOOGLE_APPLICATION_CREDENTIALS` contain a path to GCP authentication key. 

```bash
docker run --rm -d  -p 9001:9001 ie-serving-py:latest \
-e GOOGLE_APPLICATION_CREDENTIALS=“${GOOGLE_APPLICATION_CREDENTIALS}”  \
-v ${GOOGLE_APPLICATION_CREDENTIALS}:${GOOGLE_APPLICATION_CREDENTIALS}
/ie-serving-py/start_server.sh ie_serving model --model_path gs://bucket/model_path --model_name my_model --port 9001
```

Learn [more about GCP authentication](https://cloud.google.com/docs/authentication/production).


It is also possible to provide paths to models located in S3 compatible storage
in a format `s3://<bucket>/<model_path>`. In this case it is necessary to 
provide credentials to bucket by setting environmental variables
`AWS_ACCESS_KEY_ID` and `AWS_SECRET_ACCESS_KEY`. You can also set 
`AWS_REGION` variable, although it's not always required. 
If you are using custom storage server compatible with S3, you must set `S3_ENDPOINT` 
environmental variable in a HOST:PORT format. In an example below you can see 
how to start docker container serving single model located in S3.

```bash
docker run --rm -d  -p 9001:9001 ie-serving-py:latest \
-e AWS_ACCESS_KEY_ID=“${AWS_ACCESS_KEY_ID}”  \
-e AWS_SECRET_ACCESS_KEY=“${AWS_SECRET_ACCESS_KEY}”  \
-e AWS_REGION=“${AWS_REGION}”  \
-e S3_ENDPOINT=“${S3_ENDPOINT}”  \
/ie-serving-py/start_server.sh ie_serving model --model_path 
s3://bucket/model_path --model_name my_model --port 9001
```


If you need to expose multiple models, you need to create a model server configuration file, which is explained in the following section.

## Starting docker container with a configuration file

Model server configuration file defines multiple models, which can be exposed for clients requests.
It uses `json` format as shown in the example below:

```json
{
   "model_config_list":[
      {
         "config":{
            "name":"model_name1",
            "base_path":"/opt/ml/models/model1"
         }
      },
      {
         "config":{
            "name":"model_name2",
            "base_path":"/opt/ml/models/model2"
         }
      },
      {
         "config":{
            "name":"model_name3",
            "base_path":"gs://bucket/models/model3"
         }
      },
      {
         "config":{
             "name":"model_name4",
             "base_path":"s3://bucket/models/model4"
         }
      }
   ]
}

```
It has a mandatory array `model_config_list`, which includes a collection of `config` objects for each served model. 
Each config object includes values for the model `name` and the `base_path` attributes.

When the config file is present, the docker container can be started in a 
similar manner as a single model. Keep in mind that models with cloud 
storage path require specific environmental variables set. Configuration 
file above contains both GCS and S3 paths so starting docker container 
supporting all those models can be done with:

```bash
docker run --rm -d  -v /models/:/opt/ml:ro -p 9001:9001 ie-serving-py:latest \
-e GOOGLE_APPLICATION_CREDENTIALS=“${GOOGLE_APPLICATION_CREDENTIALS}”  \
-v ${GOOGLE_APPLICATION_CREDENTIALS}:${GOOGLE_APPLICATION_CREDENTIALS}  \
-e AWS_ACCESS_KEY_ID=“${AWS_ACCESS_KEY_ID}”  \
-e AWS_SECRET_ACCESS_KEY=“${AWS_SECRET_ACCESS_KEY}”  \
-e AWS_REGION=“${AWS_REGION}”  \
-e S3_ENDPOINT=“${S3_ENDPOINT}”  \
/ie-serving-py/start_server.sh ie_serving config --config_path /opt/ml/config.json --port 9001
```

Below is the explanation of the `ie_serving config` parameters
```bash
usage: ie_serving config [-h] --config_path CONFIG_PATH [--port PORT]

optional arguments:
  -h, --help            show this help message and exit
  --config_path CONFIG_PATH
                        absolute path to json configuration file
  --port PORT           server port
```

## Batch Processing

Inference processing can be executed in batches when the OpenVINO&trade; model are exported by the model optimizer with batch size >1 or the size of first dimension is >1.

Generally OpenVINO&trade; model server determines the batch size based on the size of the first dimension in the first input.

**Note:** Dynamic batch size _is not_ supported.

For example with the input shape (1, 3, 225, 225), the batch size is set to 1. With input shape (8, 3, 225, 225) the batch size is set to 8.

From the performance point of view, processing a batch of requests is usually more efficient than executing sequentially.
The side effect of increased throughput will be higher latency.<|MERGE_RESOLUTION|>--- conflicted
+++ resolved
@@ -2,11 +2,11 @@
 
 ## Building the Image
 
-OpenVINO&trade; model server Docker image can be built using the included [Dockerfile](../Dockerfile) 
-and [Dockerfile_binary_openvino](../Dockerfile_binary_openvino). It is tested with Ubuntu16.04 as the base image. 
-Therefore, it should be simple to adjust the process to CentoOS base images.
-
-There is option to build the docker image using OpenVINO source code or binary Intel distribution of OpenVINO toolkit. 
+OpenVINO&trade; model server Docker image can be built from [DLDT sources](https://github.com/opencv/dldt) with 
+ubuntu base image [Dockerfile](../Dockerfile), intelpython base image [Dockerfile_intelpython](../Dockerfile_intelpython)
+or with Intel Distribution of OpenVINO&trade; [toolkit package](https://software.intel.com/en-us/openvino-toolkit)
+via [Dockerfile_binary_openvino](../Dockerfile_binary_openvino).
+
 The latter option requires downloaded [OpenVINO&trade; toolkit](https://software.intel.com/en-us/openvino-toolkit/choose-download) and placed in the repository root folder along the Dockerfile. A registration process is required to download the toolkit.
 It is recommended to use online installation package because this way the resultant image will be smaller. 
 An example file looks like: `l_openvino_toolkit_fpga_p_2018.2.300_online.tgz`.
@@ -15,19 +15,15 @@
 From the root of the git repository, execute the command:
 
 ```bash
-<<<<<<< HEAD
 make docker_build_bin http_proxy=$http_proxy https_proxy=$https_proxy
 ```
 or
 ```bash
-make docker_build_src http_proxy=$http_proxy https_proxy=$https_proxy
-=======
-make docker_build_bin
+make docker_build_src_ubuntu http_proxy=$http_proxy https_proxy=$https_proxy
 ```
 or
 ```bash
-make docker_build_src
->>>>>>> 238b7f10
+make docker_build_src_intelpython http_proxy=$http_proxy https_proxy=$https_proxy
 ```
 
 ## Preparing the Models
