--- conflicted
+++ resolved
@@ -136,12 +136,9 @@
 
 - Run `make sdl-check` command before you submit changes.
 
-<<<<<<< HEAD
 - Prerequisites :
     Install Bandit Package using command :
     ```pip3 install bandit```
-=======
-Prerequisites: pip3 install bandit
 
 ## Logging Policy
 
@@ -204,5 +201,4 @@
 - S3
 - Azure
 - Model Manager
-- Ensemble
->>>>>>> ba0aa873
+- Ensemble