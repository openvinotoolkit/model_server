# Vehicle Analysis Pipeline {#ovms_docs_demo_vehicle_analysis}

## Analyze Multiple Vehicles in a Single Image Frame
This document demonstrates how to create complex pipelines using object detection and object recognition models from [Open Model Zoo](https://github.com/openvinotoolkit/open_model_zoo). As an example, we use the [vehicle-detection-0202](https://github.com/openvinotoolkit/open_model_zoo/blob/2021.4/models/intel/vehicle-detection-0202/README.md) to detect multiple vehicles on the image. Next, for each detected vehicle we crop using the [model_zoo_intel_object_detection](https://github.com/openvinotoolkit/model_server/blob/main/src/custom_nodes/model_zoo_intel_object_detection) custom node. Finally, each vehicle image is sent to the [vehicle-attributes-recognition-barrier-0042](https://github.com/openvinotoolkit/open_model_zoo/blob/2021.4/models/intel/vehicle-attributes-recognition-barrier-0042/README.md) model.

![Vehicles analysis visualization](vehicles_analysis.png)

Using such pipeline, a single request to OVMS can perform a complex set of operations to determine all vehicles and their properties.

## Pipeline Configuration Graph

Below is depicted graph implementing vehicles analysis pipeline execution. 

![Vehicles Analysis Pipeline Graph](vehicles_analysis_graph.svg)

It includes the following Nodes:
- Model `vehicle_detection` - deep learning model which takes user image as input. Its outputs contain information about vehicle coordinates and confidence levels.
<<<<<<< HEAD
- Custom node `model_zoo_intel_object_detection` - it includes C++ implementation of common object detection models results processing. By analyzing the output, it produces cropped vehicle images based on the configurable score level threshold. Custom node also resizes them to the target resolution and combines them into a single output of  dynamic batch size. The output batch size is determined by the number of detected
boxes according to the configured criteria. All operations on the images employ OpenCV libraries which are preinstalled in the OVMS. Learn more about the [model_zoo_intel_object_detection custom node](../src/custom_nodes/model_zoo_intel_object_detection).
- demultiplexer - outputs from the custom node model_zoo_intel_object_detection have variable batch size. To match it with the sequential recognition models, data is split into individual images with each batch size equal to 1.
=======
- Custom node `model_zoo_intel_object_detection` - it includes C++ implementation of common object detection models results processing. By analysing the output it produces cropped vehicle images based on the configurable score level threshold. Custom node also resizes them to the target resolution and combines into a single output of a dynamic batch size. The output batch size is determined by the number of detected
boxes according to the configured criteria. All operations on the images employ OpenCV libraries which are preinstalled in the OVMS. Learn more about the [model_zoo_intel_object_detection custom node](https://github.com/openvinotoolkit/model_server/blob/main/src/custom_nodes/model_zoo_intel_object_detection).
- demultiplexer - outputs from the custom node model_zoo_intel_object_detection have variable batch size. In order to match it with the sequential recognition models, data is split into individuial images with each batch size equal to 1.
>>>>>>> 405e2a47
Such smaller requests can be submitted for inference in parallel to the next Model Nodes. Learn more about the [demultiplexing](./demultiplexing.md).
- Model `vehicle_attributes_recognition` - this model recognizes type and color for given vehicle image
- Response - the output of the whole pipeline combines the recognized vehicle images with their metadata: coordinates, type, color, and detection confidence level. 

## Prepare the models from OpenVINO Model Zoo
### Vehicle detection model
```
wget https://storage.openvinotoolkit.org/repositories/open_model_zoo/2021.3/models_bin/2/vehicle-detection-0202/FP32/vehicle-detection-0202.xml
wget https://storage.openvinotoolkit.org/repositories/open_model_zoo/2021.3/models_bin/2/vehicle-detection-0202/FP32/vehicle-detection-0202.bin
```
### Vehicle attributes recognition model
```
wget https://storage.openvinotoolkit.org/repositories/open_model_zoo/2021.3/models_bin/2/vehicle-attributes-recognition-barrier-0042/FP32/vehicle-attributes-recognition-barrier-0042.xml
wget https://storage.openvinotoolkit.org/repositories/open_model_zoo/2021.3/models_bin/2/vehicle-attributes-recognition-barrier-0042/FP32/vehicle-attributes-recognition-barrier-0042.bin
```

## Building the Custom Node "model_zoo_intel_object_detection" Library 

Custom nodes are loaded into OVMS as dynamic libraries implementing OVMS API from [custom_node_interface.h](https://github.com/openvinotoolkit/model_server/blob/main/src/custom_node_interface.h).
It can use OpenCV libraries included in OVMS or it could use other thirdparty components.

The custom node `model_zoo_intel_object_detection` can be built inside a docker container via the following procedure:
- go to the custom node source code folder [src/custom_nodes/model_zoo_intel_object_detection](https://github.com/openvinotoolkit/model_server/blob/main/src/custom_nodes/model_zoo_intel_object_detection)
- run `make` command

This command will export the compiled library in `./lib` folder.
Copy this `lib` folder to the same location with previously downloaded models.

## OVMS Configuration File

The configuration file for running the vehicles analysis demo is stored in [config.json](https://github.com/openvinotoolkit/model_server/blob/main/src/custom_nodes/model_zoo_intel_object_detection/config_vehicles_example.json).
Copy this file along with the model files.

## Final directory structure
```
workspace
├── config.json
├── lib
│   └── libcustom_node_model_zoo_intel_object_detection.so
├── vehicle-attributes-recognition-barrier-0042
│   └── 1
│       ├── vehicle-attributes-recognition-barrier-0042.bin
│       └── vehicle-attributes-recognition-barrier-0042.xml
└── vehicle-detection-0202
    └── 1
        ├── vehicle-detection-0202.bin
        └── vehicle-detection-0202.xml
```

## Deploying OVMS

Deploy OVMS with vehicles analysis pipeline using the following command:

```bash
docker run -p 9000:9000 -d -v ${PWD}/workspace:/workspace openvino/model_server --config_path /workspace/config.json --port 9000
```

## Requesting the Service

Exemplary client [vehicles_analysis_pipeline_client.py](https://github.com/openvinotoolkit/model_server/blob/main/example_client/vehicles_analysis_pipeline_client.py) can be used to request pipeline deployed in previous step.

From the context of [example_client](https://github.com/openvinotoolkit/model_server/blob/main/example_client) folder install python3 requirements:
```bash
pip install -r client_requirements.txt
``` 

Now you can create a directory for text images and run the client:
```bash
mkdir results
```
```bash
python3 vehicles_analysis_pipeline_client.py --pipeline_name multiple_vehicle_recognition --grpc_port 9000 --image_input_path ./images/cars/road1.jpg --vehicle_images_output_name vehicle_images --vehicle_images_save_path ./results --image_width 512 --image_height 512 --input_image_layout NHWC
Output: name[types]
    numpy => shape[(37, 1, 4)] data[float32]
Output: name[vehicle_coordinates]
    numpy => shape[(37, 1, 4)] data[float32]
Output: name[colors]
    numpy => shape[(37, 1, 7)] data[float32]
Output: name[confidence_levels]
    numpy => shape[(37, 1, 1)] data[float32]
Output: name[vehicle_images]
    numpy => shape[(37, 1, 72, 72, 3)] data[float32]

Found 37 vehicles:
0 Type: van Color: gray
1 Type: car Color: gray
2 Type: car Color: black
3 Type: car Color: white
4 Type: car Color: black
5 Type: truck Color: red
6 Type: truck Color: gray
7 Type: car Color: white
8 Type: car Color: blue
9 Type: car Color: red
10 Type: car Color: yellow
11 Type: car Color: gray
12 Type: van Color: gray
13 Type: car Color: gray
14 Type: car Color: red
15 Type: truck Color: gray
16 Type: truck Color: red
17 Type: car Color: red
18 Type: car Color: gray
19 Type: car Color: black
20 Type: truck Color: gray
21 Type: car Color: red
22 Type: truck Color: blue
23 Type: truck Color: red
24 Type: car Color: gray
25 Type: truck Color: red
26 Type: car Color: black
27 Type: truck Color: gray
28 Type: truck Color: blue
29 Type: truck Color: gray
30 Type: car Color: gray
31 Type: car Color: white
32 Type: car Color: yellow
33 Type: car Color: red
34 Type: truck Color: gray
35 Type: truck Color: gray
36 Type: car Color: red
```

With additional parameter `--vehicle_images_save_path`, the client script saves all detected vehicle images to jpeg files into directory path to confirm
if the image was analyzed correctly.<|MERGE_RESOLUTION|>--- conflicted
+++ resolved
@@ -15,15 +15,9 @@
 
 It includes the following Nodes:
 - Model `vehicle_detection` - deep learning model which takes user image as input. Its outputs contain information about vehicle coordinates and confidence levels.
-<<<<<<< HEAD
-- Custom node `model_zoo_intel_object_detection` - it includes C++ implementation of common object detection models results processing. By analyzing the output, it produces cropped vehicle images based on the configurable score level threshold. Custom node also resizes them to the target resolution and combines them into a single output of  dynamic batch size. The output batch size is determined by the number of detected
-boxes according to the configured criteria. All operations on the images employ OpenCV libraries which are preinstalled in the OVMS. Learn more about the [model_zoo_intel_object_detection custom node](../src/custom_nodes/model_zoo_intel_object_detection).
-- demultiplexer - outputs from the custom node model_zoo_intel_object_detection have variable batch size. To match it with the sequential recognition models, data is split into individual images with each batch size equal to 1.
-=======
 - Custom node `model_zoo_intel_object_detection` - it includes C++ implementation of common object detection models results processing. By analysing the output it produces cropped vehicle images based on the configurable score level threshold. Custom node also resizes them to the target resolution and combines into a single output of a dynamic batch size. The output batch size is determined by the number of detected
 boxes according to the configured criteria. All operations on the images employ OpenCV libraries which are preinstalled in the OVMS. Learn more about the [model_zoo_intel_object_detection custom node](https://github.com/openvinotoolkit/model_server/blob/main/src/custom_nodes/model_zoo_intel_object_detection).
 - demultiplexer - outputs from the custom node model_zoo_intel_object_detection have variable batch size. In order to match it with the sequential recognition models, data is split into individuial images with each batch size equal to 1.
->>>>>>> 405e2a47
 Such smaller requests can be submitted for inference in parallel to the next Model Nodes. Learn more about the [demultiplexing](./demultiplexing.md).
 - Model `vehicle_attributes_recognition` - this model recognizes type and color for given vehicle image
 - Response - the output of the whole pipeline combines the recognized vehicle images with their metadata: coordinates, type, color, and detection confidence level. 
