--- conflicted
+++ resolved
@@ -17,12 +17,8 @@
 git clone -b releases/2025/0 https://github.com/openvinotoolkit/model_server
 cd model_server
 # Build docker images (the binary is one of the artifacts)
-<<<<<<< HEAD
-make docker_build PYTHON_DISABLE=1 
-=======
 # set PYTHON_DISABLE=1 to disable python execution support
 make docker_build PYTHON_DISABLE=0
->>>>>>> d16841dc
 # Unpack the package
 tar -xzvf dist/ubuntu22/ovms.tar.gz
 ```
@@ -58,12 +54,8 @@
 git clone -b releases/2025/0 https://github.com/openvinotoolkit/model_server
 cd model_server
 # Build docker images (the binary is one of the artifacts)
-<<<<<<< HEAD
-make docker_build PYTHON_DISABLE=1 RUN_TESTS=0 BASE_OS=ubuntu24
-=======
 # set PYTHON_DISABLE=1 to disable python execution node support
-make docker_build PYTHON_DISABLE=0
->>>>>>> d16841dc
+make docker_build PYTHON_DISABLE=0 BASE_OS=ubuntu24
 # Unpack the package
 tar -xzvf dist/ubuntu24/ovms.tar.gz
 ```
