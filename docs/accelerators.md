--- conflicted
+++ resolved
@@ -109,11 +109,25 @@
 
 Image with Intel® Data Center GPU Flex Series and Intel® Arc™ GPU support has not been published. To build the image yourself you need to have Intel® Data Center GPU Flex Series and Intel® Arc™ GPU drivers installed on the host and NEO Runtime packages available. 
 
-Put NEO Runtime packages in the catalog `<model_server_dir>/release_files/drivers/dg2` and run `make docker_build` with parameter: `INSTALL_DRIVER_VERSION=dg2`.
+Put NEO Runtime deb packages in the catalog `<model_server_dir>/release_files/drivers/dg2`. Expected structure is like below:
+```
+drivers
+└── dg2
+     ├── intel-igc-core_<version>_amd64.deb
+     ├── intel-igc-opencl_<version>_amd64.deb
+     ├── intel-level-zero-gpu-dbgsym_<version>_amd64.ddeb
+     ├── intel-level-zero-gpu_<version>_amd64.deb
+     ├── intel-opencl-icd-dbgsym_<version>_amd64.ddeb
+     ├── intel-opencl-icd_<version>_amd64.deb
+     ├── libigdgmm12_<version>_amd64.deb
+     └── libigdgmm12_<version>_amd64.deb
+```
+
+and run `make docker_build` with parameter: `INSTALL_DRIVER_VERSION=dg2`.
 
 Example:
 ```
-make docker_build BASE_OS=ubuntu OVMS_CPP_DOCKER_IMAGE=ovms_dg2 INSTALL_DRIVER_VERSION=dg2
+make docker_build BASE_OS=ubuntu INSTALL_DRIVER_VERSION=dg2
 ```
 
 ## Using Multi-Device Plugin
@@ -223,9 +237,6 @@
             --target_device AUTO
 ```
 
-<<<<<<< HEAD
-> **NOTE**: Currently, AUTO plugin cannot be used with `--shape auto` parameter while GPU device is enabled.
-=======
 > **NOTE**: currently, AUTO plugin cannot be used with `--shape auto` parameter while GPU device is enabled.
 
 ## Using NVIDIA Plugin
@@ -241,5 +252,4 @@
 
 ```bash
    docker run -it --gpus all -p 9178:9178 -v ${PWD}/models/public/resnet-50-tf:/opt/model openvino/model_server:latest-cuda --model_path /opt/model --model_name resnet --target_device NVIDIA
-```
->>>>>>> f6c097ad
+```