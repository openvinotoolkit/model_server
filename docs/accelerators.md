# Using AI Accelerators {#ovms_docs_target_devices}


## Starting the server with the Intel® Neural Compute Stick 2

[Intel Movidius Neural Compute Stick 2](https://software.intel.com/en-us/neural-compute-stick) can be employed by OVMS OpenVINO Model Server via 
[the MYRIAD plugin](https://docs.openvinotoolkit.org/2021.4/openvino_docs_IE_DG_supported_plugins_MYRIAD.html). It must be visible and accessible on the host machine.

NCS devices should be reported by the `lsusb` command, printing out `ID 03e7:2485`.

To start the server with Neural Compute Stick use either of the two options:

1. More securely, without the docker privileged mode and mounting only the usb devices.

   ```bash
   docker run --rm -it -u 0 --device-cgroup-rule='c 189:* rmw' -v /opt/model:/opt/model -v /dev/bus/usb:/dev/bus/usb -p 9001:9001 openvino/model_server \
   --model_path /opt/model --model_name my_model --port 9001 --target_device MYRIAD
   ```

2. less securely, in the docker privileged mode and mounting all devices.
   ```bash
   docker run --rm -it --net=host -u root --privileged -v /opt/model:/opt/model -v /dev:/dev -p 9001:9001 openvino/model_server \
   --model_path /opt/model --model_name my_model --port 9001 --target_device MYRIAD
   ```

## Starting a Docker Container with HDDL

To run a container that is using the HDDL accelerator, _hddldaemon_ must be running on the host machine. 
You must set up the environment (the OpenVINO package must be pre-installed) and start _hddldaemon_ on the host before starting a container. 
Refer to the steps from [OpenVINO installation guides](https://docs.openvinotoolkit.org/2021.4/_docs_install_guides_installing_openvino_docker_linux.html#build_docker_image_for_intel_vision_accelerator_design_with_intel_movidius_vpus).

An example of a command starting a server with HDDL:
```bash

# --device=/dev/ion:/dev/ion mounts the accelerator device
# -v /var/tmp:/var/tmp enables communication with _hddldaemon_ running on the host machine
docker run --rm -it --device=/dev/ion:/dev/ion -v /var/tmp:/var/tmp -v /opt/model:/opt/model -p 9001:9001 openvino/model_server:latest \

--model_path /opt/model --model_name my_model --port 9001 --target_device HDDL
```

Check out our recommendations for [throughput optimization on HDDL](performance_tuning.md#hddl-accelerators).

>NOTE: 
> the OpenVINO Model Server process within the container communicates with _hddldaemon_ via unix sockets in the `/var/tmp` folder. 
> It requires RW permissions in the docker container security context. 
> It is recommended to start the docker container in the same context as the account starting _hddldaemon_. For example, if you start the _hddldaemon_ as root, add `--user root` to the `docker run` command.

<<<<<<< HEAD
>NOTE: OpenVINO Model Server process in the container communicates with hddldaemon via UNIX sockets in /var/tmp folder.
It requires RW permissions in the docker container security context. It is recommended to start a docker container in the
same context as the account starting hddldaemon. For example, if you start the hddldaemon as root, add `--user root` to 
the `docker run` command.
=======
>>>>>>> 405e2a47

## Starting a Docker Container with Intel GPU

The [GPU plugin](https://docs.openvino.ai/latest/openvino_docs_IE_DG_supported_plugins_GPU.html) uses the Intel Compute Library for 
Deep Neural Networks ([clDNN](https://01.org/cldnn)) to infer deep neural networks. For inference execution, it employs Intel® Processor Graphics including 
Intel® HD Graphics, Intel® Iris® Graphics, Intel® Iris® Xe Graphics, and Intel® Iris® Xe MAX graphics.

<<<<<<< HEAD
Before using Intel GPU as a target device, you need to install the required drivers. Refer to [OpenVINO installation guide](https://docs.openvino.ai/latest/openvino_docs_install_guides_installing_openvino_linux.html#install-gpu) for more details.
Next, start the docker container with an additional parameter `--device /dev/dri` to pass the device context, and set the parameter `--target_device GPU`. You will also need to use the `openvino/model_server:latest-gpu` image, which contains GPU dependencies. 

See an example command below:
=======
Before using GPU as OpenVINO Model Server target device, you need to:
- install the required drivers - refer to [OpenVINO installation guide](https://docs.openvino.ai/latest/openvino_docs_install_guides_installing_openvino_linux.html#install-gpu)
- start the docker container with the additional parameter of `--device /dev/dri` to pass the device context 
- set the parameter of `--target_device` to `GPU`.
- use the `openvino/model_server:latest-gpu` image, which contains GPU dependencies

A command example:

```bash
>>>>>>> 405e2a47

docker run --rm -it --device=/dev/dri -v /opt/model:/opt/model -p 9001:9001 openvino/model_server:latest-gpu \
--model_path /opt/model --model_name my_model --port 9001 --target_device GPU

```

Running inference on GPU requires the model server process security context account to have correct permissions. It has to belong to the render group identified by the command:

```bash
stat -c "group_name=%G group_id=%g" /dev/dri/render*
```

The default account in the docker image is preconfigured. If you change the security context, use the following command to start the model server container:

```bash

docker run --rm -it  --device=/dev/dri --group-add=$(stat -c "%g" /dev/dri/render*) -u $(id -u):$(id -g) \

-v /opt/model:/opt/model -p 9001:9001 openvino/model_server:latest-gpu \

--model_path /opt/model --model_name my_model --port 9001 --target_device GPU

```

>Note:
> The docker image includes OpenCL drivers for GPU, version 20.35.17767. An older version can be also used, although, it will not work with the latest Intel platforms - TigerLake or newer.  
To use an older version, build the image with the following parameter: 

```bash
INSTALL_DRIVER_VERSION: make docker_build INSTALL_DRIVER_VERSION=19.41.14441
```

<<<<<<< HEAD
>*NOTE*:  The Docker image (`openvino/model_server:latest-gpu`) includes OpenCL for GPU driver version 20.35.17767. Older versions can be used 
by building the image from the source with a parameter `INSTALL_DRIVER_VERSION:`
`make docker_build INSTALL_DRIVER_VERSION=19.41.14441`. The older GPU drivers are not supported with the latest Intel® Iris® Xe Graphics, and Intel® Iris® Xe MAX graphics (starting with codename Tiger Lake).

## Using Multi-Device Plugin

If you have multiple inference devices available (for example Myriad VPUs and CPU) you can increase inference throughput by enabling the Multi-Device Plugin. 
With Multi-Device Plugin enabled, inference requests will be load balanced between multiple devices. 
For more details, see the [Multi-Device Plugin](https://docs.openvino.ai/latest/openvino_docs_IE_DG_supported_plugins_MULTI.html) documentation.
=======

## Using Multi-Device Plugin

If you have multiple inference devices available (e.g. Myriad VPUs and CPU) you can increase inference throughput by enabling the Multi-Device Plugin. 
It distributes Inference requests among multiple devices, balancing out the load. For more detailed information read OpenVINO’s [Multi-Device plugin documentation](https://docs.openvino.ai/latest/openvino_docs_IE_DG_supported_plugins_MULTI.html) documentation.
>>>>>>> 405e2a47

To use this feature in OpenVINO Model Server, you can choose one of two ways:

1. Use a .json configuration file to set the `--target_device` parameter with the pattern of: `MULTI:<DEVICE_1>,<DEVICE_2>`. 
The order of the devices will define their priority, in this case making `device_1` the primary selection. 

This example of a config.json file sets up the Multi-Device Plugin for a resnet model, using Intel Movidius Neural Compute Stick and CPU as devices:

```json
{"model_config_list": [
   {"config": {
      "name": "resnet",
      "base_path": "/opt/ml/resnet",
      "batch_size": "1",
      "target_device": "MULTI:MYRIAD,CPU"}
   }]
}
```

To start OpenVINO Model Server, with the described config file placed as `./models/config.json`, set the `grpc_workers` parameter to match the `nireq` field in config.json 
and use the run command, like so:

```
docker run -d --net=host -u root --privileged --rm -v $(pwd)/models/:/opt/ml:ro -v /dev:/dev -p 9001:9001 \
openvino/model_server:latest --config_path /opt/ml/config.json --port 9001 
```

2. When using just a single model, you can start OpenVINO Model Server without the config.json file. To do so, use the run command together with additional parameters, like so: 

```
docker run -d --net=host -u root --privileged --name ie-serving --rm -v $(pwd)/models/:/opt/ml:ro -v \ 
/dev:/dev -p 9001:9001 openvino/model_server:latest model --model_path /opt/ml/resnet --model_name resnet --port 9001 --target_device 'MULTI:MYRIAD,CPU'
```
 
The deployed model will perform inference on both Intel Movidius Neural Compute Stick and CPU. 
The total throughput will be roughly equal to the sum of CPU and Intel Movidius Neural Compute Stick throughputs.
 

## Using Heterogeneous Plugin

The [HETERO plugin](https://docs.openvino.ai/latest/openvino_docs_IE_DG_supported_plugins_HETERO.html) makes it possible to distribute inference load of one model 
among several computing devices. That way different parts of the deep learning network can be executed by devices best suited to their type of calculations. 
OpenVINO automatically divides the network to optimize the process.

The Heterogenous plugin can be configured using the `--target_device` parameter with the pattern of: `HETERO:<DEVICE_1>,<DEVICE_2>`. 
The order of devices will define their priority, in this case making `device_1` the primary and `device_2` the fallback one.

<<<<<<< HEAD
Similar to the MULTI plugin, the HETERO plugin can be configured using `--target_device` parameter with the following pattern: `HETERO:<DEVICE_1>,<DEVICE_2>`.
The order of devices defines their priority. The first is the primary device and the second is the fallback.
The example configuration below uses the HETERO plugin with Intel GPU as the primary device and CPU as a fallback.
=======
Here is a config example using heterogeneous plugin with GPU as the primary device and CPU as a fallback.
>>>>>>> 405e2a47

```json
{"model_config_list": [
   {"config": {
      "name": "resnet",
      "base_path": "/opt/ml/resnet",
      "batch_size": "1",
      "target_device": "HETERO:GPU,CPU"}
   }]
}
```<|MERGE_RESOLUTION|>--- conflicted
+++ resolved
@@ -46,26 +46,13 @@
 > It requires RW permissions in the docker container security context. 
 > It is recommended to start the docker container in the same context as the account starting _hddldaemon_. For example, if you start the _hddldaemon_ as root, add `--user root` to the `docker run` command.
 
-<<<<<<< HEAD
->NOTE: OpenVINO Model Server process in the container communicates with hddldaemon via UNIX sockets in /var/tmp folder.
-It requires RW permissions in the docker container security context. It is recommended to start a docker container in the
-same context as the account starting hddldaemon. For example, if you start the hddldaemon as root, add `--user root` to 
-the `docker run` command.
-=======
->>>>>>> 405e2a47
-
 ## Starting a Docker Container with Intel GPU
 
 The [GPU plugin](https://docs.openvino.ai/latest/openvino_docs_IE_DG_supported_plugins_GPU.html) uses the Intel Compute Library for 
 Deep Neural Networks ([clDNN](https://01.org/cldnn)) to infer deep neural networks. For inference execution, it employs Intel® Processor Graphics including 
 Intel® HD Graphics, Intel® Iris® Graphics, Intel® Iris® Xe Graphics, and Intel® Iris® Xe MAX graphics.
 
-<<<<<<< HEAD
-Before using Intel GPU as a target device, you need to install the required drivers. Refer to [OpenVINO installation guide](https://docs.openvino.ai/latest/openvino_docs_install_guides_installing_openvino_linux.html#install-gpu) for more details.
-Next, start the docker container with an additional parameter `--device /dev/dri` to pass the device context, and set the parameter `--target_device GPU`. You will also need to use the `openvino/model_server:latest-gpu` image, which contains GPU dependencies. 
 
-See an example command below:
-=======
 Before using GPU as OpenVINO Model Server target device, you need to:
 - install the required drivers - refer to [OpenVINO installation guide](https://docs.openvino.ai/latest/openvino_docs_install_guides_installing_openvino_linux.html#install-gpu)
 - start the docker container with the additional parameter of `--device /dev/dri` to pass the device context 
@@ -75,7 +62,6 @@
 A command example:
 
 ```bash
->>>>>>> 405e2a47
 
 docker run --rm -it --device=/dev/dri -v /opt/model:/opt/model -p 9001:9001 openvino/model_server:latest-gpu \
 --model_path /opt/model --model_name my_model --port 9001 --target_device GPU
@@ -108,23 +94,11 @@
 INSTALL_DRIVER_VERSION: make docker_build INSTALL_DRIVER_VERSION=19.41.14441
 ```
 
-<<<<<<< HEAD
->*NOTE*:  The Docker image (`openvino/model_server:latest-gpu`) includes OpenCL for GPU driver version 20.35.17767. Older versions can be used 
-by building the image from the source with a parameter `INSTALL_DRIVER_VERSION:`
-`make docker_build INSTALL_DRIVER_VERSION=19.41.14441`. The older GPU drivers are not supported with the latest Intel® Iris® Xe Graphics, and Intel® Iris® Xe MAX graphics (starting with codename Tiger Lake).
-
-## Using Multi-Device Plugin
-
-If you have multiple inference devices available (for example Myriad VPUs and CPU) you can increase inference throughput by enabling the Multi-Device Plugin. 
-With Multi-Device Plugin enabled, inference requests will be load balanced between multiple devices. 
-For more details, see the [Multi-Device Plugin](https://docs.openvino.ai/latest/openvino_docs_IE_DG_supported_plugins_MULTI.html) documentation.
-=======
 
 ## Using Multi-Device Plugin
 
 If you have multiple inference devices available (e.g. Myriad VPUs and CPU) you can increase inference throughput by enabling the Multi-Device Plugin. 
 It distributes Inference requests among multiple devices, balancing out the load. For more detailed information read OpenVINO’s [Multi-Device plugin documentation](https://docs.openvino.ai/latest/openvino_docs_IE_DG_supported_plugins_MULTI.html) documentation.
->>>>>>> 405e2a47
 
 To use this feature in OpenVINO Model Server, you can choose one of two ways:
 
@@ -172,13 +146,8 @@
 The Heterogenous plugin can be configured using the `--target_device` parameter with the pattern of: `HETERO:<DEVICE_1>,<DEVICE_2>`. 
 The order of devices will define their priority, in this case making `device_1` the primary and `device_2` the fallback one.
 
-<<<<<<< HEAD
-Similar to the MULTI plugin, the HETERO plugin can be configured using `--target_device` parameter with the following pattern: `HETERO:<DEVICE_1>,<DEVICE_2>`.
-The order of devices defines their priority. The first is the primary device and the second is the fallback.
-The example configuration below uses the HETERO plugin with Intel GPU as the primary device and CPU as a fallback.
-=======
 Here is a config example using heterogeneous plugin with GPU as the primary device and CPU as a fallback.
->>>>>>> 405e2a47
+
 
 ```json
 {"model_config_list": [
