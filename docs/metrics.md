# Metrics {#ovms_docs_metrics}

## Introduction

This document describes how to use metrics endpoint in the OpenVINO Model Server. They can be applied for:

- Providing performance and utilization statistics for monitoring and benchmarking purposes

- Auto scaling of the model server instances in Kubernetes and OpenShift based on application related metrics

> **NOTE**: Currently, metrics feature is released as a preview feature.

Built-in metrics allow tracking the performance without any extra logic on the client side or using network traffic monitoring tools like load balancers or reverse-proxies.

It also exposes metrics which are not related to the network traffic. 

For example, statistics of the inference execution queue, model runtime parameters etc. They can also track the usage based on model version, API type or requested endpoint methods.

OpenVINO Model Server metrics are compatible with [Prometheus standard](https://prometheus.io/docs)

They are exposed on the `/metrics` endpoint.

## Available metrics families

Metrics from default list are enabled with the `metrics_enable` flag or json configuration.

However, you can enable also additional metrics by listing all the metrics you want to enable in the `metric_list` flag or json configuration.


Default metrics
| Type      | Name | Labels | Description |
| :---    |    :----   |    :----   |    :----       |
| gauge      | ovms_streams | name,version | Number of OpenVINO execution streams |
<<<<<<< HEAD
| gauge      | ovms_current_requests | name,version | Number of requests being currently processed by the model server |
=======
| gauge      | ovms_current_requests | name,version | Number of inference requests currently in process |
>>>>>>> f9e83493
| counter      | ovms_requests_success | api,interface,method,name,version | Number of successful requests to a model or a DAG. |
| counter      | ovms_requests_fail | api,interface,method,name,version | Number of failed requests to a model or a DAG. |
| histogram      | ovms_request_time_us | interface,name,version | Processing time of requests to a model or a DAG. |
| histogram      | ovms_inference_time_us | name,version | Inference execution time in the OpenVINO backend. |
| histogram      | ovms_wait_for_infer_req_time_us | name,version | Request waiting time in the scheduling queue. Indicates how long the request has to wait before required resources are assigned to it. |

Optional metrics
| Type      | Name | Labels | Description |
| :---    |    :----   |    :----   |    :----       |
| gauge      | ovms_infer_req_queue_size | name,version | Inference request queue size (nireq). |
| gauge      | ovms_infer_req_active | name,version | Number of currently consumed inference requests from the processing queue that are now either in the data loading or inference process. |

> **Note**: While `ovms_current_requests` and `ovms_infer_req_active` both indicate how much resources are engaged in the requests processing, they are quite distinct. A request is counted in `ovms_current_requests` metric starting as soon as it's received by the server and stays there until the response is sent back to the user. The `ovms_infer_req_active` counter informs about the number of OpenVINO Infer Requests that are bound to user requests and are either loading the data or already running inference. 

Labels description
| Name      | Values |  Description |
| :---    |    :----   |    :----   |
| api      | KServe, TensorFlowServing  | Name of the serving API. |
| interface      | REST, gRPC | Name of the serving interface. |
| method      | ModelMetadata, ModelReady, ModelInfer, Predict, GetModelStatus, GetModelMetadata | Interface methods. |
| version      | 1, 2, ..., n | Model version. Note that GetModelStatus and ModelReady do not have the version label. |
| name      | As defined in model server config | Model name or DAG name. |


## Enable metrics

By default, the metrics feature is disabled.

Metrics endpoint is using the same port as the REST interface for running the model queries.

It is required to enable REST in the model server by setting the parameter --rest_port.

To enable default metrics set you need to specify the `metrics_enable` flag or json setting:

CLI

   ```bash
         docker run --rm -d -p 9000:9000 -p 8000:8000 openvino/model_server:latest \
                --model_name resnet --model_path gs://ovms-public-eu/resnet50  --port 9000 \
                --rest_port 8000 \
                --metrics_enable
   ```

CONFIG JSON

   ```bash
   mkdir workspace
   echo '{
    "model_config_list": [
        {
           "config": {
                "name": "resnet",
                "base_path": "gs://ovms-public-eu/resnet50"
           }
        }
    ],
    "monitoring":
        {
            "metrics":
            {
                "enable" : true
            }
        }
   }' >> workspace/config.json
   ```

CONFIG CMD

   ```bash
         docker run --rm -d -v ${PWD}/workspace:/workspace -p 9000:9000 -p 8000:8000 openvino/model_server:latest \
                --config_path /workspace/config.json \
                --port 9000 --rest_port 8000
   ```

## Change the default list of metrics

You can enable from one up to all the metrics available at once.

To enable specific set of metrics you need to specify the metrics_list flag or json setting:

CLI

   ```bash
         docker run --rm -d -p 9000:9000 -p 8000:8000 openvino/model_server:latest \
               --model_name resnet --model_path gs://ovms-public-eu/resnet50  --port 9000 \
               --rest_port 8000 \
               --metrics_enable \
               --metrics_list ovms_requests_success,ovms_infer_req_queue_size
   ```

CONFIG JSON

   ```bash
   echo '{
    "model_config_list": [
        {
           "config": {
                "name": "resnet",
                "base_path": "gs://ovms-public-eu/resnet50"
           }
        }
    ],
    "monitoring":
        {
            "metrics":
            {
                "enable" : true,
                "metrics_list": ["ovms_requests_success", "ovms_infer_req_queue_size"]
            }
        }
   }' > workspace/config.json
   ```

CONFIG CMD

   ```bash
         docker run --rm -d -v -d -v ${PWD}/workspace:/workspace -p 9000:9000 -p 8000:8000 openvino/model_server:latest \
            --config_path /workspace/config.json \
            --port 9000 --rest_port 8000
   ```

CONFIG JSON WITH ALL METRICS ENABLED

   ```bash
   echo '{
    "model_config_list": [
        {
           "config": {
                "name": "resnet",
                "base_path": "gs://ovms-public-eu/resnet50"
           }
        }
    ],
    "monitoring":
        {
            "metrics":
            {
                "enable" : true,
                "metrics_list": 
                    [ "ovms_requests_success",
                    "ovms_requests_fail",
                    "ovms_inference_time_us",
                    "ovms_wait_for_infer_req_time_us",
                    "ovms_request_time_us",
                    "ovms_current_requests",
                    "ovms_infer_req_active",
                    "ovms_streams",
                    "ovms_infer_req_queue_size"]
            }
        }
   }' > workspace/config.json
   ```

CONFIG CMD

   ```bash
         docker run --rm -d -v -d -v ${PWD}/workspace:/workspace -p 9000:9000 -p 8000:8000 openvino/model_server:latest \
            --config_path /workspace/config.json \
            --port 9000 --rest_port 8000
   ```

## Example response from metrics endpoint

To use data from metrics endpoint you can use the curl command:
   ```bash
    curl http://localhost:8000/metrics
   ```
[Example metrics output](https://raw.githubusercontent.com/openvinotoolkit/model_server/v2022.2/docs/metrics_output.out)

## Metrics implementation for DAG pipelines

For [DAG pipeline](dag_scheduler.md) execution there are relevant 3 metrics listed below.
They track the execution of the whole pipeline, gathering information from all pipeline nodes. 

DAG metrics

| Type      | Name  | Description |
| :---    |    :----   |    :----   |
| counter |    ovms_requests_success  |             Number of successful requests to a model or a DAG. |
| counter  |   ovms_requests_fail    |              Number of failed requests to a model or a DAG. |
| histogram |  ovms_request_time_us |               Processing time of requests to a model or a DAG. |

The remaining metrics track the execution for the individual models in the pipeline separately.
It means that each request to the DAG pipeline will update also the metrics for all individual models used as the execution nodes.

## Visualize with Grafana

With server metrics being scraped by [Prometheus](https://prometheus.io/) it is possible to integrate [Grafana](https://grafana.com/) to visualize them on the dashboards. Once you have Grafana configured with Prometheus as a data source, you can create your own dashboard or import one. 

In OpenVINO Model Server repository you can find [grafana_dashboard.json](https://github.com/openvinotoolkit/model_server/blob/develop/extras/grafana_dashboard.json) file that can be used to visualize per model metrics like:
- Throughput [RPS] - number of requests being processed by the model per second.
- Mean Latency [ms] - latency averaged across all requests processed by the model in a certain timeframe.
- Latency Quantile [ms] - value of latency for quantiles [0.75, 0.90, 0.99], meaning the latency that has NOT been exceeded by 75%, 90% and 99% of the requests.
- Latency Distribution [%] - distribution of the latencies across the buckets.
- Mean Inference Time [ms] - time of inference execution, averaged across all requests processed by the model in a certain timeframe.
- Mean Time of Request Waiting For Inference [ms] - time of a request waiting for the inference execution, averaged across all requests processed by the model in a certain timeframe.
- Currently Processed Requests - Number of requests being currently processed by the model server.

The dashboard works with three variables: `model_name`, `model_version` and `interface` that determine the model instance and interface (gRPC or REST) of interest. The `interface` value is ignored for panels with: `Mean Inference Time`, `Mean Time of Request Waiting For Inference`, `Currently Processed Requests` as they concern only backend performance and are interface agnostic.

![Service Performance Metrics](service_performance.png)
![Backend Performance Metrics](backend_performance.png)<|MERGE_RESOLUTION|>--- conflicted
+++ resolved
@@ -31,11 +31,7 @@
 | Type      | Name | Labels | Description |
 | :---    |    :----   |    :----   |    :----       |
 | gauge      | ovms_streams | name,version | Number of OpenVINO execution streams |
-<<<<<<< HEAD
 | gauge      | ovms_current_requests | name,version | Number of requests being currently processed by the model server |
-=======
-| gauge      | ovms_current_requests | name,version | Number of inference requests currently in process |
->>>>>>> f9e83493
 | counter      | ovms_requests_success | api,interface,method,name,version | Number of successful requests to a model or a DAG. |
 | counter      | ovms_requests_fail | api,interface,method,name,version | Number of failed requests to a model or a DAG. |
 | histogram      | ovms_request_time_us | interface,name,version | Processing time of requests to a model or a DAG. |
