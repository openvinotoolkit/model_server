--- conflicted
+++ resolved
@@ -13,15 +13,7 @@
 ![OCR graph](east_ocr.png)
 
 It includes the following nodes:
-<<<<<<< HEAD
-- Model east-resnet50 - inference execution which takes the user image as input. It returns two outputs including information about all detected boxes, their location, and scores.
-- Custom node east_ocr - it includes C++ implementation of east-resnet50 model results processing. It analyses the detected boxes coordinates, filters the results
-based on the configurable score level threshold and applies a non-max suppression algorithm to remove overlapping boxes. Finally, the custom node east-ocr crops all detected boxes
-from the original image, resize them to the target resolution, and combines them into a single output of dynamic batch size. The output batch size is determined by the number of detected
-boxes according to the configured criteria. All operations on the images employ OpenCV libraries which are preinstalled in the OVMS. Learn more about the [east_ocr custom node](../src/custom_nodes/east_ocr)
-- demultiplexer - output from the Custom node east_ocr have variable batch size. To match it with the sequential text detection model, the data is split into individual images with batch size 1 each.
-Such smaller requests can be submitted for inference in parallel to the next Model Node. Learn more about the [demultiplexing](./demultiplexing.md)
-=======
+
 - Model east-resnet50 - inference execution which takes the user image as input. It returns two outputs including information about all detected boxes, their location and scores.
 - Custom node east_ocr - it includes C++ implementation of east-resnet50 model results processing. It analyses the detected boxes coordinates, filters the results.
 based on the configurable score level threshold and and applies non-max suppression algorithm to remove overlaping boxes. Finally the custom node east-ocr crops all detected boxes.
@@ -29,7 +21,7 @@
 boxes according to the configured criteria. All operations on the images employ OpenCV libraries which are preinstalled in the OVMS. Learn more about the [east_ocr custom node](https://github.com/openvinotoolkit/model_server/blob/main/src/custom_nodes/east_ocr).
 - demultiplexer - output from the custom node east_ocr have variable batch size. In order to match it with the sequential text detection model, the data is split into individuial images with batch size 1 each.
 Such smaller requests can be submitted for inference in parallel to the next Model Node. Learn more about the [demultiplexing](./demultiplexing.md).
->>>>>>> 405e2a47
+
 - Model text-recognition - this model recognizes characters included in the input image. 
 - Response - the output of the whole pipeline combines the recognized `image_texts` with their metadata. 
 The metadata are the `text_coordinates` and the `confidence_level` outputs.
@@ -149,11 +141,7 @@
 
 ## Requesting the Service
 
-<<<<<<< HEAD
-Exemplary client [easr_orc_client.py](../example_client/east_ocr_client.py) can be used to request pipeline deployed in the previous step.
-=======
 Exemplary client [easr_orc_client.py](https://github.com/openvinotoolkit/model_server/blob/main/example_client/east_ocr_client.py) can be used to request pipeline deployed in previous step.
->>>>>>> 405e2a47
 
 From the context of [example_client](https://github.com/openvinotoolkit/model_server/blob/main/example_client) folder install python3 requirements:
 ```bash
