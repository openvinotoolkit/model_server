--- conflicted
+++ resolved
@@ -9,25 +9,6 @@
 --model_path <path_to_model> --model_name <model_name> --port 9000 --rest_port 9001 --log_level DEBUG
 ```
 
-<<<<<<< HEAD
-#### Configuration Arguments for Running Model Server:
-
-- `--rm` - Remove the container when exiting the Docker container.
-- `-d` - Run the container in the background.
-- `-v` - Defines how to mount the models folder in the Docker container.
-- `-p` - Exposes the model serving port outside the Docker container.
-- `openvino/model_server:latest` - Represents the image name. This varies by tag and build process. The OVMS binary is the Docker entry point. See the full list of [OVMS tags](https://hub.docker.com/r/openvino/model_server/tags).
-- `--model_path` - Model location. This can be a Docker container path that is mounted during start-up or a Google* Cloud Storage path in format `gs://<bucket>/<model_path>` or AWS S3 path `s3://<bucket>/<model_path>` or `az://<container>/<model_path>` for Azure blob. See the requirements below for using cloud storage.
-- `--model_name` - The name of the model in the model_path.
-- `--port` - gRPC server port.
-- `--rest_port` - REST server port.
-
-
->Note:
-> - Publish the container's port to your host's **open ports**.
-> - In the above command port 9000 is exposed for gRPC and port 9001 is exposed for REST API calls.
-> - For preparing and saving models to serve with OpenVINO&trade; Model Server refer [models_repository documentation](models_repository.md).
-=======
 **Configuration Arguments for Running Model Server:**
 
 @sphinxdirective
@@ -58,9 +39,8 @@
 @endsphinxdirective
 
 
->NOTE:
+>**NOTE**:
 > - Publish the container's port to your host's **open ports**.
 > - In the command above, port 9000 is exposed for gRPC and port 9001 is exposed for REST API calls.
 > - For preparing and saving models to serve with OpenVINO&trade; Model Server refer to the [Model Repository](models_repository.md) article.
->>>>>>> 405e2a47
-> - Add model_name for the client gRPC/REST API calls.+> - Add model_name for the client gRPC/REST API calls.
