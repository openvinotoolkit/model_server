--- conflicted
+++ resolved
@@ -1,253 +1,16 @@
 # Clients {#ovms_docs_clients}
 
-<<<<<<< HEAD
 @sphinxdirective
 
 .. toctree::
    :maxdepth: 1
    :hidden:
-=======
-## Python Client
-
-@sphinxdirective
-.. raw:: html
-
-    <div id="switcher-python" class="switcher-anchor">Python</div>
-@endsphinxdirective
-
-When creating a Python-based client application, there are two packages on PyPi that can be used with OpenVINO Model Server:
-- [tensorflow-serving-api](https://pypi.org/project/tensorflow-serving-api/)
-- [ovmsclient](https://pypi.org/project/ovmsclient/)
-
-### Install the Package
-@sphinxdirective
-
-.. tab:: ovmsclient  
-
-   .. code-block:: sh
-
-        pip3 install ovmsclient 
-
-.. tab:: tensorflow-serving-api  
-
-   .. code-block:: sh  
-   
-        pip3 install tensorflow-serving-api 
-
-@endsphinxdirective
-
-### Request Model Status
-
-@sphinxdirective
-
-.. tab:: ovmsclient
-
-   .. code-block:: python
-
-        from ovmsclient import make_grpc_client
-
-        client = make_grpc_client("10.20.30.40:9000")
-        model_status = client.get_model_status(model_name="my_model")
-
-
-.. tab:: tensorflow-serving-api
-
-   .. code-block:: python
-
-        import grpc
-        from tensorflow_serving.apis import model_service_pb2_grpc, get_model_status_pb2
-        from tensorflow_serving.apis.get_model_status_pb2 import ModelVersionStatus
-
-        channel = grpc.insecure_channel("10.20.30.40:9000")
-        model_service_stub = model_service_pb2_grpc.ModelServiceStub(channel)
-
-        status_request = get_model_status_pb2.GetModelStatusRequest()
-        status_request.model_spec.name = "my_model"
-        status_response = model_service_stub.GetModelStatus(status_request, 10.0)
-                
-        model_status = {}
-        model_version_status = status_response.model_version_status
-        for model_version in model_version_status:
-            model_status[model_version.version] = dict([
-                ('state', ModelVersionStatus.State.Name(model_version.state)),
-                ('error_code', model_version.status.error_code),
-                ('error_message', model_version.status.error_message),
-            ])
-        
-     
-@endsphinxdirective
-
-### Request Model Metadata
-
-@sphinxdirective
-
-.. tab:: ovmsclient
-
-   .. code-block:: python
-
-        from ovmsclient import make_grpc_client
-
-        client = make_grpc_client("10.20.30.40:9000")
-        model_metadata = client.get_model_metadata(model_name="my_model")
-
-
-.. tab:: tensorflow-serving-api
-
-   .. code-block:: python
-
-        import grpc
-        from tensorflow_serving.apis import prediction_service_pb2_grpc, get_model_metadata_pb2
-        from tensorflow.core.framework.types_pb2 import DataType
-
-        channel = grpc.insecure_channel("10.20.30.40:9000")
-        prediction_service_stub = prediction_service_pb2_grpc.PredictionServiceStub(channel)
-
-        metadata_request = get_model_metadata_pb2.GetModelMetadataRequest()
-        metadata_request.model_spec.name = "my_model"
-        metadata_response = prediction_service_stub.GetModelMetadata(metadata_request, 10.0)
-
-        model_metadata = {}
-
-        signature_def = metadata_response.metadata['signature_def']
-        signature_map = get_model_metadata_pb2.SignatureDefMap()
-        signature_map.ParseFromString(signature_def.value)
-        model_signature = signature_map.ListFields()[0][1]['serving_default']
-
-        inputs_metadata = {}
-        for input_name, input_info in model_signature.inputs.items():
-            input_shape = [d.size for d in input_info.tensor_shape.dim]
-            inputs_metadata[input_name] = dict([
-                ("shape", input_shape),
-                ("dtype", DataType.Name(input_info.dtype))
-            ])
-
-        outputs_metadata = {}
-        for output_name, output_info in model_signature.outputs.items():
-            output_shape = [d.size for d in output_info.tensor_shape.dim]
-            outputs_metadata[output_name] = dict([
-                ("shape", output_shape),
-                ("dtype", DataType.Name(output_info.dtype))
-            ])
-
-        version = metadata_response.model_spec.version.value
-        model_metadata = dict([
-            ("model_version", version),
-            ("inputs", inputs_metadata),
-            ("outputs", outputs_metadata)
-        ])
-
-@endsphinxdirective
-
-### Request Prediction on a Binary Input
-
-@sphinxdirective
-
-.. tab:: ovmsclient
-
-   .. code-block:: python
-
-        from ovmsclient import make_grpc_client
-
-        client = make_grpc_client("10.20.30.40:9000")
-        with open("img.jpeg", "rb") as f:
-            data = f.read()
-        inputs = {"input_name": data}    
-        results = client.predict(inputs=inputs, model_name="my_model")
-
-
-.. tab:: tensorflow-serving-api
-
-   .. code-block:: python
-
-        import grpc
-        from tensorflow_serving.apis import prediction_service_pb2_grpc, predict_pb2
-        from tensorflow import make_tensor_proto, make_ndarray
-
-        channel = grpc.insecure_channel("10.20.30.40:9000")
-        prediction_service_stub = prediction_service_pb2_grpc.PredictionServiceStub(channel)
-
-        with open("img.jpeg", "rb") as f:
-            data = f.read()
-        predict_request = predict_pb2.PredictRequest()
-        predict_request.model_spec.name = "my_model"
-        predict_request.inputs["input_name"].CopyFrom(make_tensor_proto(data))
-        predict_response = prediction_service_stub.Predict(predict_request, 10.0)
-        results = make_ndarray(predict_response.outputs["output_name"])
->>>>>>> 9f2c8c74
 
    ovms_docs_clients_tfs
    ovms_docs_clients_kfs
 @endsphinxdirective
 
-<<<<<<< HEAD
 In this section you can find short code samples to interact with OpenVINO Model Server endpoints via:
 - [TensorFlow Serving API](./clients_tfs.md)
 - [KServe API](./clients_kfs.md)
-=======
-### Request Prediction on a Numpy Array
-
-@sphinxdirective
-
-.. tab:: ovmsclient
-
-   .. code-block:: python
-
-        import numpy as np
-        from ovmsclient import make_grpc_client
-
-        client = make_grpc_client("10.20.30.40:9000")
-        data = np.array([1.0, 2.0, ..., 1000.0])
-        inputs = {"input_name": data}
-        results = client.predict(inputs=inputs, model_name="my_model")
-
-
-.. tab:: tensorflow-serving-api  
-
-   .. code-block:: python
-
-        import grpc
-        from tensorflow_serving.apis import prediction_service_pb2_grpc, predict_pb2
-        from tensorflow import make_tensor_proto
-
-        channel = grpc.insecure_channel("10.20.30.40:9000")
-        prediction_service_stub = prediction_service_pb2_grpc.PredictionServiceStub(channel)
-
-        data = np.array([1.0, 2.0, ..., 1000.0])
-        predict_request = predict_pb2.PredictRequest()
-        predict_request.model_spec.name = "my_model"
-        predict_request.inputs["input_name"].CopyFrom(make_tensor_proto(data))
-        predict_response = prediction_service_stub.Predict(predict_request, 10.0)
-        results = make_ndarray(predict_response.outputs["output_name"])
-
-@endsphinxdirective
-
-For complete usage examples see [ovmsclient samples](https://github.com/openvinotoolkit/model_server/tree/releases/2022/1/client/python/ovmsclient/samples).
-
-## C++ Client
-
-@sphinxdirective
-.. raw:: html
-
-    <div id="switcher-cpp" class="switcher-anchor">C++</div>
-@endsphinxdirective
-
-Creating a client application in C++ follows the same principles as Python, but using C++ adds some complexity. There is no package or library available with convenient functions for interacting with OpenVINO Model Server.
-
-To successfully set up communication with the model server you need to implement the logic to communicate with endpoints specified in the [API](api_reference_guide.md). For gRPC, download and compile protos, then link and use them in your application according to the [gRPC API specification](model_server_grpc_api.md). For REST, prepare your data and pack it into the appropriate JSON structure according to the [REST API specification](model_server_rest_api.md).
-
-See our [C++ demo](../demos/image_classification/cpp/README.md) to learn how to build a sample C++ client application in a Docker container and get predictions via the gRPC API. 
-
-## Go Client
-
-@sphinxdirective
-.. raw:: html
-
-    <div id="switcher-go" class="switcher-anchor">Go</div>
-@endsphinxdirective
-
-Creating a client application in [Go ](https://go.dev/) follows the same principals as Python, but Go adds complexity. There's no Go package or library available with convenient functions for interacting with OpenVINO Model Server.
-
-To successfully set up communication with the model server, you need to implement the logic to communicate with endpoints specified in the [API](api_reference_guide.md). For gRPC, download and compile protos, then link and use them in your application according to the [gRPC API specification](model_server_grpc_api.md). For REST, prepare your data and pack it into the appropriate JSON structure according to the [REST API specification](model_server_rest_api.md).
-
-See our [Go demo](../demos/image_classification/go/README.md) to learn how to build a sample Go-based client application in a Docker container and get predictions via the gRPC API.
->>>>>>> 9f2c8c74
+git 