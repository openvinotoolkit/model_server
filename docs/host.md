# Landing OpenVINO&trade; Model Server on Bare Metal Hosts and Virtual Machines

<<<<<<< HEAD
> **NOTES**:
> * These steps apply to Ubuntu*, CentOS* and RedHat*
> * An internet connection is required to follow the steps in this guide.

## Introduction
OpenVINO&trade; Model Server is a Python* implementation of gRPC and RESTful API interfaces defined by Tensorflow serving. 
In the backend it uses Inference Engine libraries from OpenVINO&trade; toolkit, which speeds up the execution on CPU, and enables it on iGPU and Movidius devices.

OpenVINO&trade; Model Server can be hosted on a bare metal server, virtual machine or inside a docker container. It is also suitable for landing in Kubernetes environment.

## System Requirements

#### Operating Systems 

* Ubuntu 18.04.x or higher, long-term support (LTS), 64-bit
* CentOS 7.8, 64-bit (for target only)
* Red Hat Enterprise Linux


## Overview
This guide provides step-by-step instructions to install OpenVino&trade; Model Server on Virtual Machines or Bare Metal Hosts. Links are provided for different compatible hardwares. Following instructions are covered in this:
- <a href="#model-server-installation">Model Server Installation</a>
- <a href="#start-the-serving">Start the Serving</a>
- <a href="#using-ncs2">Using Neural Compute Sticks</a>
- <a href="#using-hddl">Using HDDL accelerators</a>
- <a href="#using-igpu">Using iGPU accelerators</a>
- <a href="#using-plugin">Using Multi-Device and Heterogeneous Plugin</a>

## Model Server Installation<a name="model-server-installation"></a>
1. Clone model server git repository using command :
   ```Bash
   git clone https://github.com/openvinotoolkit/model_server
   ```

2. Navigate to model server directory using command :
   ```Bash
   cd model_server
   ```
3. To install Model Server, you could use precompiled version or built it on your own inside a docker container. Build a docker container with automated steps using the command :
   ```Bash
   make docker_build DLDT_PACKAGE_URL=<URL>
   ````
   The `URL` above represents a link to the OpenVINO Toolkit package that you can get after  registration on [OpenVINO&trade; Toolkit website](https://software.intel.com/en-us/openvino-toolkit/choose-download). The binary package will be located in the docker image `openvino/model_server-build:latest` in the folder `./dist`.

4. The `make docker_build` target will also make a copy of the binary package in a dist subfolder in the model server root directory.

5. Navigate to the folder containing binary package and unpack the included tar.gz file using the command :
   ```Bash
   cd dist/centos && tar -xzvf ovms.tar.gz
   ```

## Start the Serving<a name="start-the-serving"></a>
1. The server can be started using the command : 
```Bash
/ovms/bin/ovms -help
```
2. The server can be started in interactive mode, as  a background process or a daemon initiated by ```systemctl/initd``` depending on the Linux distribution and specific hosting requirements.
=======
## Requirements

OpenVINO&trade; Model Server installation is fully tested on Ubuntu18.04 and Centos7, however there are no anticipated issues on other 
Linux distributions like ClearLinux*, RedHat* or SUSE Linux*.

## Model Server Installation
In order to install OVMS on a baremetal host or a Virtual Machine, you need to unpack the binary package in OVMS.
You can build it inside a docker container. The building steps are automated 
with a command:
```bash
make docker_build
```
The binary package will be located in the docker image openvino/model_server-build:latest in the folder  ./dist.
The `make docker_build` target will also make a copy of the binary package in a `dist` subfolder in the model server root directory.
Unpack the included tar.gz file and start ovms via: `/ovms/bin/ovms --help`


The server can be started in interactive mode, as a background process or a daemon initiated by `systemctl/initd` depending
on the Linux distribution and specific hosting requirements.

Refer to [docker_container.md](docker_container.md) to get more details.
>>>>>>> e61f9fb9

Refer to [Installing OpenVINO&trade; Model Server for Linux using Docker Container](./docker_container.md) to get more details about the docker image built in <a href="#model-server-installation">Model Server Installation</a>.

While preparing environment you can use steps from this [Dockerfile](https://github.com/openvinotoolkit/model_server/blob/main/Dockerfile.centos) as a reference.

## Using Neural Compute Sticks 2<a name="using-ncs2"></a>

* OpenVINO Model Server can employ AI accelerators [Intel® Neural Compute Stick and Intel® Neural Compute Stick 2](https://software.intel.com/content/www/us/en/develop/hardware/neural-compute-stick.html).

* To use Movidus Neural Compute Sticks with OpenVINO Model Server you need to have OpenVINO Toolkit with Movidius VPU support installed, you need to enable them performing [additional steps for NCS](https://docs.openvinotoolkit.org/latest/openvino_docs_install_guides_installing_openvino_linux.html).

* On server startup, you need to specify that you want to load model on Neural Compute Stick for inference execution. You can do that by setting `target_device` parameter to `MYRIAD`. If it's not specified, OpenVINO will try to load model on CPU.

Example :
```
ovms --model_path /opt/model --model_name my_model --port 9001 --target_device MYRIAD
```
You can also run it in [Docker container](./docker_container.md).

>Note:
>* Checkout supported configurations. Look at [VPU Plugins documentation](https://docs.openvinotoolkit.org/latest/openvino_docs_IE_DG_supported_plugins_VPU.html) to see if your model is supported. If not, take a look at [OpenVINO Model Optimizer](https://software.intel.com/en-us/articles/OpenVINO-ModelOptimizer) and convert your model to desired format.
>* A single stick can handle one model at a time. If there are multiple sticks plugged in, OpenVINO Toolkit chooses to which one the model is loaded.

## Using HDDL accelerators<a name="using-hddl"></a>
- OpenVINO Model Server can employ High-Density Deep Learning (HDDL) accelerators based on [Intel Movidius Myriad VPUs](https://www.intel.ai/intel-movidius-myriad-vpus/#gs.xrw7cj). To use HDDL accelerators with OpenVINO&trade; Model Server perform [additional steps for Intel® Movidius™ VPU](https://docs.openvinotoolkit.org/latest/openvino_docs_install_guides_installing_openvino_linux.html).

- Check status of `hddldaemon`, it should be running and `/dev/ion` character device is present on the host.

- On server startup, you need to specify that you want to load model on HDDL card for inference execution. You can do that by setting `target_device` parameter to `HDDL`. If it's not specified, OpenVINO will try to load model on CPU.

Example :
```
ovms --model_path /opt/model --model_name my_model --port 9001 --target_device HDDL
```
You can also run it in [Docker container](./docker_container.md).

>Note: Check out supported configurations. Look at VPU Plugins to see if your model is supported. If not, take a look at OpenVINO Model Optimizer and convert your model to desired format.

## Using iGPU accelerators<a name="using-igpu"></a>
- OpenVINO Model Server can use Intel GPU to run inference operations via a [GPU plugin](https://docs.openvinotoolkit.org/latest/openvino_docs_IE_DG_supported_plugins_CL_DNN.html). Beside the OVMS binary package, you need to run [additional steps for Intel® GPU](https://docs.openvinotoolkit.org/latest/openvino_docs_install_guides_installing_openvino_linux.html#additional-GPU-steps).


- On the OVMS server startup, specify that you want to load model on
the GPU for inference execution. Set `target_device` parameter to `GPU`.

Example :
```
ovms --model_path /opt/model --model_name my_model --port 9001 --target_device GPU
```

You can also run it in [Docker container](./docker_container.md).

>**Note**: Check out [supported configurations](https://docs.openvinotoolkit.org/latest/_docs_IE_DG_supported_plugins_Supported_Devices.html).
Look at VPU Plugins to see if your model is supported and use [OpenVINO Model Optimizer](https://software.intel.com/en-us/articles/OpenVINO-ModelOptimizer) and convert your model to the OpenVINO format.

## Using Multi-Device and Heterogeneous Plugin<a name="using-plugin"></a>

See [Multi-Device Plugin overview](./docker_container.md#multiplugin) and [Hetero Plugin overview](./docker_container.md#heteroplugin).<br>

Apply instructions linked above without Docker specific steps.
<|MERGE_RESOLUTION|>--- conflicted
+++ resolved
@@ -1,6 +1,5 @@
 # Landing OpenVINO&trade; Model Server on Bare Metal Hosts and Virtual Machines
 
-<<<<<<< HEAD
 > **NOTES**:
 > * These steps apply to Ubuntu*, CentOS* and RedHat*
 > * An internet connection is required to follow the steps in this guide.
@@ -41,10 +40,8 @@
    ```
 3. To install Model Server, you could use precompiled version or built it on your own inside a docker container. Build a docker container with automated steps using the command :
    ```Bash
-   make docker_build DLDT_PACKAGE_URL=<URL>
+   make docker_build
    ````
-   The `URL` above represents a link to the OpenVINO Toolkit package that you can get after  registration on [OpenVINO&trade; Toolkit website](https://software.intel.com/en-us/openvino-toolkit/choose-download). The binary package will be located in the docker image `openvino/model_server-build:latest` in the folder `./dist`.
-
 4. The `make docker_build` target will also make a copy of the binary package in a dist subfolder in the model server root directory.
 
 5. Navigate to the folder containing binary package and unpack the included tar.gz file using the command :
@@ -58,29 +55,6 @@
 /ovms/bin/ovms -help
 ```
 2. The server can be started in interactive mode, as  a background process or a daemon initiated by ```systemctl/initd``` depending on the Linux distribution and specific hosting requirements.
-=======
-## Requirements
-
-OpenVINO&trade; Model Server installation is fully tested on Ubuntu18.04 and Centos7, however there are no anticipated issues on other 
-Linux distributions like ClearLinux*, RedHat* or SUSE Linux*.
-
-## Model Server Installation
-In order to install OVMS on a baremetal host or a Virtual Machine, you need to unpack the binary package in OVMS.
-You can build it inside a docker container. The building steps are automated 
-with a command:
-```bash
-make docker_build
-```
-The binary package will be located in the docker image openvino/model_server-build:latest in the folder  ./dist.
-The `make docker_build` target will also make a copy of the binary package in a `dist` subfolder in the model server root directory.
-Unpack the included tar.gz file and start ovms via: `/ovms/bin/ovms --help`
-
-
-The server can be started in interactive mode, as a background process or a daemon initiated by `systemctl/initd` depending
-on the Linux distribution and specific hosting requirements.
-
-Refer to [docker_container.md](docker_container.md) to get more details.
->>>>>>> e61f9fb9
 
 Refer to [Installing OpenVINO&trade; Model Server for Linux using Docker Container](./docker_container.md) to get more details about the docker image built in <a href="#model-server-installation">Model Server Installation</a>.
 
