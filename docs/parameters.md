--- conflicted
+++ resolved
@@ -111,15 +111,6 @@
 | `GIT_OPT_SET_SERVER_TIMEOUT`        | `int`   | Timeout for reading from and writing to a remote server. Default value 4000 ms.                            |
 | `GIT_OPT_SET_SSL_CERT_LOCATIONS`    | `string`| Path to check for ssl certificates.                                                                        |
 
-<<<<<<< HEAD
-### Advanced Environment Variables for Pull Mode in 2025.2 release
-| Variable                       | Format  | Description                                                                                                |
-|--------------------------------|---------|------------------------------------------------------------------------------------------------------------|
-| `GIT_SERVER_CONNECT_TIMEOUT_MS`| `int`   | Timeout to attempt connections to a remote server. Default value 4000 ms.                                  |
-| `GIT_SERVER_TIMEOUT_MS`        | `int`   | Timeout for reading from and writing to a remote server. Default value 0 - using system sesttings          |
-
-=======
->>>>>>> 146712d5
 Task specific parameters for different tasks (text generation/image generation/embeddings/rerank) are listed below:
 
 ### Text generation
