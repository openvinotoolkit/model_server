--- conflicted
+++ resolved
@@ -195,15 +195,10 @@
 Pipelines can use the same API as the models. There are exactly the same calls for running 
 the predictions. The request format must match the pipeline definition inputs.
 
-<<<<<<< HEAD
-The pipeline configuration can be queried using [gRPC GetModelMetadata](model_server_grpc_api.md#model-metadata) calls and
-[REST Metadata](model_server_rest_api.md#model-metadata).
-It returns the definition of the pipelines' inputs and outputs. 
-=======
+
 The pipeline configuration can be queried using [gRPC GetModelMetadata](model_server_grpc_api.md) calls and
 [REST Metadata](model_server_rest_api.md).
 It returns the definition of the pipelines inputs and outputs. 
->>>>>>> 405e2a47
 
 Similarly, pipelines can be queried for their state using the calls [GetModelStatus](model_server_grpc_api.md)
 and [REST Model Status](model_server_rest_api.md)
