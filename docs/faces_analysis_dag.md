--- conflicted
+++ resolved
@@ -15,15 +15,6 @@
 
 It includes the following Nodes:
 - Model `face-detection` - deep learning model which takes user image as input. Its outputs contain information about face coordinates and confidence levels.
-<<<<<<< HEAD
-- Custom node `model_zoo_intel_object_detection` - it includes C++ implementation of common object detection models results processing. By analyzing the output it produces cropped face images based on the configurable score level threshold. Custom node also resizes them to the target resolution and combines them into a single output of dynamic batch size. The output batch size is determined by the number of detected
-boxes according to the configured criteria. All operations on the images employ OpenCV libraries which are preinstalled in the OVMS. Learn more about the [model_zoo_intel_object_detection custom node](../src/custom_nodes/model_zoo_intel_object_detection).
-- demultiplexer - outputs from the custom node model_zoo_intel_object_detection have variable batch size. To match it with the sequential recognition models, data is split into individual images with each batch size equal to 1.
-Such smaller requests can be submitted for inference in parallel to the next Model Nodes. Learn more about the [demultiplexing](./demultiplexing.md).
-- Model `age-gender-recognition` - this model recognizes age and gender on given face image
-- Model `emotion-recognition` - this model outputs emotion probability for emotions: neutral, happy, sad, surprised, and angry
-- Response - the output of the whole pipeline combines the recognized face images with their metadata: coordinates, age, gender, emotions, and detection confidence level. 
-=======
 - Custom node `model_zoo_intel_object_detection` - it includes C++ implementation of common object detection models results processing. By analysing the output it produces cropped face images based on the configurable score level threshold. Custom node also resizes them to the target resolution and combines into a single output of a dynamic batch size. The output batch size is determined by the number of detected
 boxes according to the configured criteria. All operations on the images employ OpenCV libraries which are preinstalled in the OVMS. Learn more about the [model_zoo_intel_object_detection custom node](https://github.com/openvinotoolkit/model_server/blob/main/src/custom_nodes/model_zoo_intel_object_detection).
 - demultiplexer - outputs from the custom node model_zoo_intel_object_detection have variable batch size. In order to match it with the sequential recognition models, data is split into individuial images with each batch size equal to 1.
@@ -31,7 +22,6 @@
 - Model `age-gender-recognition` - this model recognizes age and gender on given face image.
 - Model `emotion-recognition` - this model outputs emotion probability for emotions: neutral, happy, sad, surprised and angry.
 - Response - the output of the whole pipeline combines the recognized face images with their metadata: coordinates, age, gender, emotions and detection confidence level. 
->>>>>>> 405e2a47
 
 ## Prepare the models from OpenVINO Model Zoo
 ### Face detection model
@@ -98,11 +88,8 @@
 
 ## Requesting the Service
 
-<<<<<<< HEAD
-Exemplary client [faces_analysis_pipeline_client.py](../example_client/faces_analysis_pipeline_client.py) can be used to request pipeline deployed in the previous step.
-=======
 Exemplary client [faces_analysis_pipeline_client.py](https://github.com/openvinotoolkit/model_server/blob/main/example_client/faces_analysis_pipeline_client.py) can be used to request pipeline deployed in previous step.
->>>>>>> 405e2a47
+
 
 From the context of [example_client](https://github.com/openvinotoolkit/model_server/blob/main/example_client) folder install python3 requirements:
 ```bash
