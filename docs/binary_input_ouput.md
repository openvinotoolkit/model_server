--- conflicted
+++ resolved
@@ -15,17 +15,10 @@
 Before processing in the target AI model, binary image data is encoded by OVMS to a NHWC layout in BGR color format.
 It will also be resized to the model or pipeline node resolution.
 
-<<<<<<< HEAD
 Processing the binary image requests requires the model or the custom nodes to accept NHWC layout in BGR color 
 format with data with the data range from 0-255. Original layout of the input data can be changed in the 
 OVMS configuration in runtime. For example when the orignal model has input shape [1,3,224,224] add a parameter
 in the OVMS configuration "layout": "NHWC" or the command line parameter `--layout NHWC`. In result, the model will
-=======
-Processing the binary image requests requires the model or the custom nodes to accept layout NHWC in BGR color 
-format with data range from 0-255. Original layout of the input data can be changed in the 
-OVMS configuration in the runtime. For example, when the original model has input shape [1,3,224,224] add a parameter
-in the OVMS configuration `"layout": "NHWC"` or the command line parameter `--layout NHWC`. In result, the model will
->>>>>>> c95f75ec
 have effective shape [1,224,224,3].
 
 In case the model was trained with color format RGB and range other then 0-255, the 
