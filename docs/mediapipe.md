# Integration with mediapipe {#ovms_docs_mediapipe}

@sphinxdirective

.. toctree::
   :maxdepth: 1
   :hidden:

@endsphinxdirective

## Introduction
MediaPipe is an open-source framework for building pipelines to perform inference over arbitrary sensory data. Using MediaPipe in the OpenVINO Model Server enables user to define a powerful graph from a lot of ready calculators/nodes that come with the MediaPipe which support all the needed features for running a stable graph like e.g. flow limiter node. User can also run the graph in a server or run it inside application host. Here can be found more information about [MediaPipe framework ](https://developers.google.com/mediapipe/framework/framework_concepts/overview)

This guide gives information about:

* <a href="#how-to-build">How to build OVMS with MediaPipe support</a>
* <a href="#ovms-calculators">OVMS Calculators</a>
* <a href="#graph-proto">Graph proto files</a>
* <a href="#configuration-files">Configuration files</a>
* <a href="#using-mediapipe">Using the mediapipe graphs</a>
* <a href="#graphs-examples">Graphs examples </a>
* <a href="#current-limitations">Current Limitations</a>
* <a href="#adding-calculator">Adding calculator</a>


## Node Types <a name="ovms-calculators"></a>

"Each calculator is a node of a graph. The bulk of graph execution happens inside its calculators. OpenVINO Model Server has its own calculators but can also use newly developed calculators or reuse the existing calculators defined in the original mediapipe repository."

For more details you can visit mediapipe concept description - [Calculators Concept Page](https://developers.google.com/mediapipe/framework/framework_concepts/calculators) or OpenVINO Model Server specific calculators implementation - [Ovms Calculators Concept Page](https://github.com/openvinotoolkit/mediapipe/blob/main/mediapipe/calculators/ovms/calculators.md)

## Graph proto files <a name="graph-proto"></a>

Graph proto files are used to define a graph. Example content of proto file with graph containing OpenVINO inference nodes:

```

input_stream: "in1"
input_stream: "in2"
output_stream: "out"
node {
  calculator: "OpenVINOModelServerSessionCalculator"
  output_side_packet: "SESSION:dummy"
  node_options: {
    [type.googleapis.com / mediapipe.OpenVINOModelServerSessionCalculatorOptions]: {
      servable_name: "dummy"
      servable_version: "1"
    }
  }
}
node {
  calculator: "OpenVINOModelServerSessionCalculator"
  output_side_packet: "SESSION:add"
  node_options: {
    [type.googleapis.com / mediapipe.OpenVINOModelServerSessionCalculatorOptions]: {
      servable_name: "add"
      servable_version: "1"
    }
  }
}
node {
  calculator: "OpenVINOInferenceCalculator"
  input_side_packet: "SESSION:dummy"
  input_stream: "DUMMY_IN:in1"
  output_stream: "DUMMY_OUT:dummy_output"
  node_options: {
    [type.googleapis.com / mediapipe.OpenVINOInferenceCalculatorOptions]: {
        tag_to_input_tensor_names {
          key: "DUMMY_IN"
          value: "b"
        }
        tag_to_output_tensor_names {
          key: "DUMMY_OUT"
          value: "a"
        }
    }
  }
}
node {
  calculator: "OpenVINOInferenceCalculator"
  input_side_packet: "SESSION:add"
  input_stream: "ADD_INPUT1:dummy_output"
  input_stream: "ADD_INPUT2:in2"
  output_stream: "SUM:out"
  node_options: {
    [type.googleapis.com / mediapipe.OpenVINOInferenceCalculatorOptions]: {
        tag_to_input_tensor_names {
          key: "ADD_INPUT1"
          value: "input1"
        }
        tag_to_input_tensor_names {
          key: "ADD_INPUT2"
          value: "input2"
        }
        tag_to_output_tensor_names {
          key: "SUM"
          value: "sum"
        }
    }
  }
}

```

Here can be found more information about [MediaPipe graphs proto](https://developers.google.com/mediapipe/framework/framework_concepts/graphs)

# Supported input/output packet types

OpenVINO Model Server does support processing several packet types at the inputs and outputs of the graph.
Following table lists supported tag and packet types based on pbtxt configuration file line:

|pbtxt line|input/output|tag|packet type|stream name|
|:---|:---|:---|:---|:---|
|input_stream: "a"|input|none|ov::Tensor|a|
|input_stream: "IMAGE:a"|input|IMAGE|mediapipe::ImageFrame|a|
|output_stream: "OVTENSOR:b"|output|OVTENSOR|ov::Tensor|b|
|input_stream: "REQUEST:req"|input|REQUEST|KServe inference::ModelInferRequest|req|
|output_stream: "RESPONSE:res"|output|RESPONSE|KServe inference::ModelInferResponse|res|

In case of missing tag OpenVINO Model Server assumes that the packet type is `ov::Tensor'.
For list of supported packet types and tags of OpenVINOInferenceCalculator check documentation of [OpenVINO Model Server calculators](https://github.com/openvinotoolkit/model_server/blob/main/src/mediapipe_calculators/calculators.md).

With KServe gRPC API you are also able to push side input packets into graph. In this case created side packet type is the same as KServe parameter type (string, int64 or boolean).

`Image` inputs requires image pixel data inside `raw_input_contents` that can be converted to MediaPipe ImageFrame format. For now, those kind of inputs only accepts three-dimensional data in HWC layout. Datatypes supported for `Image` format:
|Datatype|Allowed number of channels|
|:---|:---|
|FP16|1,3,4|
|FP32|1,2|
|UINT8|1,3,4|
|INT8|1,3,4|
|UINT16|1,3,4|
|INT16|1,3,4|


Check the documentation on [handling tags inside OpenVINO Model Server calculators](https://github.com/openvinotoolkit/mediapipe/blob/main/mediapipe/calculators/ovms/calculators.md).

Review also an example in [object detection demo](../demos/mediapipe/object_detection/README.md)

## Configuration files <a name="configuration-files"></a>
MediaPipe servables configuration is to be placed in the same json file like the 
[models config file](starting_server.md).
While models are defined in section `model_config_list`, graphs are configured in
the `mediapipe_config_list` section. 

Basic graph section template is depicted below:

```

{
    "model_config_list": [...],
    "mediapipe_config_list": [
        {
            "name":"mediaDummy",
            "base_path":"/mediapipe/graphs/",
            "graph_path":"graphdummyadapterfull.pbtxt",
            "subconfig":"subconfig_dummy.json"
    }
    ]
}

```

Basic subconfig:

```

{
    "model_config_list": [
        {"config": {
                "name": "dummy",
                "base_path": "/models/dummy",
                "shape": "(1, 10)"
            }
        }
    ]
}


```
Nodes in the MediaPipe graphs can reference both to the models configured in model_config_list section and in subconfig.

### MediaPipe configuration options explained

|Option|Type|Description|Required|
|:---|:---|:---|:---|
|`"name"`|string|Graph identifier related to name field specified in gRPC/REST request|Yes|
|`"base_path"`|string|Path to the which graph definition and subconfig files paths are relative. May be absolute or relative to the main config path. Default value is "(main config path)\(name)"|No|
|`"graph_path"`|string|Path to the graph proto file. May be absolute or relative to the base_path. Default value is "(base_path)\graph.pbtxt". File have to exist.|No|
|`"subconfig"`|string|Path to the subconfig file. May be absolute or relative to the base_path. Default value is "(base_path)\subconfig.json". Missing  file does not result in error.|No|

Subconfig file may only contain *model_config_list* section  - in the same format as in [models config file](starting_server.md).

## Using MediaPipe <a name="using-mediapipe"></a>

MediaPipe graphs can use the same KServe Inference API as the models. There are exactly the same calls for running
the predictions. The request format must match the pipeline definition inputs.

Graphs can be queried for their state using the calls [GetModelStatus](model_server_grpc_api_kfs.md)
and [REST Model Status](model_server_rest_api_kfs.md)


## MediaPipe Graphs Examples <a name="graphs-examples"></a>

[Image classification](../demos/mediapipe/image_classification/README.md)

[Multi model](../demos/mediapipe/multi_model_graph/README.md)

## Current limitations <a name="current-limitations"></a>
- MediaPipe graphs are supported only for gRPC KServe API.

- KServe ModelMetadata call response contains only input and output names. In the response shapes will be empty and datatypes will be `"INVALID"`.

- Binary inputs are not supported for MediaPipe graphs.

- Updates in subconfig files and mediapipe graph files do not trigger model server config reloads. The reload of the full config, including subconfig and graphs, can be initiated by an updated in the main config json file or using the REST API `config/reload` endpoint. 

## Adding your own mediapipe calculator to OpenVINO Model Server <a name="adding-calculator"></a>
<<<<<<< HEAD
MediaPipe graphs can include only the calculators built-in the model server during the image build.
If you want to add your own mediapipe calculator to OpenVINO Model Server functionality you need to add it as a dependency and rebuild the OpenVINO Model Server binary.

If you have it in external repository, you need to add the http_archive() definition or git_repository() definition to the bazel WORKSPACE file.
Then you need to add the calculator target as a bazel dependency to the [src/BUILD](,./src/BUILD) file. This should be done for:
=======
If you want to add your own mediapipe calculator to OVMS functionality you need to add it as a dependency and rebuild the ovms binary.

If you have the source code of the calculator in an external repository, you need to add the http_archive() definition or git_repository() definition to the bazel [WORKSPACE](../WORKSPACE) file.
Then you need to add the calculator target as a bazel dependency to the src/BUILD file. This should be done for:
>>>>>>> 62246e13
```bash
cc_library(
 name = "ovms_lib",
...
```

in the conditions:default section of the deps property:

```bash
  deps = [
         "//:ovms_dependencies",
        "//src/kfserving_api:kfserving_api_cpp",
        ] + select({
            "//conditions:default": [
                "//src:ovmscalculatoroptions_cc_proto", # ovmscalculatoroptions_proto - just mediapipe stuff with mediapipe_proto_library adding nonvisible target
                "@mediapipe_calculators//:mediapipe_calculators",
                 "@your_repository//:yourpathtocalculator/your_calculator
```

 Make sure the REGISTER_CALCULATOR(your_calculator); macro is present in the calculator file that you have added.<|MERGE_RESOLUTION|>--- conflicted
+++ resolved
@@ -216,18 +216,12 @@
 - Updates in subconfig files and mediapipe graph files do not trigger model server config reloads. The reload of the full config, including subconfig and graphs, can be initiated by an updated in the main config json file or using the REST API `config/reload` endpoint. 
 
 ## Adding your own mediapipe calculator to OpenVINO Model Server <a name="adding-calculator"></a>
-<<<<<<< HEAD
 MediaPipe graphs can include only the calculators built-in the model server during the image build.
 If you want to add your own mediapipe calculator to OpenVINO Model Server functionality you need to add it as a dependency and rebuild the OpenVINO Model Server binary.
 
-If you have it in external repository, you need to add the http_archive() definition or git_repository() definition to the bazel WORKSPACE file.
+If you have it in external repository, you need to add the http_archive() definition or git_repository() definition to the bazel [WORKSPACE](../WORKSPACE) file.
 Then you need to add the calculator target as a bazel dependency to the [src/BUILD](,./src/BUILD) file. This should be done for:
-=======
-If you want to add your own mediapipe calculator to OVMS functionality you need to add it as a dependency and rebuild the ovms binary.
-
-If you have the source code of the calculator in an external repository, you need to add the http_archive() definition or git_repository() definition to the bazel [WORKSPACE](../WORKSPACE) file.
-Then you need to add the calculator target as a bazel dependency to the src/BUILD file. This should be done for:
->>>>>>> 62246e13
+
 ```bash
 cc_library(
  name = "ovms_lib",
