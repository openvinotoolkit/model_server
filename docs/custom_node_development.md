--- conflicted
+++ resolved
@@ -10,16 +10,11 @@
 
 ## Custom Node API
 
-<<<<<<< HEAD
-The custom node library must implement the API interface defined in [custom_node_interface.h](../src/custom_node_interface.h).
-The interface is defined in `C` to simplify compatibility with various compilers. The library can use third-party components
-linked statically or dynamically. OpenCV is a built-in component in OVMS which can be used to perform manipulation on the image data. 
-=======
+
 The custom node library must implement the API interface defined in [custom_node_interface.h](https://github.com/openvinotoolkit/model_server/tree/main/src/custom_node_interface.h).
 The interface is defined in `C` to simplify compatibility with various compilers. The library could use third party components
 linked statically or dynamically. OpenCV is a built in component in OVMS which could be used to perform manipulation on the image
 data. 
->>>>>>> 405e2a47
 
 The data structure and functions defined in the API header are explained below. 
 
@@ -101,13 +96,9 @@
 ```
 
 ## Building
-<<<<<<< HEAD
-Custom node library can be compiled using any tool. It is recommended to follow the example using 
-a docker container with all build dependencies included. It is described in this [Makefile](../src/custom_nodes/east_ocr/Makefile). 
-=======
+
 Custom node library can be compiled using any tool. It is recommended to follow the example based 
 a docker container with all build dependencies included. It is described in this [Makefile](https://github.com/openvinotoolkit/model_server/tree/main/src/custom_nodes/east_ocr/Makefile). 
->>>>>>> 405e2a47
 
 ## Testing 
 The recommended method for testing the custom library is via OVMS execution:
