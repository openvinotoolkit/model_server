--- conflicted
+++ resolved
@@ -307,11 +307,8 @@
   "error": "Serializing model statuses to JSON failed. Check server logs for more info."
 }
 ```
-<<<<<<< HEAD
-Even if one of the models reload failed, others may be working properly. To check state of loaded models use [Config Status API](./model_server_rest_api.md#config-status). To detect the exact cause of errors described above analyzing server logs may be necessary.
-=======
+
 Even if one of models reload failed other may be working properly. To check state of loaded models use [Config Status API](#config-status-api). To detect exact cause of errors described above analyzing sever logs may be necessary.
->>>>>>> 405e2a47
 
 ## Config Status API <a name="config-status"></a>
 **Description**
