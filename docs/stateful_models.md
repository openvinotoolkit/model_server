--- conflicted
+++ resolved
@@ -113,11 +113,7 @@
 
 ### Inference via gRPC <a name="stateful_grpc"></a>
 
-<<<<<<< HEAD
-Inference on stateful models via gRPC is very similar to inference on stateless models (_see [gRPC API](model_server_grpc_api.md#predict-api) for reference_). The difference is that requests to stateful models must contain additional inputs with information necessary for proper sequence handling.
-=======
 Inference on stateful models via gRPC is very similar to inference on stateless models (_see [gRPC API](model_server_grpc_api.md) for reference_). The difference is that requests to stateful models must containt additional inputs with information necessary for proper sequence handling.
->>>>>>> 405e2a47
 
 `sequence_id` and `sequence_control_input` must be added to gRPC request inputs as [TensorProtos](https://github.com/tensorflow/tensorflow/blob/master/tensorflow/core/framework/tensor.proto).
 
@@ -200,11 +196,7 @@
 
 ### Inference via HTTP <a name="stateful_http"></a>
 
-<<<<<<< HEAD
-Inference on stateful models via HTTP is very similar to inference on stateless models (_see [REST API](model_server_rest_api.md#predict-api) for reference_). The difference is that requests to stateful models must contain additional inputs with information necessary for proper sequence handling.
-=======
 Inference on stateful models via HTTP is very similar to inference on stateless models (_see [REST API](model_server_rest_api.md) for reference_). The difference is that requests to stateful models must containt additional inputs with information necessary for proper sequence handling.
->>>>>>> 405e2a47
 
 `sequence_id` and `sequence_control_input` must be added to HTTP request by adding new `key:value` pair in `inputs` field of JSON body. 
 
@@ -306,18 +298,10 @@
 
 There are limitations for using stateful models with OVMS:
 
-<<<<<<< HEAD
- - Support inference execution using only CPU as the target device.
- - Support Kaldi models with memory layers and non-Kaldi models with Tensor Iterator. See this [docs about stateful networks](https://docs.openvinotoolkit.org/latest/openvino_docs_IE_DG_network_state_intro.html) to learn about stateful networks representation in OpenVINO
- - [Auto batch size and shape](shape_batch_size_and_layout.md) are **not** available in stateful models
- - Stateful model instances **cannot** be used in [DAGs](dag_scheduler.md)
- - Requests ordering is guaranteed only when a single client sends subsequent requests synchronously. Concurrent interaction with the same sequence might negatively affect the accuracy of the results.
-=======
  - Support inference execution only using CPU as the target device.
  - Support Kaldi models with memory layers and non-Kaldi models with Tensor Iterator. See this [docs about stateful networks](https://docs.openvinotoolkit.org/latest/openvino_docs_IE_DG_network_state_intro.html) to learn about stateful networks representation in OpenVINO.
  - [Auto batch size and shape](shape_batch_size_and_layout.md) are **not** available in stateful models.
  - Stateful model instances **cannot** be used in [DAGs](dag_scheduler.md).
  - Requests ordering is guaranteed only when a single client sends subsequent requests in a synchronous manner. Concurrent interaction with the same sequence might negatively affect the accuracy of the results.
->>>>>>> 405e2a47
  - When stateful model instance gets reloaded due to change in model configuration, **all ongoing sequences are dropped**.
  - Model type cannot be changed in the runtime - switching stateful flag will be rejected.