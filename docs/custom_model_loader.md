--- conflicted
+++ resolved
@@ -33,15 +33,7 @@
         }
         ]
 
-<<<<<<< HEAD
-### C++ API Interface for custom loader
 
-A base class **CustomLoaderInterface** along with interface API is defined in [src/customloaderinterface.hpp](../src/customloaderinterface.hpp). Refer to this file for API details. 
-
-## Writing a Custom Loader
-
-Derive the new custom loader class from the base class **CustomLoaderInterface** and define all the virtual functions specified. The library shall contain a function with the name 
-=======
 ### C++ API Interface for custom loader:
 A base class **CustomLoaderInterface** along with interface API is defined in [src/customloaderinterface.hpp](https://github.com/openvinotoolkit/model_server/blob/main/src/customloaderinterface.hpp)
 
@@ -49,15 +41,11 @@
 
 ## Writing a Custom Loader:
 Derive the new custom loader class from base class **CustomLoaderInterface** and define all the virtual functions specified. The library shall contain a function with name 
->>>>>>> 405e2a47
+
 **CustomLoaderInterface* createCustomLoader**
 which allocates the new custom loader and returns a pointer to the base class.
 
-<<<<<<< HEAD
-An example customloader that reads files and returns required buffers to be loaded is implemented and provided as a reference in ** src/example/SampleCustomLoader **
-=======
 An example customloader which reads files and returns required buffers to be loaded is implemented and provided as reference in **[src/example/SampleCustomLoader](https://github.com/openvinotoolkit/model_server/blob/main/src/example/SampleCustomLoader)**
->>>>>>> 405e2a47
 
 This customloader is built with the model server build and available in the docker *openvino/model_server-build:latest*. The shared library can be either copied from this docker or built using makefile. An example Makefile is provided as  a reference in the directory.
 
