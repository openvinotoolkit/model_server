## Custom Model Loader {#ovms_docs_custom_loader}

Before loading the models directly from files, some extra processing or checking may be required. Typical examples are loading encrypted files or checking for model license, and other. In such cases, this custom loader interface allows users to write their own custom model loader based on the predefined interface and load the same as a dynamic library. 

This document gives details on adding custom loader configuration, custom loader interface, and other details. 

## Custom Loader Interface

### Model Server Config File
A new section is added to the config file syntax to define custom loader:

       "custom_loader_config_list":[
        {
                "config":{
                "loader_name": "#custom loader name",
                "library_path": "#Shared library path",
<<<<<<< HEAD
                "loader_config_file": "#Seperate config file with custom loader specific details in json format"
=======
                "loader_config_file": "#Separate config file with custom loader specific details in json format"
>>>>>>> 126b68fc
                }
        }
        ]

Using the above syntax, multiple custom loaders can be defined in the model server config file.

To enable a particular model to load using custom loader, add extra parameter in the model config as shown below:

        "model_config_list":[
        {
                "config":{
                "name":"sampleloader-model",
                "base_path":"model/fdsample",
                "custom_loader_options": {"loader_name":  "#custom loader name", "#parameters for custom loader including file name etc in json format"}
                }
        }
        ]


### C++ API Interface for custom loader:
A base class **CustomLoaderInterface** along with interface API is defined in [src/customloaderinterface.hpp](https://github.com/openvinotoolkit/model_server/blob/releases/2023/0/src/customloaderinterface.hpp)

Refer to this file  for API details. 

## Writing a Custom Loader:
Derive the new custom loader class from base class **CustomLoaderInterface** and define all the virtual functions specified. The library shall contain a function with name 

**CustomLoaderInterface* createCustomLoader**
which allocates the new custom loader and returns a pointer to the base class.

An example custom loader which reads files and returns required buffers to be loaded is implemented and provided as reference in **[src/example/SampleCustomLoader](https://github.com/openvinotoolkit/model_server/blob/releases/2023/0/src/example/SampleCustomLoader)**

This custom loader is built with the model server build and available in the docker *openvino/model_server-build:latest*. The shared library can be either copied from this docker or built using makefile. An example Makefile is provided as  a reference in the directory.

## Running Example Custom Loader:

An example custom loader is implemented under "src/example/SampleCustomLoader".

Follow the below steps to use example custom model loader:

Step 1: Prepare test directory.

Download the model server code & build the docker (make docker_build).
Once the docker is ready, create a folder where all the artifacts can be downloaded. Make sure that the models, client components, and images are all downloaded to this folder. Additionally, create a json file required for this folder.
```bash
mkdir test_custom_loader
```

Step 2: Prepare the example of the custom loader library

```bash
git clone https://github.com/openvinotoolkit/model_server.git
cd model_server/src/example/SampleCustomLoader
make docker_build
```
It will generate the library in the `lib/libsampleloader.so` path.

Copy `lib` folder to the previously created directory `test_custom_loader`.
```bash
cp -r lib ../../../../test_custom_loader/lib
cd ../../../../test_custom_loader
```

Step 3:  Download a Model

```bash
curl --create-dirs https://storage.openvinotoolkit.org/repositories/open_model_zoo/2022.1/models_bin/2/face-detection-retail-0004/FP32/face-detection-retail-0004.xml https://storage.openvinotoolkit.org/repositories/open_model_zoo/2022.1/models_bin/2/face-detection-retail-0004/FP32/face-detection-retail-0004.bin -o model/fdsample/1/face-detection-retail-0004.xml -o model/fdsample/1/face-detection-retail-0004.bin

chmod -R 755 ./model
```

Step 4: Download the required Client Components

```bash
curl --fail https://raw.githubusercontent.com/openvinotoolkit/model_server/releases/2023/0/demos/common/python/client_utils.py -o client_utils.py https://raw.githubusercontent.com/openvinotoolkit/model_server/releases/2023/0/demos/face_detection/python/face_detection.py -o face_detection.py https://raw.githubusercontent.com/openvinotoolkit/model_server/releases/2023/0/demos/common/python/requirements.txt -o requirements.txt

pip3 install --upgrade pip
pip3 install -r requirements.txt
```


Step 5: Download Data for Inference

```bash
curl --fail --create-dirs https://raw.githubusercontent.com/openvinotoolkit/model_server/releases/2023/0/demos/common/static/images/people/people1.jpeg -o images/people1.jpeg
```

Step 6: Prepare the config json.

Example configuration file: Create a sampleloader.json file:
```bash
echo '	
		{
	        "custom_loader_config_list":[
	        {
	                "config":{
	                "loader_name":"sampleloader",
	                "library_path": "/sampleloader/lib/libsampleloader.so",
	                "loader_config_file": "config.json"
	                }
	        }
	        ],
	        "model_config_list":[
	        {
	                "config":{
	                "name":"sampleloader-model",
	                "base_path":"/sampleloader/model/fdsample",
	                "custom_loader_options": {"loader_name":  "sampleloader", "model_file":  "face-detection-retail-0004.xml", "bin_file": "face-detection-retail-0004.bin", "enable_file": "face-detection-retail.status"}
	                }
	        }
	        ]
	}' >> sampleloader.json
```

Step 7: Start the model server container

```bash
docker run -d -v ${PWD}:/sampleloader -p 9000:9000 openvino/model_server:latest --config_path /sampleloader/sampleloader.json --port 9000  --log_level DEBUG
```

Step 8: Run inference & Review the results

```bash
python3 face_detection.py --batch_size 1 --width 300 --height 300 --input_images_dir images --output_dir results --model_name sampleloader-model --grpc_port 9000

['people1.jpeg']
Start processing 1 iterations with batch size 1

Request shape (1, 3, 300, 300)
Response shape (1, 1, 200, 7)
image in batch item 0 , output shape (3, 300, 300)
detection 0 [[[0.         1.         0.9999999  0.22627862 0.35042182 0.27032945
   0.43312052]]]
x_min 67
y_min 105
x_max 81
y_max 129
detection 1 [[[0.         1.         0.9999999  0.7980574  0.35572374 0.8422255
   0.42749226]]]
x_min 239
y_min 106
x_max 252
y_max 128
detection 2 [[[0.         1.         0.9999927  0.4413453  0.29417545 0.48191014
   0.37180012]]]
x_min 132
y_min 88
x_max 144
y_max 111
detection 3 [[[0.         1.         0.99964225 0.55356365 0.30400735 0.59468836
   0.38264883]]]
x_min 166
y_min 91
x_max 178
y_max 114
detection 4 [[[0.         1.         0.9993523  0.32912934 0.38222942 0.36873418
   0.44978413]]]
x_min 98
y_min 114
x_max 110
y_max 134
detection 5 [[[0.         1.         0.9992501  0.33522347 0.6249954  0.38323137
   0.7104612 ]]]
x_min 100
y_min 187
x_max 114
y_max 213
detection 6 [[[0.        1.        0.9976745 0.6488881 0.5992611 0.6988456 0.6907843]]]
x_min 194
y_min 179
x_max 209
y_max 207
detection 7 [[[0.        1.        0.9962077 0.5180316 0.5640176 0.5703776 0.6516389]]]
x_min 155
y_min 169
x_max 171
y_max 195
detection 8 [[[0.        1.        0.722986  0.6746904 0.3287916 0.7198625 0.4061382]]]
x_min 202
y_min 98
x_max 215
y_max 121
detection 9 [[[0.         1.         0.566281   0.13994813 0.36546633 0.18363091
   0.44829145]]]
x_min 41
y_min 109
x_max 55
y_max 134
saving result to results/1_0.jpg
Iteration 1; Processing time: 21.92 ms; speed 45.61 fps

processing time for all iterations
average time: 21.00 ms; average speed: 47.62 fps
median time: 21.00 ms; median speed: 47.62 fps
max time: 21.00 ms; min speed: 47.62 fps
min time: 21.00 ms; max speed: 47.62 fps
time percentile 90: 21.00 ms; speed percentile 90: 47.62 fps
time percentile 50: 21.00 ms; speed percentile 50: 47.62 fps
time standard deviation: 0.00
time variance: 0.00
```

#### Blacklisting the model

Even though a model is specified in the config file, you may need to disable the model under certain conditions, for example, expired model license. 
To demonstrate this capability, this sample loader allows the users to specify an optional parameter "enable_file" in "custom_loader_options" in the configuration file. 
The file needs to be present at the model version folder (base path with the version number).

If you want to disable the model, create a file with the specified name and add a single line **DISABLED** to the file. 
The custom loader checks for this file periodically and, if present with required string, marks the model for unloading. 
To reload the model either remove the string from the file or delete the file.<|MERGE_RESOLUTION|>--- conflicted
+++ resolved
@@ -14,11 +14,7 @@
                 "config":{
                 "loader_name": "#custom loader name",
                 "library_path": "#Shared library path",
-<<<<<<< HEAD
-                "loader_config_file": "#Seperate config file with custom loader specific details in json format"
-=======
                 "loader_config_file": "#Separate config file with custom loader specific details in json format"
->>>>>>> 126b68fc
                 }
         }
         ]
