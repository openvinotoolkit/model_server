# OpenVINO&trade; Model Server Developer Guide

## Introduction

This document gives information and steps to run and debug tests. It gives information about following points :

- [OpenVINO™ Model Server Developer Guide](#openvino-model-server-developer-guide)
	- [Introduction](#introduction)
	- [Set up the Development Environment](#set-up-the-development-environment)
	- [Prepare Environment to Use the Tests](#prepare-environment-to-use-the-tests)
		- [Step 1: Compile source code](#step-1-compile-source-code)
		- [Step 2: Install software](#step-2-install-software)
	- [Run the Tests](#run-the-tests)
	- [Run unit tests](#run-unit-tests)
	- [Debugging](#debugging)
		- [Option 1. Use OpenVINO Model Server build image.](#option-1-use-openvino-model-server-build-image)
		- [Option 2. Build OVMS image with minitrace enabled](#option-2-build-ovms-image-with-minitrace-enabled)
		- [Profiling macros](#profiling-macros)

## Set up the Development Environment

The tests in this guide are written in Python. Therefore, to complete the functional tests, Python 3.8 must be installed.

In-case of problems, see [Debugging](#debugging).

## Prepare Environment to Use the Tests

   ```bash
   git clone https://github.com/openvinotoolkit/model_server.git
   cd model_server
   ```

### Step 1: Compile source code
1. Build the development `openvino/model_server-build` Docker* image

   ```bash
   make docker_build
   ```
   or
   ```
   make docker_build DLDT_PACKAGE_URL=<URL>
   ```

   > **Note**: URL to OpenVINO Toolkit package can be received after registration on [OpenVINO&trade; Toolkit website](https://software.intel.com/en-us/openvino-toolkit/choose-download)

   `docker_build` target by default builds multiple docker images:
   - `openvino/model_server:latest` - smallest release image containing only necessary files to run model server on CPU
   - `openvino/model_server:latest-gpu` - release image containing support for Intel GPU and CPU
   - `openvino/model_server:latest-nginx-mtls` - release image containing exemplary NGINX MTLS configuration
   - `openvino/model_server-build:latest` - image with builder environment containing all the tools to build OVMS

   > **Note**: docker_build target accepts the same set of parameters as release_image target described here: [build_from_source.md](./build_from_source.md)

2. Download test LLM models
   ```bash
   ./prepare_llm_models.sh ./src/test/llm_testing
   ```

3. Mount the source code in the Docker container :
	```bash
	docker run -it -v ${PWD}:/ovms --entrypoint bash -p 9178:9178 openvino/model_server-build:latest
	```

4. In the docker container context compile the source code via :
	```bash
<<<<<<< HEAD
	bazel build --config=linux --define PYTHON_DISABLE=0 --cxxopt=-DPYTHON_DISABLE=0 //src:ovms
=======
	bazel build --config=mp_on_py_on //src:ovms
> **NOTE**: There are several options that would disable specific parts of OVMS. For details check ovms bazel build files.
>>>>>>> f38d2531
	```

5. From the container, run a single unit test :
	```bash
	bazel test --config=mp_on_py_on --test_summary=detailed --test_output=all --test_filter='ModelVersionStatus.*' //src:ovms_test
	```

| Argument      | Description |
| :---        |    :----   |
| `test`       | builds and runs the specified test target       |
| `--test_summary=detailed`   |   the output includes failure information       |
| `--test_output=all` | log all tests stdout at the end |
| `--test_filter='ModelVersionStatus.*'` | limits the tests run to the indicated test  |
| `//src:ovms_test` | the test source |
> **NOTE**: For more information, see the [bazel command-line reference](https://docs.bazel.build/versions/master/command-line-reference.html)
> **NOTE**: If container has access to Intel GPU device and test models, add `--test_env RUN_GPU_TESTS=1` to run GPU unit tests.


6. Select one of these options to change the target image name or network port to be used in tests. It might be helpful on a shared development host:

	* With a Docker cache :

	```
	OVMS_CPP_DOCKER_IMAGE=<replace_with_unique_image_name> make docker_build
    OVMS_CPP_DOCKER_IMAGE=<replace_with_unique_image_name> make test_functional
    OVMS_CPP_CONTAINER_PORT=<unique_network_port> make test_perf
	```

	* Without a Docker cache :

	```
	make docker_build NO_DOCKER_CACHE=true
	```


### Step 2: Install software

1. Install Python release 3.8.

> **NOTE**: Python is only necessary to complete the functional tests in this guide.

2. Install the `virtualenv` package :

	```
	pip3 install virtualenv
	```

Now the tests can be run.

## Run the Tests

Use the tests below depending on the requirement.

Click the test that needs to be run:

<details><summary>Run test inference</summary>

1. Download an exemplary model [ResNet50-binary model](https://github.com/openvinotoolkit/open_model_zoo/blob/releases/2022/1/models/intel/resnet50-binary-0001/README.md) :

	```bash
	source tests/performance/download_model.sh
	```

	The script stores the model in the user home folder.

2. Start OVMS docker container with downloaded model

```bash
docker run -d --name server-test -v ~/resnet50-binary:/models/resnet50-binary -p 9178:9178 \
openvino/model_server:latest --model_name resnet-binary --model_path /models/resnet50-binary --port 9178
```

3. The grpc client connects to the OpenVINO Model Server service that is running on port 9178.

	```bash
	make venv
	source .venv/bin/activate
	pip3 install -r demos/common/python/requirements.txt
	python3 tests/performance/grpc_latency.py --images_numpy_path tests/performance/imgs.npy --labels_numpy_path tests/performance/labels.npy \
	--iteration 1000 --model_name resnet-binary --batchsize 1 --report_every 100 --input_name 0 --output_name 1463 --grpc_port 9178
	```

Where:

| Argument Used     | Description |
| :---        |    :----   |
| `images_numpy_path tests/performance/imgs.npy`  | The path to a numpy array. `imgs.npy` is the numpy array with a batch of input data.|
| `labels_numpy_path tests/performance/labels.npy`| Includes a numpy array  named labels.npy. This array has image classification results       |
| `iteration 1000` | Run the data 1000 times |
| `batchsize 1` | Batch size to be used in the inference request |
| `report_every 10` | Number of iterations followed by results summary report|
| `input_name 0` | Name of the deployed model input called "0" |
| `output_name 1463` | Name of the deployed model output called "1463"|

</details>

<details><summary>Run functional tests</summary>

The functional tests are written in Python. Therefore, to complete the tests in this section, Python 3.6 - 3.8 must be installed.
> **NOTE**: In-case of additional problems, see the [debugging section](#debugging).

1. Run command

```bash
make test_functional
```

- Configuration options are :

| Variable    | Description |
| :---        |    :----   |
| `IMAGE`  | Docker image name for the tests.|
| `TEST_DIR_CACHE`| Location from which models and test data are downloaded.|
| `TEST_DIR` | Location to which models and test data are copied during tests.|
| `TEST_DIR_CLEANUP` | Set to `True` to remove the directory under `TEST_DIR` after the tests.|
| `LOG_LEVEL` | The log level.|
| `BUILD_LOGS` | Path to save artifacts.|
| `START_CONTAINER_COMMAND` | The command to start the OpenVINO Model Storage container.|
| `CONTAINER_LOG_LINE` | The log line in the container that confirms the container started properly.|

2. Add any configuration variables to the command line in this format :

```bash
export IMAGE="openvino/model_server:latest"
```

3. To make command repetition easier, create and store the configuration options in a file named `user_config.py`. Put this file in the main project directory.

- Example:

```python
os.environ["IMAGE"] = "openvino/model_server"
```
</details>

<details><summary>Run performance tests</summary>

Automated tests are configured to use the ResNet50 model.

1. Execute command to run latency test
```bash
make test_perf
```
- Output
```bash
Running latency test
[--] Starting iterations
[--] Iteration   100/ 1000; Current latency: 10.52ms; Average latency: 11.35ms
[--] Iteration   200/ 1000; Current latency: 10.99ms; Average latency: 11.03ms
[--] Iteration   300/ 1000; Current latency: 9.60ms; Average latency: 11.02ms
[--] Iteration   400/ 1000; Current latency: 10.20ms; Average latency: 10.93ms
[--] Iteration   500/ 1000; Current latency: 10.45ms; Average latency: 10.84ms
[--] Iteration   600/ 1000; Current latency: 10.70ms; Average latency: 10.82ms
[--] Iteration   700/ 1000; Current latency: 9.47ms; Average latency: 10.88ms
[--] Iteration   800/ 1000; Current latency: 10.70ms; Average latency: 10.83ms
[--] Iteration   900/ 1000; Current latency: 11.09ms; Average latency: 10.85ms
[--] Iterations:  1000; Final average latency: 10.86ms; Classification accuracy: 100.0%
```

2. Execute command to run throughput test
```bash
make test_throughput
```
- Output

```bash
Running throughput test
[25] Starting iterations
[23] Starting iterations
...
[11] Starting iterations
[24] Iterations:   500; Final average latency: 20.50ms; Classification accuracy: 100.0%
[25] Iterations:   500; Final average latency: 20.81ms; Classification accuracy: 100.0%
[6 ] Iterations:   500; Final average latency: 20.80ms; Classification accuracy: 100.0%
[26] Iterations:   500; Final average latency: 20.80ms; Classification accuracy: 100.0%
...
[11] Iterations:   500; Final average latency: 20.84ms; Classification accuracy: 100.0%

real	0m13.397s
user	1m22.277s
sys	0m39.333s
1076 FPS
```
</details>

<details><summary>Run tests on an OpenVINO Model Server binary file</summary>

1. To run tests on an OpenVINO Model Server binary file, use export to specify the following variable in `user_config.py` or in the environment.
Replace `"/home/<example_path>/dist/<os_name>/ovms/bin/ovms"` with the path to your binary file:

```bash
tar -xvzf dist/<os_name>/ovms.tar.gz -C dist/<os_name>/
```

```python
os.environ["OVMS_BINARY_PATH"] = "'${PWD}'/dist/<os_name>/ovms/bin/ovms"
```

```bash
export OVMS_BINARY_PATH="'${PWD}'/dist/<os_name>/ovms/bin/ovms"
```

2. The following command executed in the of OpenVINO Model Server binary file should return paths to the unpacked `lib` directory included in `ovms.tar.gz` (`ovms/bin/./../lib`).
```bash
ldd dist/<os_name>/ovms/bin/ovms
```

3. Otherwise use export to specify the following variable in `user_config.py` file or in the environment :

```python
os.environ["LD_LIBRARY_PATH"] = "'${PWD}'/dist/<os_name>/ovms/lib"
```

```bash
export LD_LIBRARY_PATH="'${PWD}'/dist/<os_name>/ovms/lib"
```

</details>

> **NOTE**: For additional problems, see the [debugging section](#debugging).


## Run unit tests

Executing the unit tests require building the ovms build image. All unit tests are expected to be started in a container using model server build image. Some unit tests require test models to be pulled and attached to the container.
The following commands create the build image and start the unit tests:

```
make ovms_builder_image
make run_unit_tests
```

To run unit tests, verifying integration with Intel GPUs, add `RUN_GPU_TESTS=1` parameter:
```
make run_unit_tests RUN_GPU_TESTS=1
```

> NOTE: It is required to follow [this guide](https://dgpu-docs.intel.com/driver/installation.html#ubuntu) to prepare host machine to work with VA API (Ubuntu).

On bare metal, run (just once):
```
sudo apt install -y \
    linux-headers-$(uname -r) \
    linux-modules-extra-$(uname -r) \
    flex bison \
    intel-fw-gpu intel-i915-dkms xpu-smi
sudo reboot
```

> NOTE: It is required to execute unit tests on machine with Intel Data Center GPU.

> NOTE: For RedHat base OS unit tests, which require VA API, are skipped.

## Debugging

Debugging options are available. Click on the required option :


<details><summary>Use gdb to debug in Docker</summary>

1. Build a project in a debug mode :
	```bash
	make docker_build BAZEL_BUILD_TYPE=dbg
	```

	> **NOTE**: You can build also the debug version of the major dependencies like OpenVINO Runtime using extra flag `CMAKE_BUILD_TYPE=Debug`.

2. Run the container :
	```bash
	docker run -it --cap-add=SYS_PTRACE --security-opt seccomp=unconfined -v ${PWD}:/ovms -p 9178:9178 --entrypoint bash openvino/model_server-build:latest
	```
3.	Prepare resnet50 model for OVMS in /models catalog and recompile the OpenVINO Model Server in docker container with debug symbols using command:
	```bash
	mkdir -p /models/1 && wget -P /models/1 https://storage.openvinotoolkit.org/repositories/open_model_zoo/2022.1/models_bin/2/resnet50-binary-0001/FP32-INT1/resnet50-binary-0001.bin && wget -P /models/1 https://storage.openvinotoolkit.org/repositories/open_model_zoo/2022.1/models_bin/2/resnet50-binary-0001/FP32-INT1/resnet50-binary-0001.xml
	```
	```bash
<<<<<<< HEAD
	bazel build --config=linux //src:ovms -c dbg
=======
	bazel build --config=mp_on_py_on //src:ovms -c dbg
>>>>>>> f38d2531
	```
	```bash
	gdb --args ./bazel-bin/src/ovms --model_name resnet --model_path /models
	```
    > **NOTE**: For best results, use the makefile parameter `BAZEL_BUILD_TYPE=dbg` to build the dependencies in debug mode as shown above


- For unit test debugging, run command :
	```bash
	gdb --args ./bazel-bin/src/./ovms_test --gtest_filter='OvmsConfigTest.emptyInput'
	```

- For forking tests debugging, enable fork follow mode by running command:
	```
	# (in gdb cli) set follow-fork-mode child
	```
- For tracing what OpenVINO calls are used underneath you can use `--define OV_TRACE=1` option when building ovms with bazel or its tests.
</details>

<details><summary>Use minitrace to display flame graph</summary>

Download the model files and store them in the `models` directory
```bash
mkdir -p models/resnet/1
curl https://storage.openvinotoolkit.org/repositories/open_model_zoo/2022.1/models_bin/2/resnet50-binary-0001/FP32-INT1/resnet50-binary-0001.bin https://storage.openvinotoolkit.org/repositories/open_model_zoo/2022.1/models_bin/2/resnet50-binary-0001/FP32-INT1/resnet50-binary-0001.xml -o models/resnet/1/resnet50-binary-0001.bin -o models/resnet/1/resnet50-binary-0001.xml
```

### Option 1. Use OpenVINO Model Server build image.
This is convenient way during development in case it is needed to add new or remove already existing traces.

1. Build OVMS build image locally.
```bash
make docker_build
```

2. Start the container.
```bash
docker run -it -v ${PWD}:/ovms --entrypoint bash -p 9178:9178 openvino/model_server-build:latest
```

3. Build OVMS with minitrace enabled.
```bash
bazel build --config=linux --copt="-DMTR_ENABLED" //src:ovms
```

4. Run OVMS with `--trace_path` specifying where to save flame graph JSON file.
```bash
bazel-bin/src/ovms --model_name resnet --model_path models/resnet --trace_path trace.json
```

5. During app exit, the trace info will be saved into `trace.json`.

6. Use Chrome web browser `chrome://tracing` tool to display the graph.

### Option 2. Build OVMS image with minitrace enabled
This is convenient when final image has to be used on different machine and no changes to existing traces do not need to be modified for debugging.

1. Build OVMS with minitrace enabled locally.
```bash
make docker_build MINITRACE=ON
```

2. Run OVMS with minitrace enabled and `--trace_path` to specify where to save trace JSON file. Since the file is flushed and saved at container shutdown, mount the host directory with write access to persist the file after container stops.
```bash
mkdir traces
chmod -R 777 traces

docker run -it -v ${PWD}:/workspace:rw -p 9178:9178 openvino/model_server --model_name resnet --model_path /workspace/models/resnet --trace_path /workspace/traces/trace.json
```

3. During app exit, the trace info will be saved into `${PWD}/traces/trace.json`.

4. Use Chrome web browser `chrome://tracing` tool to display the graph, similarly to Option 1.

### Profiling macros
| Macro | Description | Example Usage |
|---|---|---|
| OVMS_PROFILE_FUNCTION | Add this macro at the very beginning of a function. This will automatically add function name to trace marker. | `OVMS_PROFILER_FUNCTION();`  |
| OVMS_PROFILE_SCOPE | Add this macro at the beginning of a code scope and add marker name. This will automatically add ending marker at the end of code scope.  | `OVMS_PROFILER_SCOPE("My Code Scope Marker");`  |
| OVMS_PROFILE_SYNC_BEGIN | For custom start and end markers, use this macro to mark beginning of synchronous event. Remember to use the same marker name for beginning and end. | `OVMS_PROFILER_SYNC_BEGIN("My Synchronous Event");` |
| OVMS_PROFILE_SYNC_END | For custom start and end markers, use this macro to mark ending of synchronous event. Remember to use the same marker name for beginning and end. | `OVMS_PROFILER_SYNC_END("My Synchronous Event");` |
| OVMS_PROFILE_ASYNC_BEGIN | For custom start and end markers, use this macro to mark beginning of asynchronous event. Remember to use the same marker name and id for beginning and end. Asynchronous markers need an identifier to correctly match events. | `OVMS_PROFILER_ASYNC_BEGIN("My Asynchronous Event", unique_id);` |
| OVMS_PROFILE_ASYNC_END | For custom start and end markers, use this macro to mark end of asynchronous event. Remember to use the same marker name and id for beginning and end. Asynchronous markers need an identifier to correctly match events. | `OVMS_PROFILER_ASYNC_END("My Asynchronous Event", unique_id);` |

More information can be found in [profiler.hpp](../src/profiler.hpp) file.

</details>

<details><summary>Debug functional tests</summary>

Use OpenVINO Model Server build image because it installs the necessary tools.

1. Add the ENTRYPOINT line in Dockerfile.ubuntu:
	```bash
	echo 'ENTRYPOINT ["/bin/bash", "-c", "sleep 3600; echo Server started on port; sleep 100000"]' >> Dockerfile.ubuntu
	```

2. Build the project in debug mode :
	```bash
	make docker_build BAZEL_BUILD_TYPE=dbg
	```

3. Open a terminal.

4. Run a test in this terminal. Change `TEST_PATH` to point to the test you want to debug:
	```bash
	make test_functional TEST_PATH=tests/functional/test_batching.py::TestBatchModelInference::test_run_inference_rest IMAGE=openvino/model_server-build:latest
	```

5. Open a second terminal.

6. In this terminal identify the ID/hash of a running Docker container:
	```bash
	docker ps
	```

7. Use the ID to execute a new bash shell into this container and start gdb. Make sure the parameters you pass to the OpenVINO Model Server match the parameters in the test code :
	```bash
	docker exec -ti HASH bash
	```
	In docker container:
	```bash
	cd /ovms/bazel-bin/src/ ; gdb --args ./ovms  --model_name age_gender --model_path /opt/ml/age_gender --port 9000 --rest_port 5500 --log_level TRACE
	```

8. Open a third terminal.

9. In this terminal use the Docker container ID/hash to stop the sleep process that is preventing the tests from starting. These tests are waiting for stdout text "Server started on port" :
	```bash
	docker exec -ti HASH bash
	```
	In docker container:
	```bash
	yum install psmisc; killall sleep
	```

10. Return to the first terminal to debug the test execution.

</details><|MERGE_RESOLUTION|>--- conflicted
+++ resolved
@@ -63,12 +63,8 @@
 
 4. In the docker container context compile the source code via :
 	```bash
-<<<<<<< HEAD
-	bazel build --config=linux --define PYTHON_DISABLE=0 --cxxopt=-DPYTHON_DISABLE=0 //src:ovms
-=======
 	bazel build --config=mp_on_py_on //src:ovms
 > **NOTE**: There are several options that would disable specific parts of OVMS. For details check ovms bazel build files.
->>>>>>> f38d2531
 	```
 
 5. From the container, run a single unit test :
@@ -345,11 +341,7 @@
 	mkdir -p /models/1 && wget -P /models/1 https://storage.openvinotoolkit.org/repositories/open_model_zoo/2022.1/models_bin/2/resnet50-binary-0001/FP32-INT1/resnet50-binary-0001.bin && wget -P /models/1 https://storage.openvinotoolkit.org/repositories/open_model_zoo/2022.1/models_bin/2/resnet50-binary-0001/FP32-INT1/resnet50-binary-0001.xml
 	```
 	```bash
-<<<<<<< HEAD
-	bazel build --config=linux //src:ovms -c dbg
-=======
 	bazel build --config=mp_on_py_on //src:ovms -c dbg
->>>>>>> f38d2531
 	```
 	```bash
 	gdb --args ./bazel-bin/src/ovms --model_name resnet --model_path /models
