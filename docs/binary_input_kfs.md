# Predict on Binary Inputs via KServe API {#ovms_docs_binary_input_kfs}

## GRPC

KServe API allows sending the model input data in a variety of formats inside the [InferTensorContents](https://github.com/kserve/kserve/blob/master/docs/predict-api/v2/required_api.md#tensor-data-1) objects or in `raw_input_contents` field of [ModelInferRequest](https://github.com/kserve/kserve/blob/master/docs/predict-api/v2/required_api.md#inference-1).
   
When the data is sent in the `bytes_contents` field of `InferTensorContents` and input `datatype` is set to `BYTES`, such input is interpreted as a binary encoded image. The `BYTES` datatype is dedicated to binary encoded **images** and if it's set, the data **must** be placed in `bytes_contents` or in `raw_input_contents` if batch size is equal to 1.

Note, that while the model metadata reports the inputs shape with layout `NHWC`, the binary data must be sent with 
shape: `[N]` with datatype: `BYTES`. Where `N` represents number of images converted to string bytes.

When sending data in the array format, the shape and datatype gives information on how to interpret bytes in the contents. For binary encoded data, the only information given by the `shape` field is the amount of images in the batch. On the server side, the bytes in each element of the `bytes_contents` field are loaded, resized to match model input shape and converted to the OpenVINO-friendly array format by OpenCV.

## HTTP

### JPEG / PNG encoded images

KServe API also allows sending binary encoded data via HTTP interface. The tensor binary data is provided in the request body, after JSON object. While the JSON part contains information required to route the data to the target model and run inference properly, the data itself, in the binary format is placed right after the JSON. 

For binary inputs, the `parameters` map in the JSON part contains `binary_data_size` field for each binary input that indicates the size of the data on the input. Since there's no strict limitations on image resolution and format (as long as it can be loaded by OpenCV), images might be of different sizes. Therefore, to send a batch of different images, specify their sizes in `binary_data_size` field as a list with sizes of all images in the batch.
The list must be formed as a string, so for example, for 3 images in the batch, you may pass - `"9821,12302,7889"`.
If the request contains only one input `binary_data_size` parameter can be omitted - in this case whole buffer is treated as a input image.

For HTTP request headers, `Inference-Header-Content-Length` header must be provided to give the length of the JSON object, and `Content-Length` continues to give the full body length (as HTTP requires). See an extended example with the request headers, and multiple images in the batch:

On the server side, the binary encoded data is loaded using OpenCV which then converts it to OpenVINO-friendly data format for inference.

The structure of the response is specified [Inference Response specification](https://github.com/kserve/kserve/blob/master/docs/predict-api/v2/required_api.md#inference-response-json-object).

### Raw data

Above section described how to send JPEG/PNG encoded image via REST interface. Data sent like this is processed by OpenCV to convert it to OpenVINO-friendly format. Many times data is already available in OpenVINO-friendly format and all you want to do is to send it and get the prediction.

With KServe API you can also send raw data in a binary representation via REST interface. **That way the request gets smaller and easier to process on the server side, therefore using this format is more effecient when working with RESTful API, than providing the input data in a JSON object**. To send raw data in the binary format, you need to specify `datatype` other than `BYTES` and data `shape`, should match the input `shape` (also the memory layout should be compatible). 

For the Raw Data binary inputs `binary_data_size` parameter can be omitted since the size of particular input can be calculated from its shape.

## API Reference

- [Kserve gRPC API Reference Guide](./model_server_grpc_api_kfs.md)
- [Kserve REST API Reference Guide](./model_server_rest_api_kfs.md)

## Usage examples

<<<<<<< HEAD
Examples below assumes OVMS has been started with ResNet50 binary model:

```bash
wget https://storage.openvinotoolkit.org/repositories/open_model_zoo/2022.1/models_bin/2/resnet50-binary-0001/FP32-INT1/resnet50-binary-0001.{xml,bin} -P models/resnet50/1
docker run -d -u $(id -u) -v $(pwd)/models:/models -p 8000:8000 -p 9000:9000 openvino/model_server:latest \
--model_name resnet --model_path /models/resnet50 --layout NHWC:NCHW --plugin_config '{"PERFORMANCE_HINT": "LATENCY"}' \
--port 9000 --rest_port 8000
```

Prepare the client:
```bash
git clone https://github.com/openvinotoolkit/model_server.git
cd model_server/client/python/kserve-api/samples
pip install -r requirements.txt
```

### Run the gRPC client sending JPEG images
([see the code](https://github.com/openvinotoolkit/model_server/blob/releases/2022/3/client/python/kserve-api/samples/grpc_infer_binary_resnet.py))
```bash
python3 ./grpc_infer_binary_resnet.py --grpc_port 9000 --images_list resnet_input_images.txt --labels_numpy_path ../../lbs.npy --input_name 0 --output_name 1463 --model_name resnet
Start processing:
        Model name: resnet
Iteration 0; Processing time: 13.36 ms; speed 74.82 fps
imagenet top results in a single batch:
         0 airliner 404 ; Correct match.
Iteration 1; Processing time: 14.51 ms; speed 68.92 fps
imagenet top results in a single batch:
         0 Arctic fox, white fox, Alopex lagopus 279 ; Correct match.
Iteration 2; Processing time: 10.14 ms; speed 98.60 fps
imagenet top results in a single batch:
         0 bee 309 ; Correct match.
Iteration 3; Processing time: 9.06 ms; speed 110.31 fps
imagenet top results in a single batch:
         0 golden retriever 207 ; Correct match.
Iteration 4; Processing time: 8.44 ms; speed 118.51 fps
imagenet top results in a single batch:
         0 gorilla, Gorilla gorilla 366 ; Correct match.
Iteration 5; Processing time: 19.27 ms; speed 51.89 fps
imagenet top results in a single batch:
         0 magnetic compass 635 ; Correct match.
Iteration 6; Processing time: 11.48 ms; speed 87.12 fps
imagenet top results in a single batch:
         0 peacock 84 ; Correct match.
Iteration 7; Processing time: 10.64 ms; speed 94.03 fps
imagenet top results in a single batch:
         0 pelican 144 ; Correct match.
Iteration 8; Processing time: 11.89 ms; speed 84.10 fps
imagenet top results in a single batch:
         0 snail 113 ; Correct match.
Iteration 9; Processing time: 11.35 ms; speed 88.11 fps
imagenet top results in a single batch:
         0 zebra 340 ; Correct match.

processing time for all iterations
average time: 11.60 ms; average speed: 86.21 fps
median time: 11.00 ms; median speed: 90.91 fps
max time: 19.00 ms; min speed: 52.63 fps
min time: 8.00 ms; max speed: 125.00 fps
time percentile 90: 14.50 ms; speed percentile 90: 68.97 fps
time percentile 50: 11.00 ms; speed percentile 50: 90.91 fps
time standard deviation: 2.97
time variance: 8.84
Classification accuracy: 100.00
```


### Run the REST client sending JPEG images
([see the code](https://github.com/openvinotoolkit/model_server/blob/releases/2022/3/client/python/kserve-api/samples/http_infer_binary_resnet.py))
```bash
python3 ./http_infer_binary_resnet.py --http_port 8000 --images_list resnet_input_images.txt --labels_numpy_path ../../lbs.npy --input_name 0 --output_name 1463 --model_name resnet
Start processing:
        Model name: resnet
Iteration 0; Processing time: 16.70 ms; speed 59.89 fps
imagenet top results in a single batch:
         0 airliner 404 ; Correct match.
Iteration 1; Processing time: 16.03 ms; speed 62.39 fps
imagenet top results in a single batch:
         0 Arctic fox, white fox, Alopex lagopus 279 ; Correct match.
Iteration 2; Processing time: 14.23 ms; speed 70.29 fps
imagenet top results in a single batch:
         0 bee 309 ; Correct match.
Iteration 3; Processing time: 12.33 ms; speed 81.11 fps
imagenet top results in a single batch:
         0 golden retriever 207 ; Correct match.
Iteration 4; Processing time: 11.59 ms; speed 86.30 fps
imagenet top results in a single batch:
         0 gorilla, Gorilla gorilla 366 ; Correct match.
Iteration 5; Processing time: 11.67 ms; speed 85.69 fps
imagenet top results in a single batch:
         0 magnetic compass 635 ; Correct match.
Iteration 6; Processing time: 12.51 ms; speed 79.92 fps
imagenet top results in a single batch:
         0 peacock 84 ; Correct match.
Iteration 7; Processing time: 10.98 ms; speed 91.07 fps
imagenet top results in a single batch:
         0 pelican 144 ; Correct match.
Iteration 8; Processing time: 10.59 ms; speed 94.44 fps
imagenet top results in a single batch:
         0 snail 113 ; Correct match.
Iteration 9; Processing time: 14.45 ms; speed 69.22 fps
imagenet top results in a single batch:
         0 zebra 340 ; Correct match.

processing time for all iterations
average time: 12.60 ms; average speed: 79.37 fps
median time: 12.00 ms; median speed: 83.33 fps
max time: 16.00 ms; min speed: 62.50 fps
min time: 10.00 ms; max speed: 100.00 fps
time percentile 90: 16.00 ms; speed percentile 90: 62.50 fps
time percentile 50: 12.00 ms; speed percentile 50: 83.33 fps
time standard deviation: 2.15
time variance: 4.64
Classification accuracy: 100.00
```

### Run the REST client with raw data sent in binary representation
([see the code](https://github.com/openvinotoolkit/model_server/blob/releases/2022/3/client/python/kserve-api/samples/http_infer_resnet.py))
```bash
python3 ./http_infer_resnet.py --http_port 8000 --images_numpy_path ../../imgs_nhwc.npy --labels_numpy_path ../../lbs.npy --input_name 0 --output_name 1463 --model_name resnet --transpose_input False --binary_data
Image data range: 0.0 : 255.0
Start processing:
        Model name: resnet
        Iterations: 10
        Images numpy path: ../../imgs_nhwc.npy
        Numpy file shape: (10, 224, 224, 3)

Iteration 1; Processing time: 36.58 ms; speed 27.34 fps
imagenet top results in a single batch:
         0 airliner 404 ; Correct match.
Iteration 2; Processing time: 33.76 ms; speed 29.62 fps
imagenet top results in a single batch:
         0 Arctic fox, white fox, Alopex lagopus 279 ; Correct match.
Iteration 3; Processing time: 28.55 ms; speed 35.03 fps
imagenet top results in a single batch:
         0 bee 309 ; Correct match.
Iteration 4; Processing time: 28.27 ms; speed 35.37 fps
imagenet top results in a single batch:
         0 golden retriever 207 ; Correct match.
Iteration 5; Processing time: 28.83 ms; speed 34.69 fps
imagenet top results in a single batch:
         0 gorilla, Gorilla gorilla 366 ; Correct match.
Iteration 6; Processing time: 26.80 ms; speed 37.31 fps
imagenet top results in a single batch:
         0 magnetic compass 635 ; Correct match.
Iteration 7; Processing time: 27.20 ms; speed 36.76 fps
imagenet top results in a single batch:
         0 peacock 84 ; Correct match.
Iteration 8; Processing time: 26.46 ms; speed 37.80 fps
imagenet top results in a single batch:
         0 pelican 144 ; Correct match.
Iteration 9; Processing time: 29.52 ms; speed 33.87 fps
imagenet top results in a single batch:
         0 snail 113 ; Correct match.
Iteration 10; Processing time: 27.49 ms; speed 36.37 fps
imagenet top results in a single batch:
         0 zebra 340 ; Correct match.

processing time for all iterations
average time: 28.80 ms; average speed: 34.72 fps
median time: 28.00 ms; median speed: 35.71 fps
max time: 36.00 ms; min speed: 27.78 fps
min time: 26.00 ms; max speed: 38.46 fps
time percentile 90: 33.30 ms; speed percentile 90: 30.03 fps
time percentile 50: 28.00 ms; speed percentile 50: 35.71 fps
time standard deviation: 3.06
time variance: 9.36
Classification accuracy: 100.00
```

## Error handling:
In case the binary input can not be converted to the array of correct shape, an error status is returned:
- 400 - BAD_REQUEST for REST API
- 3 - INVALID_ARGUMENT for gRPC API
=======
Sample clients that use binary inputs via KFS API can be found here ([REST sample](https://github.com/openvinotoolkit/model_server/blob/develop/client/python/kserve-api/samples/http_infer_binary_resnet.py))/([GRPC sample](https://github.com/openvinotoolkit/model_server/blob/develop/client/python/kserve-api/samples/http_infer_binary_resnet.py))
Also, see the ([README](https://github.com/openvinotoolkit/model_server/blob/develop/client/python/kserve-api/samples/README.md))
>>>>>>> 26f95e92


## Recommendations:

Sending the data in binary format can significantly simplify the client code and it's preprocessing load. With the REST API
client, only curl or the requests python package is needed. In case the original input data is jpeg or png 
encoded, there is no preprocessing needed to send the request.

Binary data can significantly reduce the network utilization. In many cases it allows reducing the latency and achieve
very high throughput even with slower network bandwidth.<|MERGE_RESOLUTION|>--- conflicted
+++ resolved
@@ -42,185 +42,8 @@
 
 ## Usage examples
 
-<<<<<<< HEAD
-Examples below assumes OVMS has been started with ResNet50 binary model:
-
-```bash
-wget https://storage.openvinotoolkit.org/repositories/open_model_zoo/2022.1/models_bin/2/resnet50-binary-0001/FP32-INT1/resnet50-binary-0001.{xml,bin} -P models/resnet50/1
-docker run -d -u $(id -u) -v $(pwd)/models:/models -p 8000:8000 -p 9000:9000 openvino/model_server:latest \
---model_name resnet --model_path /models/resnet50 --layout NHWC:NCHW --plugin_config '{"PERFORMANCE_HINT": "LATENCY"}' \
---port 9000 --rest_port 8000
-```
-
-Prepare the client:
-```bash
-git clone https://github.com/openvinotoolkit/model_server.git
-cd model_server/client/python/kserve-api/samples
-pip install -r requirements.txt
-```
-
-### Run the gRPC client sending JPEG images
-([see the code](https://github.com/openvinotoolkit/model_server/blob/releases/2022/3/client/python/kserve-api/samples/grpc_infer_binary_resnet.py))
-```bash
-python3 ./grpc_infer_binary_resnet.py --grpc_port 9000 --images_list resnet_input_images.txt --labels_numpy_path ../../lbs.npy --input_name 0 --output_name 1463 --model_name resnet
-Start processing:
-        Model name: resnet
-Iteration 0; Processing time: 13.36 ms; speed 74.82 fps
-imagenet top results in a single batch:
-         0 airliner 404 ; Correct match.
-Iteration 1; Processing time: 14.51 ms; speed 68.92 fps
-imagenet top results in a single batch:
-         0 Arctic fox, white fox, Alopex lagopus 279 ; Correct match.
-Iteration 2; Processing time: 10.14 ms; speed 98.60 fps
-imagenet top results in a single batch:
-         0 bee 309 ; Correct match.
-Iteration 3; Processing time: 9.06 ms; speed 110.31 fps
-imagenet top results in a single batch:
-         0 golden retriever 207 ; Correct match.
-Iteration 4; Processing time: 8.44 ms; speed 118.51 fps
-imagenet top results in a single batch:
-         0 gorilla, Gorilla gorilla 366 ; Correct match.
-Iteration 5; Processing time: 19.27 ms; speed 51.89 fps
-imagenet top results in a single batch:
-         0 magnetic compass 635 ; Correct match.
-Iteration 6; Processing time: 11.48 ms; speed 87.12 fps
-imagenet top results in a single batch:
-         0 peacock 84 ; Correct match.
-Iteration 7; Processing time: 10.64 ms; speed 94.03 fps
-imagenet top results in a single batch:
-         0 pelican 144 ; Correct match.
-Iteration 8; Processing time: 11.89 ms; speed 84.10 fps
-imagenet top results in a single batch:
-         0 snail 113 ; Correct match.
-Iteration 9; Processing time: 11.35 ms; speed 88.11 fps
-imagenet top results in a single batch:
-         0 zebra 340 ; Correct match.
-
-processing time for all iterations
-average time: 11.60 ms; average speed: 86.21 fps
-median time: 11.00 ms; median speed: 90.91 fps
-max time: 19.00 ms; min speed: 52.63 fps
-min time: 8.00 ms; max speed: 125.00 fps
-time percentile 90: 14.50 ms; speed percentile 90: 68.97 fps
-time percentile 50: 11.00 ms; speed percentile 50: 90.91 fps
-time standard deviation: 2.97
-time variance: 8.84
-Classification accuracy: 100.00
-```
-
-
-### Run the REST client sending JPEG images
-([see the code](https://github.com/openvinotoolkit/model_server/blob/releases/2022/3/client/python/kserve-api/samples/http_infer_binary_resnet.py))
-```bash
-python3 ./http_infer_binary_resnet.py --http_port 8000 --images_list resnet_input_images.txt --labels_numpy_path ../../lbs.npy --input_name 0 --output_name 1463 --model_name resnet
-Start processing:
-        Model name: resnet
-Iteration 0; Processing time: 16.70 ms; speed 59.89 fps
-imagenet top results in a single batch:
-         0 airliner 404 ; Correct match.
-Iteration 1; Processing time: 16.03 ms; speed 62.39 fps
-imagenet top results in a single batch:
-         0 Arctic fox, white fox, Alopex lagopus 279 ; Correct match.
-Iteration 2; Processing time: 14.23 ms; speed 70.29 fps
-imagenet top results in a single batch:
-         0 bee 309 ; Correct match.
-Iteration 3; Processing time: 12.33 ms; speed 81.11 fps
-imagenet top results in a single batch:
-         0 golden retriever 207 ; Correct match.
-Iteration 4; Processing time: 11.59 ms; speed 86.30 fps
-imagenet top results in a single batch:
-         0 gorilla, Gorilla gorilla 366 ; Correct match.
-Iteration 5; Processing time: 11.67 ms; speed 85.69 fps
-imagenet top results in a single batch:
-         0 magnetic compass 635 ; Correct match.
-Iteration 6; Processing time: 12.51 ms; speed 79.92 fps
-imagenet top results in a single batch:
-         0 peacock 84 ; Correct match.
-Iteration 7; Processing time: 10.98 ms; speed 91.07 fps
-imagenet top results in a single batch:
-         0 pelican 144 ; Correct match.
-Iteration 8; Processing time: 10.59 ms; speed 94.44 fps
-imagenet top results in a single batch:
-         0 snail 113 ; Correct match.
-Iteration 9; Processing time: 14.45 ms; speed 69.22 fps
-imagenet top results in a single batch:
-         0 zebra 340 ; Correct match.
-
-processing time for all iterations
-average time: 12.60 ms; average speed: 79.37 fps
-median time: 12.00 ms; median speed: 83.33 fps
-max time: 16.00 ms; min speed: 62.50 fps
-min time: 10.00 ms; max speed: 100.00 fps
-time percentile 90: 16.00 ms; speed percentile 90: 62.50 fps
-time percentile 50: 12.00 ms; speed percentile 50: 83.33 fps
-time standard deviation: 2.15
-time variance: 4.64
-Classification accuracy: 100.00
-```
-
-### Run the REST client with raw data sent in binary representation
-([see the code](https://github.com/openvinotoolkit/model_server/blob/releases/2022/3/client/python/kserve-api/samples/http_infer_resnet.py))
-```bash
-python3 ./http_infer_resnet.py --http_port 8000 --images_numpy_path ../../imgs_nhwc.npy --labels_numpy_path ../../lbs.npy --input_name 0 --output_name 1463 --model_name resnet --transpose_input False --binary_data
-Image data range: 0.0 : 255.0
-Start processing:
-        Model name: resnet
-        Iterations: 10
-        Images numpy path: ../../imgs_nhwc.npy
-        Numpy file shape: (10, 224, 224, 3)
-
-Iteration 1; Processing time: 36.58 ms; speed 27.34 fps
-imagenet top results in a single batch:
-         0 airliner 404 ; Correct match.
-Iteration 2; Processing time: 33.76 ms; speed 29.62 fps
-imagenet top results in a single batch:
-         0 Arctic fox, white fox, Alopex lagopus 279 ; Correct match.
-Iteration 3; Processing time: 28.55 ms; speed 35.03 fps
-imagenet top results in a single batch:
-         0 bee 309 ; Correct match.
-Iteration 4; Processing time: 28.27 ms; speed 35.37 fps
-imagenet top results in a single batch:
-         0 golden retriever 207 ; Correct match.
-Iteration 5; Processing time: 28.83 ms; speed 34.69 fps
-imagenet top results in a single batch:
-         0 gorilla, Gorilla gorilla 366 ; Correct match.
-Iteration 6; Processing time: 26.80 ms; speed 37.31 fps
-imagenet top results in a single batch:
-         0 magnetic compass 635 ; Correct match.
-Iteration 7; Processing time: 27.20 ms; speed 36.76 fps
-imagenet top results in a single batch:
-         0 peacock 84 ; Correct match.
-Iteration 8; Processing time: 26.46 ms; speed 37.80 fps
-imagenet top results in a single batch:
-         0 pelican 144 ; Correct match.
-Iteration 9; Processing time: 29.52 ms; speed 33.87 fps
-imagenet top results in a single batch:
-         0 snail 113 ; Correct match.
-Iteration 10; Processing time: 27.49 ms; speed 36.37 fps
-imagenet top results in a single batch:
-         0 zebra 340 ; Correct match.
-
-processing time for all iterations
-average time: 28.80 ms; average speed: 34.72 fps
-median time: 28.00 ms; median speed: 35.71 fps
-max time: 36.00 ms; min speed: 27.78 fps
-min time: 26.00 ms; max speed: 38.46 fps
-time percentile 90: 33.30 ms; speed percentile 90: 30.03 fps
-time percentile 50: 28.00 ms; speed percentile 50: 35.71 fps
-time standard deviation: 3.06
-time variance: 9.36
-Classification accuracy: 100.00
-```
-
-## Error handling:
-In case the binary input can not be converted to the array of correct shape, an error status is returned:
-- 400 - BAD_REQUEST for REST API
-- 3 - INVALID_ARGUMENT for gRPC API
-=======
-Sample clients that use binary inputs via KFS API can be found here ([REST sample](https://github.com/openvinotoolkit/model_server/blob/develop/client/python/kserve-api/samples/http_infer_binary_resnet.py))/([GRPC sample](https://github.com/openvinotoolkit/model_server/blob/develop/client/python/kserve-api/samples/http_infer_binary_resnet.py))
+Sample clients that use binary inputs via KServe API can be found here ([REST sample](https://github.com/openvinotoolkit/model_server/blob/develop/client/python/kserve-api/samples/http_infer_binary_resnet.py))/([GRPC sample](https://github.com/openvinotoolkit/model_server/blob/develop/client/python/kserve-api/samples/http_infer_binary_resnet.py))
 Also, see the ([README](https://github.com/openvinotoolkit/model_server/blob/develop/client/python/kserve-api/samples/README.md))
->>>>>>> 26f95e92
-
 
 ## Recommendations:
 
