#
# Copyright (c) 2020 Intel Corporation
#
# Licensed under the Apache License, Version 2.0 (the "License");
# you may not use this file except in compliance with the License.
# You may obtain a copy of the License at
#
#      http://www.apache.org/licenses/LICENSE-2.0
#
# Unless required by applicable law or agreed to in writing, software
# distributed under the License is distributed on an "AS IS" BASIS,
# WITHOUT WARRANTIES OR CONDITIONS OF ANY KIND, either express or implied.
# See the License for the specific language governing permissions and
# limitations under the License.
#

import os
import sys
import re


COPYRIGHT = re.compile(r'Copyright')
INTEL_COPYRIGHT = re.compile(r'Copyright (\(c\) )?(201(8|9)-)?20(20|19|18) Intel Corporation')
FORBIDDEN_FUNCTIONS = re.compile(r'setjmp\(|longjmp\(|getwd\(|strlen\(|wcslen\(|gets\(|strcpy\(|wcscpy\(|strcat\(|wcscat\(|sprintf\(|vsprintf\(|asctime\(')


def check_header(fd):
    result = False
    detected = False
    try:
        for line in fd:
            if COPYRIGHT.findall(line):
                detected = True
                if INTEL_COPYRIGHT.findall(line):
                    result = True
                    break
    except:
        print("ERROR: Cannot parse file:" + str(fd))
    return detected, result

def check_function(fd):
    # Add space separated exceptions for given file in the dictionary
    fix_applied = {"./src/test/ensemble_flow_custom_node_tests.cpp":"size_t strLen = std::strlen(str);size_t prefixLen = std::strlen(prefix);",}
                   
    result = False
    detected = False
    try:
        for line in fd:
            found = FORBIDDEN_FUNCTIONS.findall(line)
            if found:
                if line.trim() in fix_applied[fd.name]:
                    #It's ok fix and check was applied and verified
                    continue
                detected = True
                print("ERROR: Forbidden function detected in:" + str(fd.name))
                print("Line start:" + str(line) + "End")
                print("Function:" + str(found))
                break
    except:
        print("ERROR: Cannot parse file:" + str(fd))
    return detected


def check_dir(start_dir):
    ok = []
    not_ok = []
    no_header = []

    exclude_files = ['__pycache__', '.venv', '.pytest_cache', '.vscode', 'ovms-c/dist', '.git', '.tar.gz', 'docx',
                     '.npy', '.png', '.svg', '.bin', '.jpeg', '.jpg', 'license.txt', 'md', '.groovy', '.json' ,'bazel-',
                     'Doxyfile', 'clang-format','net_http.patch', 'tftext.patch', 'tf.patch', 'client_requirements.txt',
                     'openvino.LICENSE.txt', 'c-ares.LICENSE.txt', 'zlib.LICENSE.txt', 'boost.LICENSE.txt',
                     'libuuid.LICENSE.txt', 'input_images.txt', 'REST_age_gender.ipynb', 'dummy.xml', 'listen.patch', 'add.xml',
<<<<<<< HEAD
                     'requirements.txt', 'missing_headers.txt', 'libevent/BUILD', 'azure_sdk.patch', 'rest_sdk_v2.10.16.patch',
                     'forbidden_functions.txt', 'missing_headers.txt', 'increment_1x3x4x5.xml']
=======
                     'requirements.txt', 'missing_headers.txt', 'libevent/BUILD', 'azure_sdk.patch', 'rest_sdk_v2.10.16.patch', '.wav',]
>>>>>>> f8794261
                   
    exclude_directories = ['/dist/', 'extras/ovms-operator']

    for (d_path, dir_set, file_set) in os.walk(start_dir):
        for f_name in file_set:
            
            skip = False
            for excluded in exclude_directories:
                if excluded in d_path:
                    skip = True
                    print('Warning - Skipping directory - ' + d_path + ' for file - ' + f_name)
                    break
                
            if skip:
                continue

            fpath = os.path.join(d_path, f_name)

            if not [test for test in exclude_files if test in fpath]:
                with open(fpath, 'r') as fd:
                    header_detected, result = check_header(fd)
                    if header_detected:
                        if result:
                            ok.append(fpath)
                        else:
                            not_ok.append(fpath)
                    else:
                        no_header.append(fpath)
    return not_ok, no_header

def check_func(start_dir):
    ok = []
    not_ok = []

    exclude_files = ['__pycache__', '.venv', '.pytest_cache', '.vscode', 'ovms-c/dist', '.git', '.tar.gz', 'docx',
                     '.npy', '.png', '.svg', '.bin', '.jpeg', '.jpg', 'license.txt', 'md', '.groovy', '.json' ,'bazel-',
                     'Doxyfile', 'clang-format','net_http.patch', 'tftext.patch', 'tf.patch', 'client_requirements.txt',
                     'openvino.LICENSE.txt', 'c-ares.LICENSE.txt', 'zlib.LICENSE.txt', 'boost.LICENSE.txt',
                     'libuuid.LICENSE.txt', 'input_images.txt', 'REST_age_gender.ipynb', 'dummy.xml', 'listen.patch', 'add.xml',
                     'requirements.txt', 'missing_headers.txt', 'libevent/BUILD', 'azure_sdk.patch', 'rest_sdk_v2.10.16.patch', 'forbidden_functions.txt', 'missing_headers.txt']
                   
    exclude_directories = ['/dist/', 'extras/ovms-operator']

    for (d_path, dir_set, file_set) in os.walk(start_dir):
        for f_name in file_set:
            
            skip = False
            for excluded in exclude_directories:
                if excluded in d_path:
                    skip = True
                    print('Warning - Skipping directory - ' + d_path + ' for file - ' + f_name)
                    break
                
            if skip:
                continue

            fpath = os.path.join(d_path, f_name)

            if not [test for test in exclude_files if test in fpath]:
                with open(fpath, 'r') as fd:
                    detected = check_function(fd)
                    if detected:
                        not_ok.append(fpath)
                    else:
                        ok.append(fpath)
    return not_ok

def main():
    if len(sys.argv) < 2:
        print('Provide start dir!')
    else:
        start_dir = sys.argv[1]
        print('Provided start dir:' + start_dir)
        

    if len(sys.argv) > 2 and sys.argv[2] == 'functions':
        print("Check for forbidden functions")
        forbidden_func = check_func(start_dir)

        if len(forbidden_func) == 0:
            print('Success: All files checked for forbidden functions')
        else:
            print('#########################')
            print('## Forbidden functions detected:')
            for forbid_func in forbidden_func:
                print(f'{forbid_func}')
    
    
    else:
        print("Check for missing headers")
        external_component_set, no_header_set = check_dir(start_dir)

        if len(no_header_set) == 0:
            print('Success: All files have headers')
        else:
            print('#########################')
            print('## No header files detected:')
            for no_header in no_header_set:
                print(f'{no_header}')


if __name__ == '__main__':
    main()<|MERGE_RESOLUTION|>--- conflicted
+++ resolved
@@ -71,13 +71,9 @@
                      'Doxyfile', 'clang-format','net_http.patch', 'tftext.patch', 'tf.patch', 'client_requirements.txt',
                      'openvino.LICENSE.txt', 'c-ares.LICENSE.txt', 'zlib.LICENSE.txt', 'boost.LICENSE.txt',
                      'libuuid.LICENSE.txt', 'input_images.txt', 'REST_age_gender.ipynb', 'dummy.xml', 'listen.patch', 'add.xml',
-<<<<<<< HEAD
-                     'requirements.txt', 'missing_headers.txt', 'libevent/BUILD', 'azure_sdk.patch', 'rest_sdk_v2.10.16.patch',
+                     'requirements.txt', 'missing_headers.txt', 'libevent/BUILD', 'azure_sdk.patch', 'rest_sdk_v2.10.16.patch', '.wav',
                      'forbidden_functions.txt', 'missing_headers.txt', 'increment_1x3x4x5.xml']
-=======
-                     'requirements.txt', 'missing_headers.txt', 'libevent/BUILD', 'azure_sdk.patch', 'rest_sdk_v2.10.16.patch', '.wav',]
->>>>>>> f8794261
-                   
+
     exclude_directories = ['/dist/', 'extras/ovms-operator']
 
     for (d_path, dir_set, file_set) in os.walk(start_dir):
