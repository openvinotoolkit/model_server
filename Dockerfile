FROM ubuntu:16.04 as DEV
RUN apt-get update && apt-get install -y \
            autoconf \
            automake \
            build-essential \
            ca-certificates \
            cmake \
            gcc-multilib \
            git \
            g++-multilib \
            gstreamer1.0-plugins-base \
            libavcodec-dev \
            libavformat-dev \
            libboost-regex-dev \
            libcairo2-dev \
            libgfortran3 \
            libglib2.0-dev \
            libgstreamer1.0-0 \
            libgtk2.0-dev \
            libopenblas-dev \
            libpango1.0-dev \
            libpng12-dev \
            libssl-dev \
            libswscale-dev \
            libtool \
            libusb-1.0-0-dev \
            pkg-config \
            python3-pip \
            python-dev \
            unzip \
            vim \
<<<<<<< HEAD
            wget \
            curl

RUN wget https://cmake.org/files/v3.14/cmake-3.14.3.tar.gz && \
    tar -xvzf cmake-3.14.3.tar.gz && \
    cd cmake-3.14.3/  && \
    ./configure && \
    make -j$(nproc) && \
    make install

ARG DLDT_DIR=/2019_R1.0.1
RUN git clone --depth=1 -b 2019_R1.0.1 https://github.com/opencv/dldt.git ${DLDT_DIR} && \
=======
            wget

RUN pip3 install cython numpy
ARG DLDT_DIR=/dldt-2018_R5
RUN git clone --depth=1 -b 2018_R5 https://github.com/opencv/dldt.git ${DLDT_DIR} && \
>>>>>>> 554b41b2
    cd ${DLDT_DIR} && git submodule init && git submodule update --recursive && \
    rm -Rf .git && rm -Rf model-optimizer

WORKDIR ${DLDT_DIR}
RUN curl -L https://github.com/intel/mkl-dnn/releases/download/v0.17.2/mklml_lnx_2019.0.1.20180928.tgz | tar -xz
WORKDIR ${DLDT_DIR}/inference-engine/build
RUN cmake -DGEMM=MKL  -DMKLROOT=${DLDT_DIR}/mklml_lnx_2019.0.1.20180928 -DENABLE_MKL_DNN=ON  -DCMAKE_BUILD_TYPE=Release ..
RUN make -j$(nproc)
WORKDIR ${DLDT_DIR}/inference-engine/ie_bridges/python/build
RUN cmake -DInferenceEngine_DIR=${DLDT_DIR}/inference-engine/build -DPYTHON_EXECUTABLE=$(which python3) -DPYTHON_LIBRARY=/usr/lib/x86_64-linux-gnu/libpython3.5m.so -DPYTHON_INCLUDE_DIR=/usr/include/python3.5m ${DLDT_DIR}/inference-engine/ie_bridges/python && \
    make -j$(nproc)

FROM ubuntu:16.04 as PROD

RUN apt-get update && apt-get install -y --no-install-recommends \
            ca-certificates \
            curl \
            libgomp1 \
            python3-dev \
            python3-pip \
            virtualenv
WORKDIR /ie-serving-py

COPY requirements.txt /ie-serving-py/
RUN virtualenv -p python3 .venv && \
    . .venv/bin/activate && pip3 install -r requirements.txt

COPY start_server.sh setup.py requirements.txt version /ie-serving-py/
COPY ie_serving /ie-serving-py/ie_serving

RUN . .venv/bin/activate && pip3 install .

COPY --from=DEV /2019_R1.0.1/inference-engine/bin/intel64/Release/lib/*.so /usr/local/lib/
COPY --from=DEV /2019_R1.0.1/inference-engine/ie_bridges/python/bin/intel64/Release/python_api/python3.5/openvino/ /usr/local/lib/openvino/
COPY --from=DEV /2019_R1.0.1/mklml_lnx_2019.0.1.20180928/lib/lib*.so /usr/local/lib/
COPY --from=DEV /2019_R1.0.1/inference-engine/temp/tbb/lib/lib* /usr/local/lib/
ENV LD_LIBRARY_PATH=/usr/local/lib
ENV PYTHONPATH=/usr/local/lib
<|MERGE_RESOLUTION|>--- conflicted
+++ resolved
@@ -5,6 +5,7 @@
             build-essential \
             ca-certificates \
             cmake \
+            curl \
             gcc-multilib \
             git \
             g++-multilib \
@@ -29,9 +30,7 @@
             python-dev \
             unzip \
             vim \
-<<<<<<< HEAD
-            wget \
-            curl
+            wget
 
 RUN wget https://cmake.org/files/v3.14/cmake-3.14.3.tar.gz && \
     tar -xvzf cmake-3.14.3.tar.gz && \
@@ -39,23 +38,16 @@
     ./configure && \
     make -j$(nproc) && \
     make install
-
+RUN pip3 install cython numpy
 ARG DLDT_DIR=/2019_R1.0.1
 RUN git clone --depth=1 -b 2019_R1.0.1 https://github.com/opencv/dldt.git ${DLDT_DIR} && \
-=======
-            wget
-
-RUN pip3 install cython numpy
-ARG DLDT_DIR=/dldt-2018_R5
-RUN git clone --depth=1 -b 2018_R5 https://github.com/opencv/dldt.git ${DLDT_DIR} && \
->>>>>>> 554b41b2
     cd ${DLDT_DIR} && git submodule init && git submodule update --recursive && \
     rm -Rf .git && rm -Rf model-optimizer
 
 WORKDIR ${DLDT_DIR}
 RUN curl -L https://github.com/intel/mkl-dnn/releases/download/v0.17.2/mklml_lnx_2019.0.1.20180928.tgz | tar -xz
 WORKDIR ${DLDT_DIR}/inference-engine/build
-RUN cmake -DGEMM=MKL  -DMKLROOT=${DLDT_DIR}/mklml_lnx_2019.0.1.20180928 -DENABLE_MKL_DNN=ON  -DCMAKE_BUILD_TYPE=Release ..
+RUN cmake -DGEMM=MKL  -DMKLROOT=${DLDT_DIR}/mklml_lnx_2019.0.1.20180928 -DENABLE_MKL_DNN=ON -DTHREADING=OMP -DCMAKE_BUILD_TYPE=Release ..
 RUN make -j$(nproc)
 WORKDIR ${DLDT_DIR}/inference-engine/ie_bridges/python/build
 RUN cmake -DInferenceEngine_DIR=${DLDT_DIR}/inference-engine/build -DPYTHON_EXECUTABLE=$(which python3) -DPYTHON_LIBRARY=/usr/lib/x86_64-linux-gnu/libpython3.5m.so -DPYTHON_INCLUDE_DIR=/usr/include/python3.5m ${DLDT_DIR}/inference-engine/ie_bridges/python && \
@@ -84,6 +76,5 @@
 COPY --from=DEV /2019_R1.0.1/inference-engine/bin/intel64/Release/lib/*.so /usr/local/lib/
 COPY --from=DEV /2019_R1.0.1/inference-engine/ie_bridges/python/bin/intel64/Release/python_api/python3.5/openvino/ /usr/local/lib/openvino/
 COPY --from=DEV /2019_R1.0.1/mklml_lnx_2019.0.1.20180928/lib/lib*.so /usr/local/lib/
-COPY --from=DEV /2019_R1.0.1/inference-engine/temp/tbb/lib/lib* /usr/local/lib/
 ENV LD_LIBRARY_PATH=/usr/local/lib
 ENV PYTHONPATH=/usr/local/lib
