# Demos {#ovms_docs_demos}

```{toctree}
---
maxdepth: 1
hidden:
---
ovms_demos_rerank
ovms_demos_embeddings
ovms_demos_continuous_batching
ovms_demos_continuous_batching_vlm
ovms_demos_llm_npu
ovms_demos_vlm_npu
ovms_demos_code_completion_vsc
ovms_demo_clip_image_classification
ovms_demo_age_gender_guide
ovms_demo_horizontal_text_detection
ovms_demo_optical_character_recognition
ovms_demo_face_detection
ovms_demo_face_blur_pipeline
ovms_demo_capi_inference_demo
ovms_demo_single_face_analysis_pipeline
ovms_demo_multi_faces_analysis_pipeline
ovms_docs_demo_ensemble
ovms_docs_demo_mediapipe_image_classification
ovms_docs_demo_mediapipe_multi_model
ovms_docs_demo_mediapipe_object_detection
ovms_docs_demo_mediapipe_holistic
ovms_docs_demo_mediapipe_iris
ovms_docs_image_classification
ovms_demo_using_onnx_model
ovms_demo_tf_classification
ovms_demo_person_vehicle_bike_detection
ovms_demo_vehicle_analysis_pipeline
ovms_demo_real_time_stream_analysis
ovms_demo_using_paddlepaddle_model
ovms_demo_bert
ovms_demo_universal-sentence-encoder
ovms_demo_benchmark_client
ovms_demo_python_stable_diffusion
ovms_string_output_model_demo

```

OpenVINO Model Server demos have been created to showcase the usage of the model server as well as demonstrate it’s capabilities.
### Check Out New Generative AI Demos
| Demo | Description |
|---|---|
<<<<<<< HEAD
|[LLM Text Generation with continuous batching](continuous_batching/README.md)|Generated text with LLM models and continuous batching pipeline|
|[VLM Text Generation with continuous batching](continuous_batching/vlm/README.md)|Generated text with VLM models and continuous batching pipeline|
|[OpenAI API text embeddings ](embeddings/README.md)|Get text embeddings|
|[Reranking with Cohere API](rerank/README.md)| Rerank documents|
|[RAG with OpenAI API endpoint and langchain](https://github.com/openvinotoolkit/model_server/blob/main/demos/continuous_batching/rag/rag_demo.ipynb)| Example how to use RAG with all endpoints delegated to OVMS|
|[LLM on NPU](./llm_npu/README.md)| Generated text with LLM models and NPU acceleration|
|[VLM on NPU](./vlm_npu/README.md)| Generated text with VLM models and NPU acceleration|
|[Visual Studio Code assistant](./code_local_assistant/README.md)|Use Continue extension to Visual Studio Code with local OVMS serving|
=======
|[LLM Text Generation with continuous batching](continuous_batching/README.md)|Generate text with LLM models and continuous batching pipeline|
|[VLM Text Generation with continuous batching](continuous_batching/vlm/README.md)|Generate text with VLM models and continuous batching pipeline|
|[OpenAI API text embeddings ](embeddings/README.md)|Get text embeddings via endpoint compatible with OpenAI API|
|[Reranking with Cohere API](rerank/README.md)| Rerank documents via endpoint compatible with Cohere|
|[RAG with OpenAI API endpoint and langchain](https://github.com/openvinotoolkit/model_server/blob/main/demos/continuous_batching/rag/rag_demo.ipynb)| Example how to use RAG with model server endpoints|
|[LLM on NPU](./llm_npu/README.md)| Generate text with LLM models and NPU acceleration|
|[VLM on NPU](./vlm_npu/README.md)| Generate text with VLM models and NPU acceleration|
|[Visual Studio Code assistant](./code_completion_copilot/README.md)|Use Continue extension in Visual Studio Code with local OVMS|
>>>>>>> 1f128097



Check out the list below to see complete step-by-step examples of using OpenVINO Model Server with real world use cases:

## With Traditional Models
| Demo | Description |
|---|---|
|[Image Classification](image_classification/python/README.md)|Run prediction on a JPEG image using image classification model via gRPC API.|
|[Using ONNX Model](using_onnx_model/python/README.md)|Run prediction on a JPEG image using image classification ONNX model via gRPC API in two preprocessing variants. This demo uses [pipeline](../docs/dag_scheduler.md) with [image_transformation custom node](https://github.com/openvinotoolkit/model_server/tree/main/src/custom_nodes/image_transformation). |
|[Using TensorFlow Model](image_classification_using_tf_model/python/README.md)|Run image classification using directly imported TensorFlow model. |
|[Age gender recognition](age_gender_recognition/python/README.md) | Run prediction on a JPEG image using age gender recognition model via gRPC API.|
|[Face Detection](face_detection/python/README.md)|Run prediction on a JPEG image using face detection model via gRPC API.|
|[Classification with PaddlePaddle](classification_using_paddlepaddle_model/python/README.md)| Perform classification on an image with a PaddlePaddle model. |
|[Natural Language Processing with BERT](bert_question_answering/python/README.md)|Provide a knowledge source and a query and use BERT model for question answering use case via gRPC API. This demo uses dynamic shape feature. |
|[Using inputs data in string format with universal-sentence-encoder model](universal-sentence-encoder/README.md)| Handling AI model with text as the model input. |
|[Person, Vehicle, Bike Detection](person_vehicle_bike_detection/python/README.md)|Run prediction on a video file or camera stream using person, vehicle, bike detection model via gRPC API.|
|[Benchmark App](benchmark/python/README.md)|Generate traffic and measure performance of the model served in OpenVINO Model Server.|

## With Python Nodes
| Demo | Description |
|---|---|
|[Stable Diffusion](python_demos/stable_diffusion/README.md) | Generate image using Stable Diffusion model sending prompts via gRPC API unary or interactive streaming endpoint.|
|[CLIP image classification](python_demos/clip_image_classification/README.md) | Classify image according to provided labels using CLIP model embedded in a multi-node MediaPipe graph.|

## With MediaPipe Graphs
| Demo | Description |
|---|---|
|[Real Time Stream Analysis](real_time_stream_analysis/python/README.md)| Analyze RTSP video stream in real time with generic application template for custom pre and post processing routines as well as simple results visualizer for displaying predictions in the browser. |
|[Image classification](./mediapipe/image_classification/README.md)| Basic example with a single inference node. |
|[Chain of models](./mediapipe/image_classification/README.md)| A chain of models in a graph. |
|[Object detection](./mediapipe/object_detection/README.md)| A pipeline implementing object detection |
|[Iris demo](./mediapipe/object_detection/README.md)| A pipeline implementing iris detection |
|[Holistic demo](./mediapipe/holistic_tracking/README.md)| A complex pipeline linking several image analytical models and image transformations |

## With DAG Pipelines
| Demo | Description |
|---|---|
|[Horizontal Text Detection in Real-Time](horizontal_text_detection/python/README.md) | Run prediction on camera stream using a horizontal text detection model via gRPC API. This demo uses [pipeline](../docs/dag_scheduler.md) with [horizontal_ocr custom node](https://github.com/openvinotoolkit/model_server/tree/main/src/custom_nodes/horizontal_ocr) and [demultiplexer](../docs/demultiplexing.md). |
|[Optical Character Recognition Pipeline](optical_character_recognition/python/README.md) | Run prediction on a JPEG image using a pipeline of text recognition and text detection models with a custom node for intermediate results processing via gRPC API. This demo uses [pipeline](../docs/dag_scheduler.md) with [east_ocr custom node](https://github.com/openvinotoolkit/model_server/tree/main/src/custom_nodes/east_ocr) and [demultiplexer](../docs/demultiplexing.md). |
|[Single Face Analysis Pipeline](single_face_analysis_pipeline/python/README.md)|Run prediction on a JPEG image using a simple pipeline of age-gender recognition and emotion recognition models via gRPC API to analyze image with a single face. This demo uses [pipeline](../docs/dag_scheduler.md) |
|[Multi Faces Analysis Pipeline](multi_faces_analysis_pipeline/python/README.md)|Run prediction on a JPEG image using a pipeline of age-gender recognition and emotion recognition models via gRPC API to extract multiple faces from the image and analyze all of them. This demo uses [pipeline](../docs/dag_scheduler.md) with [model_zoo_intel_object_detection custom node](https://github.com/openvinotoolkit/model_server/tree/main/src/custom_nodes/model_zoo_intel_object_detection) and [demultiplexer](../docs/demultiplexing.md) |
|[Model Ensemble Pipeline](model_ensemble/python/README.md)|Combine multiple image classification models into one [pipeline](../docs/dag_scheduler.md) and aggregate results to improve classification accuracy. |
|[Face Blur Pipeline](face_blur/python/README.md)|Detect faces and blur image using a pipeline of object detection models with a custom node for intermediate results processing via gRPC API. This demo uses [pipeline](../docs/dag_scheduler.md) with [face_blur custom node](https://github.com/openvinotoolkit/model_server/tree/main/src/custom_nodes/face_blur). |
|[Vehicle Analysis Pipeline](vehicle_analysis_pipeline/python/README.md)|Detect vehicles and recognize their attributes using a pipeline of vehicle detection and vehicle attributes recognition models with a custom node for intermediate results processing via gRPC API. This demo uses [pipeline](../docs/dag_scheduler.md) with [model_zoo_intel_object_detection custom node](https://github.com/openvinotoolkit/model_server/tree/main/src/custom_nodes/model_zoo_intel_object_detection). |

## With C++ Client
| Demo | Description |
|---|---|
|[C API applications](c_api_minimal_app/README.md)|How to use C API from the OpenVINO Model Server to create C and C++ application.|

## With Go Client
| Demo | Description |
|---|---|
|[Image Classification](image_classification/go/README.md)|Run prediction on a JPEG image using image classification model via gRPC API.|

<|MERGE_RESOLUTION|>--- conflicted
+++ resolved
@@ -46,16 +46,6 @@
 ### Check Out New Generative AI Demos
 | Demo | Description |
 |---|---|
-<<<<<<< HEAD
-|[LLM Text Generation with continuous batching](continuous_batching/README.md)|Generated text with LLM models and continuous batching pipeline|
-|[VLM Text Generation with continuous batching](continuous_batching/vlm/README.md)|Generated text with VLM models and continuous batching pipeline|
-|[OpenAI API text embeddings ](embeddings/README.md)|Get text embeddings|
-|[Reranking with Cohere API](rerank/README.md)| Rerank documents|
-|[RAG with OpenAI API endpoint and langchain](https://github.com/openvinotoolkit/model_server/blob/main/demos/continuous_batching/rag/rag_demo.ipynb)| Example how to use RAG with all endpoints delegated to OVMS|
-|[LLM on NPU](./llm_npu/README.md)| Generated text with LLM models and NPU acceleration|
-|[VLM on NPU](./vlm_npu/README.md)| Generated text with VLM models and NPU acceleration|
-|[Visual Studio Code assistant](./code_local_assistant/README.md)|Use Continue extension to Visual Studio Code with local OVMS serving|
-=======
 |[LLM Text Generation with continuous batching](continuous_batching/README.md)|Generate text with LLM models and continuous batching pipeline|
 |[VLM Text Generation with continuous batching](continuous_batching/vlm/README.md)|Generate text with VLM models and continuous batching pipeline|
 |[OpenAI API text embeddings ](embeddings/README.md)|Get text embeddings via endpoint compatible with OpenAI API|
@@ -63,8 +53,7 @@
 |[RAG with OpenAI API endpoint and langchain](https://github.com/openvinotoolkit/model_server/blob/main/demos/continuous_batching/rag/rag_demo.ipynb)| Example how to use RAG with model server endpoints|
 |[LLM on NPU](./llm_npu/README.md)| Generate text with LLM models and NPU acceleration|
 |[VLM on NPU](./vlm_npu/README.md)| Generate text with VLM models and NPU acceleration|
-|[Visual Studio Code assistant](./code_completion_copilot/README.md)|Use Continue extension in Visual Studio Code with local OVMS|
->>>>>>> 1f128097
+|[Visual Studio Code assistant](./code_local_assistant/README.md)|Use Continue extension to Visual Studio Code with local OVMS serving|
 
 
 
