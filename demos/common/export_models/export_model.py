#
# Copyright (c) 2024 Intel Corporation
#
# Licensed under the Apache License, Version 2.0 (the "License");
# you may not use this file except in compliance with the License.
# You may obtain a copy of the License at
#
#      http://www.apache.org/licenses/LICENSE-2.0
#
# Unless required by applicable law or agreed to in writing, software
# distributed under the License is distributed on an "AS IS" BASIS,
# WITHOUT WARRANTIES OR CONDITIONS OF ANY KIND, either express or implied.
# See the License for the specific language governing permissions and
# limitations under the License.
#

import argparse
import os
import jinja2
import json
import shutil
import tempfile

def add_common_arguments(parser):
    parser.add_argument('--model_repository_path', required=False, default='models', help='Where the model should be exported to', dest='model_repository_path')
    parser.add_argument('--source_model', required=True, help='HF model name or path to the local folder with PyTorch or OpenVINO model', dest='source_model')
    parser.add_argument('--model_name', required=False, default=None, help='Model name that should be used in the deployment. Equal to source_model if HF model name is used', dest='model_name')
    parser.add_argument('--weight-format', default='int8', help='precision of the exported model', dest='precision')
    parser.add_argument('--config_file_path', default='config.json', help='path to the config file', dest='config_file_path')
    parser.add_argument('--overwrite_models', default=False, action='store_true', help='Overwrite the model if it already exists in the models repository', dest='overwrite_models')
    parser.add_argument('--target_device', default="CPU", help='CPU, GPU, NPU or HETERO, default is CPU', dest='target_device')
    parser.add_argument('--ov_cache_dir', default=None, help='Folder path for compilation cache to speedup initialization time', dest='ov_cache_dir')
    parser.add_argument('--extra_quantization_params', required=False, help='Add advanced quantization parameters. Check optimum-intel documentation. Example: "--sym --group-size -1 --ratio 1.0 --awq --scale-estimation --dataset wikitext2"', dest='extra_quantization_params')

parser = argparse.ArgumentParser(description='Export Hugging face models to OVMS models repository including all configuration for deployments')

subparsers = parser.add_subparsers(help='subcommand help', required=True, dest='task')
parser_text = subparsers.add_parser('text_generation', help='export model for chat and completion endpoints')
add_common_arguments(parser_text)
parser_text.add_argument('--pipeline_type', default=None, choices=["LM", "LM_CB", "VLM", "VLM_CB", "AUTO"], help='Type of the pipeline to be used. AUTO is used by default', dest='pipeline_type')
parser_text.add_argument('--kv_cache_precision', default=None, choices=["u8"], help='u8 or empty (model default). Reduced kv cache precision to u8 lowers the cache size consumption.', dest='kv_cache_precision')
parser_text.add_argument('--enable_prefix_caching', action='store_true', help='This algorithm is used to cache the prompt tokens.', dest='enable_prefix_caching')
parser_text.add_argument('--disable_dynamic_split_fuse', action='store_false', help='The maximum number of tokens that can be batched together.', dest='dynamic_split_fuse')
parser_text.add_argument('--max_num_batched_tokens', default=None, help='empty or integer. The maximum number of tokens that can be batched together.', dest='max_num_batched_tokens')
parser_text.add_argument('--max_num_seqs', default=None, help='256 by default. The maximum number of sequences that can be processed together.', dest='max_num_seqs')
parser_text.add_argument('--cache_size', default=10, type=int, help='KV cache size in GB', dest='cache_size')
parser_text.add_argument('--draft_source_model', required=False, default=None, help='HF model name or path to the local folder with PyTorch or OpenVINO draft model. '
                         'Using this option will create configuration for speculative decoding', dest='draft_source_model')
parser_text.add_argument('--draft_model_name', required=False, default=None, help='Draft model name that should be used in the deployment. '
                         'Equal to draft_source_model if HF model name is used. Available only in draft_source_model has been specified.', dest='draft_model_name')
parser_text.add_argument('--max_prompt_len', required=False, type=int, default=None, help='Sets NPU specific property for maximum number of tokens in the prompt. '
                         'Not effective if target device is not NPU', dest='max_prompt_len')
parser_text.add_argument('--prompt_lookup_decoding', action='store_true', help='Set pipeline to use prompt lookup decoding', dest='prompt_lookup_decoding')
parser_text.add_argument('--reasoning_parser', choices=["qwen3"], help='Set the type of the reasoning parser for reasoning content extraction', dest='reasoning_parser')
<<<<<<< HEAD
parser_text.add_argument('--tool_parser', choices=["llama3", "phi4", "hermes3"], help='Set the type of the tool parser for tool calls extraction', dest='tool_parser')
=======
parser_text.add_argument('--tool_parser', choices=["llama3","phi4","hermes3", "qwen3","mistral"], help='Set the type of the tool parser for tool calls extraction', dest='tool_parser')
>>>>>>> 5bcd8a64
parser_text.add_argument('--enable_tool_guided_generation', action='store_true', help='Enables enforcing tool schema during generation. Requires setting tool_parser', dest='enable_tool_guided_generation')

parser_embeddings = subparsers.add_parser('embeddings', help='[deprecated] export model for embeddings endpoint with models split into separate, versioned directories')
add_common_arguments(parser_embeddings)
parser_embeddings.add_argument('--skip_normalize', default=True, action='store_false', help='Skip normalize the embeddings.', dest='normalize')
parser_embeddings.add_argument('--truncate', default=False, action='store_true', help='Truncate the prompts to fit to the embeddings model', dest='truncate')
parser_embeddings.add_argument('--num_streams', default=1,type=int, help='The number of parallel execution streams to use for the model. Use at least 2 on 2 socket CPU systems.', dest='num_streams')
parser_embeddings.add_argument('--version', default=1, type=int, help='version of the model', dest='version')

parser_embeddings_ov = subparsers.add_parser('embeddings_ov', help='export model for embeddings endpoint with directory structure aligned with OpenVINO tools')
add_common_arguments(parser_embeddings_ov)
parser_embeddings_ov.add_argument('--skip_normalize', default=True, action='store_false', help='Skip normalize the embeddings.', dest='normalize')
parser_embeddings_ov.add_argument('--pooling', default="CLS", choices=["CLS", "LAST"], help='Embeddings pooling mode', dest='pooling')
parser_embeddings_ov.add_argument('--truncate', default=False, action='store_true', help='Truncate the prompts to fit to the embeddings model', dest='truncate')
parser_embeddings_ov.add_argument('--num_streams', default=1,type=int, help='The number of parallel execution streams to use for the model. Use at least 2 on 2 socket CPU systems.', dest='num_streams')

parser_rerank = subparsers.add_parser('rerank', help='[deprecated] export model for rerank endpoint with models split into separate, versioned directories')
add_common_arguments(parser_rerank)
parser_rerank.add_argument('--num_streams', default="1", help='The number of parallel execution streams to use for the model. Use at least 2 on 2 socket CPU systems.', dest='num_streams')
parser_rerank.add_argument('--max_doc_length', default=16000, type=int, help='Maximum length of input documents in tokens', dest='max_doc_length')
parser_rerank.add_argument('--version', default="1", help='version of the model', dest='version')

parser_rerank_ov = subparsers.add_parser('rerank_ov', help='export model for rerank endpoint with directory structure aligned with OpenVINO tools')
add_common_arguments(parser_rerank_ov)
parser_rerank_ov.add_argument('--num_streams', default="1", help='The number of parallel execution streams to use for the model. Use at least 2 on 2 socket CPU systems.', dest='num_streams')
parser_rerank_ov.add_argument('--max_doc_length', default=16000, type=int, help='Maximum length of input documents in tokens', dest='max_doc_length')

parser_image_generation = subparsers.add_parser('image_generation', help='export model for image generation endpoint')
add_common_arguments(parser_image_generation)
parser_image_generation.add_argument('--num_streams', default=0, type=int, help='The number of parallel execution streams to use for the models in the pipeline.', dest='num_streams')
parser_image_generation.add_argument('--resolution', default="", help='Selection of allowed resolutions in a format of WxH; W=width H=height, space separated. If only one is selected, the pipeline will be reshaped to static.', dest='resolution')
parser_image_generation.add_argument('--guidance_scale', default="", help='Static guidance scale for the image generation requests. If not specified, default 7.5f is used.', dest='guidance_scale')
parser_image_generation.add_argument('--num_images_per_prompt', default="", help='Static number of images to be generated per the image generation request. If not specified, default 1 is used.', dest='num_images_per_prompt')
parser_image_generation.add_argument('--max_resolution', default="", help='Max allowed resolution in a format of WxH; W=width H=height', dest='max_resolution')
parser_image_generation.add_argument('--default_resolution', default="", help='Default resolution when not specified by client', dest='default_resolution')
parser_image_generation.add_argument('--max_num_images_per_prompt', type=int, default=0, help='Max allowed number of images client is allowed to request for a given prompt', dest='max_num_images_per_prompt')
parser_image_generation.add_argument('--default_num_inference_steps', type=int, default=0, help='Default number of inference steps when not specified by client', dest='default_num_inference_steps')
parser_image_generation.add_argument('--max_num_inference_steps', type=int, default=0, help='Max allowed number of inference steps client is allowed to request for a given prompt', dest='max_num_inference_steps')
args = vars(parser.parse_args())

embedding_graph_template = """input_stream: "REQUEST_PAYLOAD:input"
output_stream: "RESPONSE_PAYLOAD:output"
node {
  calculator: "OpenVINOModelServerSessionCalculator"
  output_side_packet: "SESSION:tokenizer"
  node_options: {
    [type.googleapis.com / mediapipe.OpenVINOModelServerSessionCalculatorOptions]: {
      servable_name: "{{model_name}}_tokenizer_model"
    }
  }
}
node {
  calculator: "OpenVINOModelServerSessionCalculator"
  output_side_packet: "SESSION:embeddings"
  node_options: {
    [type.googleapis.com / mediapipe.OpenVINOModelServerSessionCalculatorOptions]: {
      servable_name: "{{model_name}}_embeddings_model"
    }
  }
}
node {
  input_side_packet: "TOKENIZER_SESSION:tokenizer"
  input_side_packet: "EMBEDDINGS_SESSION:embeddings"
  calculator: "EmbeddingsCalculator"
  input_stream: "REQUEST_PAYLOAD:input"
  output_stream: "RESPONSE_PAYLOAD:output"
  node_options: {
    [type.googleapis.com / mediapipe.EmbeddingsCalculatorOptions]: {
      normalize_embeddings: {% if not normalize %}false{% else %}true{% endif%},
    }
  }
}
"""

embedding_graph_ov_template = """
input_stream: "REQUEST_PAYLOAD:input"
output_stream: "RESPONSE_PAYLOAD:output"
node {
  name: "EmbeddingsExecutor"
  input_side_packet: "EMBEDDINGS_NODE_RESOURCES:embeddings_servable"
  calculator: "EmbeddingsCalculatorOV"
  input_stream: "REQUEST_PAYLOAD:input"
  output_stream: "RESPONSE_PAYLOAD:output"
  node_options: {
    [type.googleapis.com / mediapipe.EmbeddingsCalculatorOVOptions]: {
      models_path: "{{model_path}}",
      normalize_embeddings: {% if not normalize %}false{% else %}true{% endif%},
      {%- if pooling %}
      pooling: {{pooling}},{% endif %}
      target_device: "{{target_device|default("CPU", true)}}"
    }
  }
}
"""

rerank_graph_ov_template = """
input_stream: "REQUEST_PAYLOAD:input"
output_stream: "RESPONSE_PAYLOAD:output"
node {
  name: "RerankExecutor"
  input_side_packet: "RERANK_NODE_RESOURCES:rerank_servable"
  calculator: "RerankCalculatorOV"
  input_stream: "REQUEST_PAYLOAD:input"
  output_stream: "RESPONSE_PAYLOAD:output"
  node_options: {
    [type.googleapis.com / mediapipe.RerankCalculatorOVOptions]: {
      models_path: "{{model_path}}",
      target_device: "{{target_device|default("CPU", true)}}"
    }
  }
}
"""

rerank_graph_template = """input_stream: "REQUEST_PAYLOAD:input"
output_stream: "RESPONSE_PAYLOAD:output"
node {
  calculator: "OpenVINOModelServerSessionCalculator"
  output_side_packet: "SESSION:tokenizer"
  node_options: {
    [type.googleapis.com / mediapipe.OpenVINOModelServerSessionCalculatorOptions]: {
      servable_name: "{{model_name}}_tokenizer_model"
    }
  }
}
node {
  calculator: "OpenVINOModelServerSessionCalculator"
  output_side_packet: "SESSION:rerank"
  node_options: {
    [type.googleapis.com / mediapipe.OpenVINOModelServerSessionCalculatorOptions]: {
      servable_name: "{{model_name}}_rerank_model"
    }
  }
}
node {
    input_side_packet: "TOKENIZER_SESSION:tokenizer"
    input_side_packet: "RERANK_SESSION:rerank"
    calculator: "RerankCalculator"
    input_stream: "REQUEST_PAYLOAD:input"
    output_stream: "RESPONSE_PAYLOAD:output"
}
"""

text_generation_graph_template = """input_stream: "HTTP_REQUEST_PAYLOAD:input"
output_stream: "HTTP_RESPONSE_PAYLOAD:output"

node: {
  name: "LLMExecutor"
  calculator: "HttpLLMCalculator"
  input_stream: "LOOPBACK:loopback"
  input_stream: "HTTP_REQUEST_PAYLOAD:input"
  input_side_packet: "LLM_NODE_RESOURCES:llm"
  output_stream: "LOOPBACK:loopback"
  output_stream: "HTTP_RESPONSE_PAYLOAD:output"
  input_stream_info: {
    tag_index: 'LOOPBACK:0',
    back_edge: true
  }
  node_options: {
      [type.googleapis.com / mediapipe.LLMCalculatorOptions]: {
          {%- if pipeline_type %}
          pipeline_type: {{pipeline_type}},{% endif %}
          models_path: "{{model_path}}",
          plugin_config: '{{plugin_config}}',
          enable_prefix_caching: {% if not enable_prefix_caching %}false{% else %} true{% endif%},
          cache_size: {{cache_size|default("10", true)}},
          {%- if max_num_batched_tokens %}
          max_num_batched_tokens: {{max_num_batched_tokens}},{% endif %}
          {%- if not dynamic_split_fuse %}
          dynamic_split_fuse: false, {% endif %}
          max_num_seqs: {{max_num_seqs|default("256", true)}},
          device: "{{target_device|default("CPU", true)}}",
          {%- if draft_model_dir_name %}
          # Speculative decoding configuration
          draft_models_path: "./{{draft_model_dir_name}}",{% endif %}
          {%- if reasoning_parser %}
          reasoning_parser: "{{reasoning_parser}}",{% endif %}
          {%- if tool_parser %}
          tool_parser: "{{tool_parser}}",{% endif %}
          {%- if enable_tool_guided_generation %}
          enable_tool_guided_generation: {% if not enable_tool_guided_generation %}false{% else %} true{% endif%},{% endif %}
      }
  }
  input_stream_handler {
    input_stream_handler: "SyncSetInputStreamHandler",
    options {
      [mediapipe.SyncSetInputStreamHandlerOptions.ext] {
        sync_set {
          tag_index: "LOOPBACK:0"
        }
      }
    }
  }
}"""

embeddings_subconfig_template = """{
    "model_config_list": [
    { "config": 
	    {
                "name": "{{model_name}}_tokenizer_model",
                "base_path": "tokenizer"
            }
	},
    { "config": 
	    {
                "name": "{{model_name}}_embeddings_model",
                "base_path": "embeddings",
                "target_device": "{{target_device|default("CPU", true)}}",
                "plugin_config": { "NUM_STREAMS": "{{num_streams|default(1, true)}}" }
            }
	}
   ]
}"""

rerank_subconfig_template = """{
    "model_config_list": [
    { "config": 
	    {
                "name": "{{model_name}}_tokenizer_model",
                "base_path": "tokenizer"
            }
	},
    { "config": 
	    {
                "name": "{{model_name}}_rerank_model",
                "base_path": "rerank",
                "target_device": "{{target_device|default("CPU", true)}}",
                "plugin_config": { "NUM_STREAMS": "{{num_streams|default(1, true)}}" }
            }
	}
   ]
}"""

image_generation_graph_template = """input_stream: "HTTP_REQUEST_PAYLOAD:input"
output_stream: "HTTP_RESPONSE_PAYLOAD:output"

node: {
  name: "ImageGenExecutor"
  calculator: "ImageGenCalculator"
  input_stream: "HTTP_REQUEST_PAYLOAD:input"
  input_side_packet: "IMAGE_GEN_NODE_RESOURCES:pipes"
  output_stream: "HTTP_RESPONSE_PAYLOAD:output"
  node_options: {
    [type.googleapis.com / mediapipe.ImageGenCalculatorOptions]: {
      models_path: "{{model_path}}",
      {%- if plugin_config_str %}
      plugin_config: '{{plugin_config_str}}',{% endif %}
      device: "{{target_device|default("CPU", true)}}",
      {%- if resolution %}
      resolution: "{{resolution}}",{% endif %}
      {%- if num_images_per_prompt %}
      num_images_per_prompt: {{num_images_per_prompt}},{% endif %}
      {%- if guidance_scale %}
      guidance_scale: {{guidance_scale}},{% endif %}
      {%- if max_resolution %}
      max_resolution: '{{max_resolution}}',{% endif %}
      {%- if default_resolution %}
      default_resolution: '{{default_resolution}}',{% endif %}
      {%- if max_num_images_per_prompt > 0 %}
      max_num_images_per_prompt: {{max_num_images_per_prompt}},{% endif %}
      {%- if default_num_inference_steps > 0 %}
      default_num_inference_steps: {{default_num_inference_steps}},{% endif %}
      {%- if max_num_inference_steps > 0 %}
      max_num_inference_steps: {{max_num_inference_steps}},{% endif %}
    }
  }
}"""

def export_rerank_tokenizer(source_model, destination_path, max_length):
    import openvino as ov
    from openvino_tokenizers import convert_tokenizer
    from transformers import AutoTokenizer
    hf_tokenizer = AutoTokenizer.from_pretrained(source_model)
    hf_tokenizer.model_max_length = max_length
    hf_tokenizer.save_pretrained(destination_path)
    ov_tokenizer = convert_tokenizer(hf_tokenizer, add_special_tokens=False)
    ov.save_model(ov_tokenizer, os.path.join(destination_path, "openvino_tokenizer.xml"))

def set_rt_info(model_folder_path, model_filename, config_filename):
    import openvino as ov
    model = ov.Core().read_model(os.path.join(model_folder_path, model_filename))
    with open(os.path.join(model_folder_path, config_filename), 'r') as config_file:
        config_data = json.load(config_file)
        for key, value in config_data.items():
          try:
              model.set_rt_info(value, ['model_info', key])
          except Exception as e:
              model.set_rt_info(str(value), ['model_info', key])
    temp_model_name = model_filename.replace('.xml', '_temp.xml')
    ov.save_model(model, os.path.join(model_folder_path, temp_model_name))
    del model
    shutil.move(os.path.join(model_folder_path, temp_model_name), os.path.join(model_folder_path, model_filename))
    shutil.move(os.path.join(model_folder_path, temp_model_name.replace('.xml','.bin')), os.path.join(model_folder_path, model_filename.replace('.xml','.bin')))

def get_models_max_context(tmpdirname, config_filename):
    with open(os.path.join(tmpdirname, config_filename), 'r') as config_file:
        config_data = json.load(config_file)
        if config_data['max_position_embeddings'] is not None:
            return config_data['max_position_embeddings']
        if config_data['n_positions'] is not None:
            return config_data['n_positions']
        return None

def add_servable_to_config(config_path, mediapipe_name, base_path):
    print(config_path, mediapipe_name, base_path)
    if not os.path.isfile(config_path):
        print("Creating new config file")
        with open(config_path, 'w') as config_file:
            json.dump({'mediapipe_config_list': [], "model_config_list": []}, config_file, indent=4)
    with open(config_path, 'r') as config_file:
        config_data = json.load(config_file)
        if 'mediapipe_config_list' not in config_data:
            config_data['mediapipe_config_list'] = []
        mp_list = config_data['mediapipe_config_list']
        updated = False
        for mp_config in mp_list:
            if mp_config['name'] == mediapipe_name:
                mp_config['base_path'] = base_path
                updated = True
        if not updated:
            mp_list.append({'name': mediapipe_name, 'base_path': base_path})
    with open(config_path, 'w') as config_file:
        json.dump(config_data, config_file, indent=4)
    print("Added servable to config file", config_path)

def export_text_generation_model(model_repository_path, source_model, model_name, precision, task_parameters, config_file_path):
    model_path = "./"
    ### Export model
    if os.path.isfile(os.path.join(source_model, 'openvino_model.xml')) or os.path.isfile(os.path.join(source_model, 'openvino_language_model.xml')):
        print("OV model is source folder. Skipping conversion.")
        model_path = source_model
    elif source_model.startswith("OpenVINO/"):
        if precision:
            print("Precision change is not supported for OpenVINO models. Parameter --weight-format {} will be ignored.".format(precision))
        hugging_face_cmd = "huggingface-cli download {} --local-dir {} ".format(source_model, os.path.join(model_repository_path, model_name))
        if os.system(hugging_face_cmd):
            raise ValueError("Failed to download llm model", source_model)
    else: # assume HF model name or local pytorch model folder
        llm_model_path = os.path.join(model_repository_path, model_name)
        print("Exporting LLM model to ", llm_model_path)
        if not os.path.isdir(llm_model_path) or args['overwrite_models']:
            if task_parameters['target_device'] == 'NPU':
                if precision != 'int4':
                    print("NPU target device requires int4 precision. Changing to int4")
                    precision = 'int4'
                if task_parameters['extra_quantization_params'] == "":
                    print("Using default quantization parameters for NPU: --sym --ratio 1.0 --group-size -1")
                    task_parameters['extra_quantization_params'] = "--sym --ratio 1.0 --group-size -1"
            optimum_command = "optimum-cli export openvino --model {} --weight-format {} {} --trust-remote-code {}".format(source_model, precision, task_parameters['extra_quantization_params'], llm_model_path)
            if os.system(optimum_command):
                raise ValueError("Failed to export llm model", source_model)
            if not (os.path.isfile(os.path.join(llm_model_path, 'openvino_detokenizer.xml'))):
                print("Tokenizer and detokenizer not found in the exported model. Exporting tokenizer and detokenizer from HF model")
                convert_tokenizer_command = "convert_tokenizer --with-detokenizer -o {} {}".format(llm_model_path, source_model)
                if os.system(convert_tokenizer_command):
                    raise ValueError("Failed to export tokenizer and detokenizer", source_model)
    ### Export draft model for speculative decoding 
    draft_source_model = task_parameters.get("draft_source_model", None)
    draft_model_dir_name = None   
    if draft_source_model:
        draft_model_dir_name = draft_source_model.replace("/", "-") # flatten the name so we don't create nested directory structure
        draft_llm_model_path = os.path.join(model_repository_path, model_name, draft_model_dir_name)
        if os.path.isfile(os.path.join(draft_llm_model_path, 'openvino_model.xml')):
            print("OV model is source folder. Skipping conversion.")
        elif source_model.startswith("OpenVINO/"):
            if precision:
                print("Precision change is not supported for OpenVINO models. Parameter --weight-format {} will be ignored.".format(precision))
            hugging_face_cmd = "huggingface-cli download {} --local-dir {} ".format(source_model, os.path.join(model_repository_path, model_name))
            if os.system(hugging_face_cmd):
                raise ValueError("Failed to download llm model", source_model)    
        else: # assume HF model name or local pytorch model folder
            print("Exporting draft LLM model to ", draft_llm_model_path)
            if not os.path.isdir(draft_llm_model_path) or args['overwrite_models']:
                optimum_command = "optimum-cli export openvino --model {} --weight-format {} --trust-remote-code {}".format(draft_source_model, precision, draft_llm_model_path)
                if os.system(optimum_command):
                    raise ValueError("Failed to export llm model", source_model)

    ### Prepare plugin config string for jinja rendering
    plugin_config = {}
    if task_parameters['kv_cache_precision'] is not None:
        plugin_config['KV_CACHE_PRECISION'] = task_parameters['kv_cache_precision']
    if task_parameters['max_prompt_len'] is not None:
        if task_parameters['target_device'] != 'NPU':
            raise ValueError("max_prompt_len is only supported for NPU target device")
        if task_parameters['max_prompt_len'] <= 0:
            raise ValueError("max_prompt_len should be a positive integer")
        plugin_config['MAX_PROMPT_LEN'] = task_parameters['max_prompt_len']
    if task_parameters['ov_cache_dir'] is not None:
        plugin_config['CACHE_DIR'] = task_parameters['ov_cache_dir']

    if task_parameters['prompt_lookup_decoding']:
        plugin_config['prompt_lookup'] = True
    
    # Additional plugin properties for HETERO
    if "HETERO" in task_parameters['target_device']:
        if task_parameters['pipeline_type'] is None:
            raise ValueError("pipeline_type should be specified for HETERO target device. It should be set to either LM or VLM")
        if task_parameters['pipeline_type'] not in ["LM", "VLM"]:
            raise ValueError("pipeline_type should be either LM or VLM for HETERO target device")
        plugin_config['MODEL_DISTRIBUTION_POLICY'] = 'PIPELINE_PARALLEL'

    plugin_config_str = json.dumps(plugin_config)
    task_parameters['plugin_config'] = plugin_config_str
    
    os.makedirs(os.path.join(model_repository_path, model_name), exist_ok=True)
    gtemplate = jinja2.Environment(loader=jinja2.BaseLoader).from_string(text_generation_graph_template)
    print("task_parameters", task_parameters)
    graph_content = gtemplate.render(model_path=model_path, draft_model_dir_name=draft_model_dir_name, **task_parameters)
    with open(os.path.join(model_repository_path, model_name, 'graph.pbtxt'), 'w') as f:
        f.write(graph_content)
    print("Created graph {}".format(os.path.join(model_repository_path, model_name, 'graph.pbtxt')))

    if template_parameters.get("tool_parser") is not None:
        print("Adding tuned chat template")
        template_mapping = {
            "phi4": "tool_chat_template_phi4_mini.jinja",
            "llama3": "tool_chat_template_llama3.1_json.jinja",
            "hermes3": "tool_chat_template_hermes.jinja",
            "mistral": "tool_chat_template_mistral_parallel.jinja",
            "qwen3": None
            }
        template_name = template_mapping[task_parameters.get("tool_parser")]
        if template_name is not None:
            template_path = os.path.join(model_repository_path, model_name, "template.jinja")
            import requests
            response = requests.get("https://raw.githubusercontent.com/vllm-project/vllm/refs/tags/v0.9.0/examples/" + template_name)
            print(response.raise_for_status())
            with open(template_path, "wb") as f:
                f.write(response.content)
            print(f"Downloaded tuned chat template to {template_path}")

    add_servable_to_config(config_file_path, model_name, os.path.relpath( os.path.join(model_repository_path, model_name), os.path.dirname(config_file_path)))

def export_embeddings_model(model_repository_path, source_model, model_name, precision, task_parameters, version, config_file_path, truncate=True):
    if os.path.isfile(os.path.join(model_name, 'openvino_model.xml')):
        print("OV model is source folder. Skipping conversion.")
        os.makedirs(os.path.join(model_repository_path, model_name, 'embeddings', version), exist_ok=True)
        os.makedirs(os.path.join(model_repository_path, model_name, 'tokenizer', version), exist_ok=True)
        shutil.move(os.path.join(model_repository_path, model_name, 'openvino_tokenizer.xml'), os.path.join(model_repository_path, model_name, 'tokenizer', version, 'model.xml'))
        shutil.move(os.path.join(model_repository_path, model_name, 'openvino_tokenizer.bin'), os.path.join(model_repository_path, model_name, 'tokenizer', version, 'model.bin'))
        shutil.move(os.path.join(model_repository_path, model_name, 'openvino_model.xml'), os.path.join(model_repository_path, model_name, 'embeddings', version, 'model.xml'))
        shutil.move(os.path.join(model_repository_path, model_name, 'openvino_model.bin'), os.path.join(model_repository_path, model_name, 'embeddings', version, 'model.bin'))
    else: # assume HF model 
        set_max_context_length = ""
        with tempfile.TemporaryDirectory() as tmpdirname:
            embeddings_path = os.path.join(model_repository_path, model_name,'embeddings', version)
            print("Exporting embeddings model to ",embeddings_path)
            if not os.path.isdir(embeddings_path) or args['overwrite_models']:
                optimum_command = "optimum-cli export openvino --disable-convert-tokenizer --model {} --task feature-extraction --weight-format {} {} --trust-remote-code --library sentence_transformers {}".format(source_model, precision, task_parameters['extra_quantization_params'], tmpdirname)
                if os.system(optimum_command):
                    raise ValueError("Failed to export embeddings model", source_model)
                set_rt_info(tmpdirname, 'openvino_model.xml', 'config.json')
                if truncate:
                    max_context_length = get_models_max_context(tmpdirname, 'config.json')
                    if max_context_length is not None:
                        set_max_context_length = "--max_length " + str(get_models_max_context(tmpdirname, 'config.json'))
                os.makedirs(embeddings_path, exist_ok=True)
                shutil.move(os.path.join(tmpdirname, 'openvino_model.xml'), os.path.join(embeddings_path, 'model.xml'))
                shutil.move(os.path.join(tmpdirname, 'openvino_model.bin'), os.path.join(embeddings_path, 'model.bin'))
            tokenizer_path = os.path.join(model_repository_path, model_name,'tokenizer', version)
            print("Exporting tokenizer to ", tokenizer_path)
            if not os.path.isdir(tokenizer_path) or args['overwrite_models']:
                from openvino_tokenizers import convert_tokenizer
                convert_tokenizer_command = "convert_tokenizer -o {} {} {}".format(tmpdirname, source_model, set_max_context_length) 
                if (os.system(convert_tokenizer_command)):
                    raise ValueError("Failed to export tokenizer model", source_model)
                set_rt_info(tmpdirname, 'openvino_tokenizer.xml', 'tokenizer_config.json')
                os.makedirs(tokenizer_path, exist_ok=True)
                shutil.move(os.path.join(tmpdirname, 'openvino_tokenizer.xml'), os.path.join(tokenizer_path, 'model.xml'))
                shutil.move(os.path.join(tmpdirname, 'openvino_tokenizer.bin'), os.path.join(tokenizer_path, 'model.bin'))
    gtemplate = jinja2.Environment(loader=jinja2.BaseLoader).from_string(embedding_graph_template)
    graph_content = gtemplate.render(model_name=model_name, **task_parameters)
    with open(os.path.join(model_repository_path, model_name, 'graph.pbtxt'), 'w') as f:
        f.write(graph_content)
    print("Created graph {}".format(os.path.join(model_repository_path, model_name, 'graph.pbtxt')))
    stemplate = jinja2.Environment(loader=jinja2.BaseLoader).from_string(embeddings_subconfig_template)
    subconfig_content = stemplate.render(model_name=model_name, **task_parameters)
    with open(os.path.join(model_repository_path, model_name, 'subconfig.json'), 'w') as f:
        f.write(subconfig_content)
    print("Created subconfig {}".format(os.path.join(model_repository_path, model_name, 'subconfig.json')))
    add_servable_to_config(config_file_path, model_name, os.path.relpath(os.path.join(model_repository_path, model_name), os.path.dirname(config_file_path)))

def export_embeddings_model_ov(model_repository_path, source_model, model_name, precision, task_parameters, config_file_path, truncate=True):
    set_max_context_length = ""
    destination_path = os.path.join(model_repository_path, model_name)
    print("Exporting embeddings model to ",destination_path)
    if not os.path.isdir(destination_path) or args['overwrite_models']:
        optimum_command = "optimum-cli export openvino --model {} --disable-convert-tokenizer --task feature-extraction --weight-format {} {} --trust-remote-code --library sentence_transformers {}".format(source_model, precision, task_parameters['extra_quantization_params'], destination_path)
        if os.system(optimum_command):
            raise ValueError("Failed to export embeddings model", source_model)
        if truncate:
            max_context_length = get_models_max_context(destination_path, 'config.json')
            if max_context_length is not None:
                set_max_context_length = "--max_length " + str(get_models_max_context(destination_path, 'config.json'))
        print("Exporting tokenizer to ", destination_path)
        convert_tokenizer_command = "convert_tokenizer -o {} {} {}".format(destination_path, source_model, set_max_context_length) 
        if (os.system(convert_tokenizer_command)):
            raise ValueError("Failed to export tokenizer model", source_model)
    gtemplate = jinja2.Environment(loader=jinja2.BaseLoader).from_string(embedding_graph_ov_template)
    graph_content = gtemplate.render(model_path="./", **task_parameters)
    with open(os.path.join(model_repository_path, model_name, 'graph.pbtxt'), 'w') as f:
        f.write(graph_content)
    print("Created graph {}".format(os.path.join(model_repository_path, model_name, 'graph.pbtxt')))
    add_servable_to_config(config_file_path, model_name, os.path.relpath(os.path.join(model_repository_path, model_name), os.path.dirname(config_file_path)))

def export_rerank_model_ov(model_repository_path, source_model, model_name, precision, task_parameters, config_file_path, max_doc_length):
    destination_path = os.path.join(model_repository_path, model_name)
    print("Exporting rerank model to ",destination_path)
    if not os.path.isdir(destination_path) or args['overwrite_models']:
        optimum_command = "optimum-cli export openvino --model {} --disable-convert-tokenizer --task text-classification --weight-format {} {} --trust-remote-code {}".format(source_model, precision, task_parameters['extra_quantization_params'], destination_path)
        if os.system(optimum_command):
            raise ValueError("Failed to export rerank model", source_model)
        print("Exporting tokenizer to ", destination_path)
        export_rerank_tokenizer(source_model, destination_path, max_doc_length)
    gtemplate = jinja2.Environment(loader=jinja2.BaseLoader).from_string(rerank_graph_ov_template)
    graph_content = gtemplate.render(model_path="./", **task_parameters)
    with open(os.path.join(model_repository_path, model_name, 'graph.pbtxt'), 'w') as f:
        f.write(graph_content)
    print("Created graph {}".format(os.path.join(model_repository_path, model_name, 'graph.pbtxt')))
    add_servable_to_config(config_file_path, model_name, os.path.relpath(os.path.join(model_repository_path, model_name), os.path.dirname(config_file_path)))

def export_rerank_model(model_repository_path, source_model, model_name, precision, task_parameters, version, config_file_path, max_doc_length):
    if os.path.isfile(os.path.join(model_name, 'openvino_model.xml')):
        print("OV model is source folder. Skipping conversion.")
        os.makedirs(os.path.join(model_repository_path, model_name, 'rerank', version), exist_ok=True)
        os.makedirs(os.path.join(model_repository_path, model_name, 'tokenizer', version), exist_ok=True)
        shutil.move(os.path.join(model_repository_path, model_name, 'openvino_tokenizer.xml'), os.path.join(model_repository_path, model_name, 'tokenizer', version, 'model.xml'))
        shutil.move(os.path.join(model_repository_path, model_name, 'openvino_tokenizer.bin'), os.path.join(model_repository_path, model_name, 'tokenizer', version, 'model.bin'))
        shutil.move(os.path.join(model_repository_path, model_name, 'openvino_model.xml'), os.path.join(model_repository_path, model_name, 'rerank', version, 'model.xml'))
        shutil.move(os.path.join(model_repository_path, model_name, 'openvino_model.bin'), os.path.join(model_repository_path, model_name, 'rerank', version, 'model.bin'))
    else: # assume HF model name
        with tempfile.TemporaryDirectory() as tmpdirname:
            embeddings_path = os.path.join(model_repository_path, model_name, 'rerank', version)
            print("Exporting rerank model to ",embeddings_path)
            if not os.path.isdir(embeddings_path) or args['overwrite_models']:
                optimum_command = "optimum-cli export openvino --disable-convert-tokenizer --model {} --task text-classification --weight-format {} {} --trust-remote-code {}".format(source_model, precision, task_parameters['extra_quantization_params'], tmpdirname)
                if os.system(optimum_command):
                    raise ValueError("Failed to export rerank model", source_model)
                set_rt_info(tmpdirname, 'openvino_model.xml', 'config.json')
                os.makedirs(embeddings_path, exist_ok=True)
                shutil.move(os.path.join(tmpdirname, 'openvino_model.xml'), os.path.join(embeddings_path, 'model.xml'))
                shutil.move(os.path.join(tmpdirname, 'openvino_model.bin'), os.path.join(embeddings_path, 'model.bin'))
            tokenizer_path = os.path.join(model_repository_path, model_name,'tokenizer', version)
            print("Exporting tokenizer to ",tokenizer_path)
            if not os.path.isdir(tokenizer_path) or args['overwrite_models']:
                export_rerank_tokenizer(source_model, tmpdirname, max_doc_length)
                set_rt_info(tmpdirname, 'openvino_tokenizer.xml', 'tokenizer_config.json')
                os.makedirs(tokenizer_path, exist_ok=True)
                shutil.move(os.path.join(tmpdirname, 'openvino_tokenizer.xml'), os.path.join(tokenizer_path, 'model.xml'))
                shutil.move(os.path.join(tmpdirname, 'openvino_tokenizer.bin'), os.path.join(tokenizer_path, 'model.bin'))
    gtemplate = jinja2.Environment(loader=jinja2.BaseLoader).from_string(rerank_graph_template)
    graph_content = gtemplate.render(model_name=model_name, **task_parameters)
    with open(os.path.join(model_repository_path, model_name, 'graph.pbtxt'), 'w') as f:
        f.write(graph_content)
    print("Created graph {}".format(os.path.join(model_repository_path, model_name, 'graph.pbtxt')))
    stemplate = jinja2.Environment(loader=jinja2.BaseLoader).from_string(rerank_subconfig_template)
    subconfig_content = stemplate.render(model_name=model_name, **task_parameters)
    with open(os.path.join(model_repository_path, model_name, 'subconfig.json'), 'w') as f:
        f.write(subconfig_content)
    print("Created subconfig {}".format(os.path.join(model_repository_path, model_name, 'subconfig.json')))
    add_servable_to_config(config_file_path, model_name, os.path.relpath( os.path.join(model_repository_path, model_name), os.path.dirname(config_file_path)))


def export_image_generation_model(model_repository_path, source_model, model_name, precision, task_parameters, config_file_path, num_streams):
    model_path = "./"
    target_path = os.path.join(model_repository_path, model_name)
    model_index_path = os.path.join(target_path, 'model_index.json')

    if os.path.isfile(model_index_path):
        print("Model index file already exists. Skipping conversion, re-generating graph only.")
    else:
        optimum_command = "optimum-cli export openvino --model {} --weight-format {} {} {}".format(source_model, precision, task_parameters['extra_quantization_params'], target_path)
        print(f'optimum cli command: {optimum_command}')
        if os.system(optimum_command):
            raise ValueError("Failed to export image generation model", source_model)

    plugin_config = {}
    assert num_streams >= 0, "num_streams should be a non-negative integer"
    if num_streams > 0:
        plugin_config['NUM_STREAMS'] = num_streams
    if 'ov_cache_dir' in task_parameters and task_parameters['ov_cache_dir'] is not None:
        plugin_config['CACHE_DIR'] = task_parameters['ov_cache_dir']
    
    if len(plugin_config) > 0:
        task_parameters['plugin_config_str'] = json.dumps(plugin_config)

    # assert that max_resolution if exists, is in WxH format
    for param in ['max_resolution', 'default_resolution']:
        if task_parameters[param]:
            if 'x' not in task_parameters[param]:
                raise ValueError(param + " should be in WxH format, e.g. 1024x768")
            width, height = task_parameters[param].split('x')
            if not (width.isdigit() and height.isdigit()):
                raise ValueError(param + " should be in WxH format with positive integers, e.g. 1024x768")
            task_parameters[param] = '{}x{}'.format(int(width), int(height))

    gtemplate = jinja2.Environment(loader=jinja2.BaseLoader).from_string(image_generation_graph_template)
    graph_content = gtemplate.render(model_path=model_path, **task_parameters)
    with open(os.path.join(model_repository_path, model_name, 'graph.pbtxt'), 'w') as f:
         f.write(graph_content)
    print("Created graph {}".format(os.path.join(model_repository_path, model_name, 'graph.pbtxt')))
    add_servable_to_config(config_file_path, model_name, os.path.relpath( os.path.join(model_repository_path, model_name), os.path.dirname(config_file_path)))


if not os.path.isdir(args['model_repository_path']):
    raise ValueError(f"The model repository path '{args['model_repository_path']}' is not a valid directory.")
if args['source_model'] is None:
    args['source_model'] = args['model_name']
if args['model_name'] is None:
    args['model_name'] = args['source_model']
if args['model_name'] is None and args['source_model'] is None:
    raise ValueError("Either model_name or source_model should be provided")

### Speculative decoding specific
if args['task'] == 'text_generation':
    if args['draft_source_model'] is None:
        args['draft_source_model'] = args['draft_model_name']
    if args['draft_model_name'] is None:
        args['draft_model_name'] = args['draft_source_model']
###

if args['extra_quantization_params'] is None:
    args['extra_quantization_params'] = ""

template_parameters = {k: v for k, v in args.items() if k not in ['model_repository_path', 'source_model', 'model_name', 'precision', 'version', 'config_file_path', 'overwrite_models']}
print("template params:", template_parameters)

if args['task'] == 'text_generation':
    export_text_generation_model(args['model_repository_path'], args['source_model'], args['model_name'], args['precision'], template_parameters, args['config_file_path'])

elif args['task'] == 'embeddings':
    export_embeddings_model(args['model_repository_path'], args['source_model'], args['model_name'],  args['precision'], template_parameters, str(args['version']), args['config_file_path'], args['truncate'])

elif args['task'] == 'embeddings_ov':
    export_embeddings_model_ov(args['model_repository_path'], args['source_model'], args['model_name'],  args['precision'], template_parameters, args['config_file_path'], args['truncate'])

elif args['task'] == 'rerank':
    export_rerank_model(args['model_repository_path'], args['source_model'], args['model_name'] ,args['precision'], template_parameters, str(args['version']), args['config_file_path'], args['max_doc_length'])

elif args['task'] == 'rerank_ov':
    export_rerank_model_ov(args['model_repository_path'], args['source_model'], args['model_name'] ,args['precision'], template_parameters, args['config_file_path'], args['max_doc_length'])

elif args['task'] == 'image_generation':
    template_parameters = {k: v for k, v in args.items() if k in [
        'ov_cache_dir',
        'target_device',
        'resolution',
        'num_images_per_prompt',
        'guidance_scale',
        'max_resolution',
        'default_resolution',
        'max_num_images_per_prompt',
        'default_num_inference_steps',
        'max_num_inference_steps',
        'extra_quantization_params'
    ]}
    export_image_generation_model(args['model_repository_path'], args['source_model'], args['model_name'], args['precision'], template_parameters, args['config_file_path'], args['num_streams'])<|MERGE_RESOLUTION|>--- conflicted
+++ resolved
@@ -52,11 +52,7 @@
                          'Not effective if target device is not NPU', dest='max_prompt_len')
 parser_text.add_argument('--prompt_lookup_decoding', action='store_true', help='Set pipeline to use prompt lookup decoding', dest='prompt_lookup_decoding')
 parser_text.add_argument('--reasoning_parser', choices=["qwen3"], help='Set the type of the reasoning parser for reasoning content extraction', dest='reasoning_parser')
-<<<<<<< HEAD
-parser_text.add_argument('--tool_parser', choices=["llama3", "phi4", "hermes3"], help='Set the type of the tool parser for tool calls extraction', dest='tool_parser')
-=======
-parser_text.add_argument('--tool_parser', choices=["llama3","phi4","hermes3", "qwen3","mistral"], help='Set the type of the tool parser for tool calls extraction', dest='tool_parser')
->>>>>>> 5bcd8a64
+parser_text.add_argument('--tool_parser', choices=["llama3", "phi4", "hermes3", "qwen3", "mistral"], help='Set the type of the tool parser for tool calls extraction', dest='tool_parser')
 parser_text.add_argument('--enable_tool_guided_generation', action='store_true', help='Enables enforcing tool schema during generation. Requires setting tool_parser', dest='enable_tool_guided_generation')
 
 parser_embeddings = subparsers.add_parser('embeddings', help='[deprecated] export model for embeddings endpoint with models split into separate, versioned directories')
