--extra-index-url "https://download.pytorch.org/whl/cpu"
--extra-index-url "https://storage.openvinotoolkit.org/simple/wheels/nightly"
--extra-index-url "https://storage.openvinotoolkit.org/simple/wheels/pre-release"
--pre
optimum-intel@git+https://github.com/huggingface/optimum-intel.git@69311c0f11c92aff670bc08a3ab0a4653213e25c
openvino-tokenizers[transformers]<=2025.2.0.0rc1
openvino<=2025.2.0rc1
nncf>=2.11.0 
sentence_transformers==3.1.1 
openai 
transformers<4.52
einops
<<<<<<< HEAD
torchvision
timm==1.0.15
=======
torchvision==0.21.0
timm==1.0.15
auto-gptq==0.7.1
diffusers==0.33.1  # for image generation
>>>>>>> 59f13886
<|MERGE_RESOLUTION|>--- conflicted
+++ resolved
@@ -10,12 +10,6 @@
 openai 
 transformers<4.52
 einops
-<<<<<<< HEAD
 torchvision
 timm==1.0.15
-=======
-torchvision==0.21.0
-timm==1.0.15
-auto-gptq==0.7.1
-diffusers==0.33.1  # for image generation
->>>>>>> 59f13886
+diffusers==0.33.1  # for image generation