--- conflicted
+++ resolved
@@ -56,13 +56,8 @@
 
 Install Open WebUI:
 
-<<<<<<< HEAD
-```console
-pip install open-webui
-=======
 ```bash
 pip install --no-cache-dir open-webui
->>>>>>> c348d6bd
 ```
 
 Running Open WebUI:
