# Agentic AI with OpenVINO Model Server {#ovms_demos_continuous_batching_agent}

OpenVINO Model Server can be used to serve language models for AI Agents. It supports the usage of tools in the context of content generation.
It can be integrated with MCP servers and AI agent frameworks. 
You can learn more about [tools calling based on OpenAI API](https://platform.openai.com/docs/guides/function-calling?api-mode=responses)

Here are presented required steps to deploy language models trained for tools support. The diagram depicting the demo setup is below:
![picture](./agent.png)

The application employing OpenAI agent SDK is using MCP server. It is equipped with a set of tools to providing context for the content generation.
The tools can also be used for automation purposes based on input in text format.  

## Export LLM model
Currently supported models:
- Qwen/Qwen3-8B
- meta-llama/Llama-3.1-8B-Instruct
- NousResearch/Hermes-3-Llama-3.1-8B
- microsoft/Phi-4-mini-instruct

The model chat template defines how the conversation with tools and tools schema should be embedded in the prompt. 
<<<<<<< HEAD
The model response with tool call follow a specific syntax which is process by a response parser. The export tool allows choosing which template and output parser should be applied.
=======
The model response with tool call follow a specific syntax which is process by a response parser. The export tool allows choosing which template and response parser should be applied.
>>>>>>> 04825a6a

Download export script, install it's dependencies and create directory for the models:
```console
curl https://raw.githubusercontent.com/openvinotoolkit/model_server/refs/heads/releases/2025/2/demos/common/export_models/export_model.py -o export_model.py
pip3 install -r https://raw.githubusercontent.com/openvinotoolkit/model_server/refs/heads/releases/2025/2/demos/common/export_models/requirements.txt
mkdir models
```
Run `export_model.py` script to download and quantize the model:

> **Note:** The users in China need to set environment variable HF_ENDPOINT="https://hf-mirror.com" before running the export script to connect to the HF Hub.

::::{tab-set}

:::{tab-item} CPU
```console
python export_model.py text_generation --source_model Qwen/Qwen3-8B --weight-format int8 --config_file_path models/config.json --model_repository_path models --tools_model_type qwen3 --overwrite_models --enable_prefix_caching
```
:::

:::{tab-item} GPU
```console
python export_model.py text_generation --source_model Qwen/Qwen3-8B --weight-format int4 --config_file_path models/config.json --model_repository_path models --tools_model_type qwen3 --target_device GPU --enable_prefix_caching
```
```
:::

:::{tab-item} NPU
```console
python export_model.py text_generation --source_model Qwen/Qwen3-8B --config_file_path models/config.json --model_repository_path models --tools_model_type qwen3 --overwrite_models --target_device GPU
```
:::

::::

You can use similar commands for different models. Change the source_model and the tools_model_type (note that as of today the following types as available: `[phi4, llama3, qwen3, hermes3]`).
> **Note:** The tuned chat template will be copied to the model folder as template.jinja and the response parser will be set in the graph.pbtxt


## Start OVMS

Starting the model server is identical like with other demos with generative endpoints:

**Deploying with Docker**

Select deployment option depending on how you prepared models in the previous step.

::::{tab-set}

:::{tab-item} CPU

Running this command starts the container with CPU only target device:
```bash
docker run -d --rm -p 8000:8000 -v $(pwd)/models:/models:ro openvino/model_server:2025.2 --rest_port 8000 --model_path /models/Qwen/Qwen3-8B --model_name Qwen/Qwen3-8B
```
:::

:::{tab-item} GPU

In case you want to use GPU device to run the generation, add extra docker parameters `--device /dev/dri --group-add=$(stat -c "%g" /dev/dri/render* | head -n 1)`
to `docker run` command, use the image with GPU support. Export the models with precision matching the GPU capacity and adjust pipeline configuration.
It can be applied using the commands below:
```bash
docker run -d --rm -p 8000:8000 --device /dev/dri --group-add=$(stat -c "%g" /dev/dri/render* | head -n 1) -v $(pwd)/models:/models:ro openvino/model_server:2025.2-gpu \
--rest_port 8000 --model_path /models/Qwen/Qwen3-8B --model_name Qwen/Qwen3-8B
```
:::
:::{tab-item} NPU

Running this command starts the container with NPU enabled:
```bash
docker run -d --rm --device /dev/accel --group-add=$(stat -c "%g" /dev/dri/render* | head -n 1) -u $(id -u):$(id -g) \
-p 8000:8000 -v $(pwd)/models:/models:rw openvino/model_server:2025.2-gpu --rest_port 8000 --model_path /models/Qwen/Qwen3-8B --model_name Qwen/Qwen3-8B
```
:::

::::

**Deploying on Bare Metal**

Assuming you have unpacked model server package with python enabled version, make sure to:

- **On Windows**: run `setupvars` script
- **On Linux**: set `LD_LIBRARY_PATH` and `PATH` environment variables

as mentioned in [deployment guide](../../docs/deploying_server_baremetal.md), in every new shell that will start OpenVINO Model Server.

Depending on how you prepared models in the first step of this demo, they are deployed to either CPU, GPU or NPU (it's defined in `graph.pbtxt`). If you run on GPU or NPU, make sure to have appropriate drivers installed, so the device is accessible for the model server.

```bat
ovms --rest_port 8000 --model_path models/Qwen/Qwen3-8B --model_name Qwen/Qwen3-8B
```

## Start MCP server with SSE interface

### Linux
```bash
git clone https://github.com/isdaniel/mcp_weather_server
cd mcp_weather_server
docker build . -t mcp_weather_server
docker run -d -v $(pwd)/src/mcp_weather_server:/mcp_weather_server  -p 8080:8080 mcp_weather_server bash -c ". .venv/bin/activate ; python /mcp_weather_server/server-see.py"
```

> **Note:** On Windows the MCP server will be demonstrated as an instance with stdip interface inside the agent application

## Start the agent

Install the application requirements

```console
curl https://raw.githubusercontent.com/openvinotoolkit/model_server/agentic-demo/demos/continuous_batching/agentic_ai/openai_agent.py -o openai_agent.py
pip install -r https://raw.githubusercontent.com/openvinotoolkit/model_server/agentic-demo/demos/continuous_batching/agentic_ai/requirements.txt
```

Run the agentic application
```console
python openai_agent.py --query "What is the weather now in Tokyo?" --model Qwen/Qwen3-8B --base-url http://localhost:8000/v3 --mcp-server-url http://localhost:8080/sse
```
```
Using SSE weather MCP  server
Secure MCP Filesystem Server running on stdio
Allowed directories: [ '/tmp' ]

Running: What is the weather now in New York?
The current weather in New York, based on the latest available data from the response, is **Clear sky** with a temperature of **22°C** on **Wednesday, June 11th, 2025**. 

Note: The provided data includes a forecast from May 29th to June 11th, 2025. If you need real-time updates, ensure the data source is current.
```
```console
python openai_agent.py --query "List the files in folder /root." --model Qwen/Qwen3-8B --base-url http://localhost:8000/v3 --mcp-server-url http://localhost:8080/sse
```
```
Using SSE weather MCP  server
Secure MCP Filesystem Server running on stdio
Allowed directories: [ '/tmp' ]

Running: List the files in folder /root.
The directory `/root` is not accessible as it's outside the allowed directories. The only permitted path is `/tmp`. Would you like me to help you with files or directories within `/tmp` instead?
```

> **Note:** The tool checking the weather forecast in the demo is making a remote call to a REST API server. Make sure you have internet connection and proxy configured while running the agent. <|MERGE_RESOLUTION|>--- conflicted
+++ resolved
@@ -18,11 +18,7 @@
 - microsoft/Phi-4-mini-instruct
 
 The model chat template defines how the conversation with tools and tools schema should be embedded in the prompt. 
-<<<<<<< HEAD
-The model response with tool call follow a specific syntax which is process by a response parser. The export tool allows choosing which template and output parser should be applied.
-=======
 The model response with tool call follow a specific syntax which is process by a response parser. The export tool allows choosing which template and response parser should be applied.
->>>>>>> 04825a6a
 
 Download export script, install it's dependencies and create directory for the models:
 ```console
