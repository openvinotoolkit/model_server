# Benchmark Client (Python) {#ovms_demo_benchmark_app}

## Introduction

The benchmark client introduced in this directory is written in Python 3. Benchmark client uses TFServing API and KServe API to communicate with model servers. It is recommended to use the benchmark client as a docker container. Prior to transmission, the client downloads metadata from the server, which contains a list of available models, their versions as well as accepted input and output shapes. Then it generates tensors containing random data with shapes matched to the models served by the service. Both the length of the dataset and the workload duration can be specified independently. The synthetic data created is then served in a loop iterating over the dataset until the workload length is satisfied. As the main role of the client is performance measurement all aspects unrelated to throughput and/or latency are ignored. This means the client does not validate the received responses nor does it estimate accuracy as these activities would negatively affect the measured performance metrics on the client side.

In addition to the standard data format, the client also supports stateful models (recognizing dependencies between consecutive
inference requests) as well as binary input for selected file formats (PNG and JPEG).

![urandom generated input image](readme-img-urandom.png) ![xrandom generated input image](readme-img-xrandom.png)


Furthermore the client supports multiple precisions: `FP16`, `FP32`, `FP64`, `INT8`, `INT16`, `INT32`, `INT64`, `UINT8`, `UINT16`, `UINT32`, `UINT64`. Both channel types, insecure and certificate secured, are supported. Secrets/certificates have to be mounted on a separated volume as well as their path has to be specified by command line. The secure connection can be used, for example, to benchmark the Nginx OVMS plugin, which can be build from public source with the built-in Nginx reverse proxy load balancer.

A single docker container can run many parallel clients in separate processes. Measured metrics (especially throughput, latency,
and counters) are collected from all client processes and then combined upon which they can be printed in JSON format/syntax for
the entire parallel workload. If the docker container is run in the daemon mode the final logs can be shown using the `docker logs`
command. Results can also be exported to a Mongo database. In order to do this the appropriate identification metadata has to
be specified in the command line.

Since 2.7 update, these Benchmark Client measurement options were introduced: language models testing with in-built string data input and support for testing `MediaPipe` graphs in the OVMS. For each of them, there is a need to specify the input data method. Data method `-d string` creates sample text data. 

Benchmarking of OVMS integrated with MediaPipe is possible for KServe API via gRPC protocol. In this case there is also a necessity to feed client with a pre-prepared `numpy` file consisting of a numpy array. 

There is also an option to test dynamic models using `shape` parameter. 

Last two use cases are furthermore described in this document.

## Build Benchmark Client Docker Image

To build the docker image and tag it as `benchmark_client` run:
```bash
git clone https://github.com/openvinotoolkit/model_server.git
cd model_server/demos/benchmark/python
docker build . -t benchmark_client
```

## OVMS Deployment

First of all, download a model and create an appropriate directory tree. For example, for resnet50 binary model from Intel's Open Model Zoo:

```bash
mkdir -p workspace/resnet50-binary-0001/1
cd workspace/resnet50-binary-0001/1
wget https://storage.openvinotoolkit.org/repositories/open_model_zoo/2022.1/models_bin/2/resnet50-binary-0001/FP32-INT1/resnet50-binary-0001.xml
wget https://storage.openvinotoolkit.org/repositories/open_model_zoo/2022.1/models_bin/2/resnet50-binary-0001/FP32-INT1/resnet50-binary-0001.bin
cd ../../..
```

Model directory looks like that:
```bash
workspace
└── resnet50-binary-0001
    └── 1
        ├── resnet50-binary-0001.bin
        └── resnet50-binary-0001.xml
```

Let's start OVMS before building and running the benchmark client as follows (more deployment options described in [docs](https://docs.openvino.ai/2024/ovms_what_is_openvino_model_server.html)):
```bash
docker run -u $(id -u) -p 9000:9000 -p 8000:8000 -d -v ${PWD}/workspace:/workspace openvino/model_server --model_path \
                     /workspace/resnet50-binary-0001 --model_name resnet50-binary-0001 --port 9000 --rest_port 8000
```

## Selected Commands

To check available options use `-h`, `--help` switches:
```bash
  docker run benchmark_client --help

usage: main.py [-h] [-i ID] [-c CONCURRENCY] [-a SERVER_ADDRESS]
               [-p GRPC_PORT] [-r REST_PORT] [-l] [-b [BS ...]]
               [-s [SHAPE ...]] [-d [DATA ...]] [-j] [-m MODEL_NAME]
               [-k DATASET_LENGTH] [-v MODEL_VERSION] [-n STEPS_NUMBER]
               [-t DURATION] [-u WARMUP] [-w WINDOW] [-e ERROR_LIMIT]
               [-x ERROR_EXPOSITION] [--max_throughput MAX_THROUGHPUT]
               [--max_value MAX_VALUE] [--min_value MIN_VALUE] [--xrand XRAND]
               [--dump_png] [--step_timeout STEP_TIMEOUT]
               [--metadata_timeout METADATA_TIMEOUT] [-Y DB_ENDPOINT]
<<<<<<< HEAD
               [-y [DB_METADATA [DB_METADATA ...]]] [--print_all] [--print_summary]
               [--print_time] [--report_warmup] [--certs_dir CERTS_DIR]
               [-q STATEFUL_LENGTH] [--stateful_id STATEFUL_ID]
               [--stateful_hop STATEFUL_HOP] [--sync_interval SYNC_INTERVAL]
               [--quantile_list [QUANTILE_LIST [QUANTILE_LIST ...]]]
=======
               [-y [DB_METADATA ...]] [--print_all] [--print_time]
               [--report_warmup] [--certs_dir CERTS_DIR] [-q STATEFUL_LENGTH]
               [--stateful_id STATEFUL_ID] [--stateful_hop STATEFUL_HOP]
               [--sync_interval SYNC_INTERVAL]
               [--quantile_list [QUANTILE_LIST ...]]
>>>>>>> ca5934ef
               [--hist_factor HIST_FACTOR] [--hist_base HIST_BASE]
               [--internal_version] [--unbuffered] [--api {TFS,KFS,REST}]

This is benchmarking client which uses TFS/KFS API to communicate with
OVMS/TFS/KFS-based-services.
```

The version can be checked by using `--internal_version` switch as follows:
```bash
  docker run benchmark_client --internal_version

  2.7
```

The client is able to download the metadata of the served models. If you are
unsure which models and versions are served and what status they have, you can
list this information by specifying the `--list_models` switch (also a short
form `-l` is available):
```bash
<<<<<<< HEAD
docker run --network host benchmark_client -a localhost -r 30002 --list_models
```

```
Client 2.6
NO_PROXY=localhost no_proxy=localhost python3 /ovms_benchmark_client/main.py -a localhost -r 30002 --list_models
XI worker: try to send request to endpoint: http://localhost:30002/v1/config
=======
docker run --network host benchmark_client -a localhost -r 8000 --list_models

Client 2.7
NO_PROXY=localhost no_proxy=localhost python3 /ovms_benchmark_client/main.py -a localhost -r 8000 --list_models
XI worker: try to send request to endpoint: http://localhost:8000/v1/config
>>>>>>> ca5934ef
XI worker: received status code is 200.
XI worker: found models and their status:
XI worker:  model: resnet50-binary-0001, version: 1 - AVAILABLE

```
## Sample benchmarks

Names, model shape, as well as information about data types of both inputs and
outputs can also be downloaded for all available models using the same listing
switches and adding `-m <model-name>` and `-v <model-version>` to the command
line. The option `-i` is used only to add a prefix to the standard output with a name
of an application instance. For example:
```bash
<<<<<<< HEAD
docker run --network host benchmark_client -a localhost -r 30002 -l -m resnet50-binary-0001 -p 30001 -i id
```

```
Client 2.6
NO_PROXY=localhost no_proxy=localhost python3 /ovms_benchmark_client/main.py -a localhost -r 30002 -l -m resnet50-binary-0001 -p 30001 -i id
=======
docker run --network host benchmark_client -a localhost -r 8000 -l -m resnet50-binary-0001 -p 9000 -i id

Client 2.7
NO_PROXY=localhost no_proxy=localhost python3 /ovms_benchmark_client/main.py -a localhost -r 8000 -l -m resnet50-binary-0001 -p 9000 -i id
>>>>>>> ca5934ef
XW id: Finished execution. If you want to run inference remove --list_models.
XI id: try to send request to endpoint: http://localhost:8000/v1/config
XI id: received status code is 200.
XI id: found models and their status:
XI id:  model: resnet50-binary-0001, version: 1 - AVAILABLE
XI id: request for metadata of model resnet50-binary-0001...
XI id: Metadata for model resnet50-binary-0001 is downloaded...
XI id: set version of model resnet50-binary-0001: 1
XI id: inputs:
XI id:  0:
XI id:   name: 0
XI id:   dtype: DT_FLOAT
XI id:   tensorShape: {'dim': [{'size': '1'}, {'size': '3'}, {'size': '224'}, {'size': '224'}]}
XI id: outputs:
XI id:  1463:
XI id:   name: 1463
XI id:   dtype: DT_FLOAT
XI id:   tensorShape: {'dim': [{'size': '1'}, {'size': '1000'}]}

```
Be sure the model name specified is identical to the model name shown when using
the `--list_models` parameter. A model version is not required but it can be added
when multiple versions are available for a specific model name.

The introduced benchmark client supports generation of requests with multiple and
different batch sizes in a single workload. The switches `-b`, `--bs` can be used
to specify this parameter.

The workload can be generated only if its length is specified by iteration number
`-n`, `--steps_number` or duration length `-t`, `--duration`. To see report also on warmup time window use `--report_warmup` switch. Example for 8 requests
will be generated as follows (remember to add `--print_all` to show metrics in stdout):
```bash
<<<<<<< HEAD
docker run --network host benchmark_client -a localhost -r 30002 -m resnet50-binary-0001 -p 30001 -n 8 --report_warmup --print_all
```
```
Client 2.6
NO_PROXY=localhost no_proxy=localhost python3 /ovms_benchmark_client/main.py -a localhost -r 30002 -m resnet50-binary-0001 -p 30001 -n 8 --report_warmup --print_all
=======
docker run --network host benchmark_client -a localhost -r 8000 -m resnet50-binary-0001 -p 9000 -n 8 --report_warmup --print_all

Client 2.7
NO_PROXY=localhost no_proxy=localhost python3 /ovms_benchmark_client/main.py -a localhost -r 8000 -m resnet50-binary-0001 -p 9000 -n 8 --report_warmup --print_all
>>>>>>> ca5934ef
XI worker: request for metadata of model resnet50-binary-0001...
XI worker: Metadata for model resnet50-binary-0001 is downloaded...
XI worker: set version of model resnet50-binary-0001: 1
XI worker: inputs:
XI worker:  0:
XI worker:   name: 0
XI worker:   dtype: DT_FLOAT
XI worker:   tensorShape: {'dim': [{'size': '1'}, {'size': '3'}, {'size': '224'}, {'size': '224'}]}
XI worker: outputs:
XI worker:  1463:
XI worker:   name: 1463
XI worker:   dtype: DT_FLOAT
XI worker:   tensorShape: {'dim': [{'size': '1'}, {'size': '1000'}]}
XI worker: new random range: 0.0, 255.0
XI worker: batchsize sequence: [1]
XI worker: dataset length (0): 1
XI worker: --> dim: 1
XI worker: --> dim: 3
XI worker: --> dim: 224
XI worker: --> dim: 224
XI worker: Generated data shape: (1, 3, 224, 224)
XI worker: start workload...
XI worker: stop warmup: 374943.047975389
XI worker: stop window: inf
XI worker: Workload started!
XI worker: Warmup normally stopped: 374943.075028319
XI worker: Window normally start: 374943.07504102
XI worker: Window stopped: 374943.354446821
XI worker: total_duration: 0.3065074360347353
XI worker: total_batches: 8
XI worker: total_frames: 8
XI worker: start_timestamp: 374943.047975189
XI worker: stop_timestamp: 374943.354482625
XI worker: pass_batches: 8
XI worker: fail_batches: 0
XI worker: pass_frames: 8
XI worker: fail_frames: 0
XI worker: first_latency: 0.027021727000828832
XI worker: pass_max_latency: 0.0449919409584254
XI worker: fail_max_latency: 0.0
XI worker: brutto_batch_rate: 26.100508697261724
XI worker: brutto_frame_rate: 26.100508697261724
XI worker: netto_batch_rate: 26.127558971388062
XI worker: netto_frame_rate: 26.127558971388062
XI worker: frame_passrate: 1.0
XI worker: batch_passrate: 1.0
XI worker: mean_latency: 0.0382737630061456
XI worker: mean_latency2: 0.0015027467953827884
XI worker: stdev_latency: 0.006153524252994284
XI worker: cv_latency: 0.16077656780197483
XI worker: pass_mean_latency: 0.0382737630061456
XI worker: pass_mean_latency2: 0.0015027467953827884
XI worker: pass_stdev_latency: 0.006153524252994284
XI worker: pass_cv_latency: 0.16077656780197483
XI worker: fail_mean_latency: 0.0
XI worker: fail_mean_latency2: 0.0
XI worker: fail_stdev_latency: 0.0
XI worker: fail_cv_latency: 0.0
XI worker: window_total_duration: 0.27940580097492784
XI worker: window_total_batches: 8
XI worker: window_total_frames: 8
XI worker: window_start_timestamp: 374943.07504102
XI worker: window_stop_timestamp: 374943.354446821
XI worker: window_pass_batches: 8
XI worker: window_fail_batches: 0
XI worker: window_pass_frames: 8
XI worker: window_fail_frames: 0
XI worker: window_first_latency: 0.027021727000828832
XI worker: window_pass_max_latency: 0.0449919409584254
XI worker: window_fail_max_latency: 0.0
XI worker: window_brutto_batch_rate: 28.632190069374655
XI worker: window_brutto_frame_rate: 28.632190069374655
XI worker: window_netto_batch_rate: 26.127558971388062
XI worker: window_netto_frame_rate: 26.127558971388062
XI worker: window_frame_passrate: 1.0
XI worker: window_batch_passrate: 1.0
XI worker: window_mean_latency: 0.0382737630061456
XI worker: window_mean_latency2: 0.0015027467953827884
XI worker: window_stdev_latency: 0.006153524252994284
XI worker: window_cv_latency: 0.16077656780197483
XI worker: window_pass_mean_latency: 0.0382737630061456
XI worker: window_pass_mean_latency2: 0.0015027467953827884
XI worker: window_pass_stdev_latency: 0.006153524252994284
XI worker: window_pass_cv_latency: 0.16077656780197483
XI worker: window_fail_mean_latency: 0.0
XI worker: window_fail_mean_latency2: 0.0
XI worker: window_fail_stdev_latency: 0.0
XI worker: window_fail_cv_latency: 0.0
XI worker: window_hist_latency_4: 2
XI worker: window_hist_latency_9: 1
XI worker: window_hist_latency_8: 5
XI worker: warmup_total_duration: 0.02705443004379049
XI worker: warmup_total_batches: 0
XI worker: warmup_total_frames: 0
XI worker: warmup_start_timestamp: 374943.047973889
XI worker: warmup_stop_timestamp: 374943.075028319
XI worker: warmup_pass_batches: 0
XI worker: warmup_fail_batches: 0
XI worker: warmup_pass_frames: 0
XI worker: warmup_fail_frames: 0
XI worker: warmup_first_latency: inf
XI worker: warmup_pass_max_latency: 0.0
XI worker: warmup_fail_max_latency: 0.0
XI worker: warmup_brutto_batch_rate: 0.0
XI worker: warmup_brutto_frame_rate: 0.0
XI worker: warmup_netto_batch_rate: 0.0
XI worker: warmup_netto_frame_rate: 0.0
XI worker: warmup_frame_passrate: 0.0
XI worker: warmup_batch_passrate: 0.0
XI worker: warmup_mean_latency: 0.0
XI worker: warmup_mean_latency2: 0.0
XI worker: warmup_stdev_latency: 0.0
XI worker: warmup_cv_latency: 0.0
XI worker: warmup_pass_mean_latency: 0.0
XI worker: warmup_pass_mean_latency2: 0.0
XI worker: warmup_pass_stdev_latency: 0.0
XI worker: warmup_pass_cv_latency: 0.0
XI worker: warmup_fail_mean_latency: 0.0
XI worker: warmup_fail_mean_latency2: 0.0
XI worker: warmup_fail_stdev_latency: 0.0
XI worker: warmup_fail_cv_latency: 0.0
```

<<<<<<< HEAD
Summary of the benchmark results can be viewed by enabling ```--print_summary``` option as below (with ```--quantile_list 0.5 0.9 0.95```)
```bash
docker run --network host benchmark_client -a localhost -r 8000 -m face-detection-retail-0005 -p 9000 -s 2 3 300 300 -t 20 --print_summary --quantile_list 0.5 .9 .95
```
Sample output logs with benchmark results summary 

```
Client 2.6
NO_PROXY=localhost no_proxy=localhost python3 /ovms_benchmark_client/main.py -a localhost -r 8000 -m face-detection-retail-0005 -p 9000 -s 2 3 300 300 -t 20 --print_summary --quantile_list 0.5 .9 .95
          XI worker: start workload...
### Benchmark Summary ###
 Request concurrency: 1
 Throughput: 89.09 FPS 
 Latency: 
    Mean: 11.22 ms
    stdev: 0.89 ms
    p50 latency: 12.78 ms 
    p90 latency: 15.27 ms 
    p95 latency: 15.58 ms
```
=======
## Dynamic models benchmarking

In order to test dynamic models, `-s` (shape) parameter needs to be specified. You can use dynamic model, although some static models also can have dynamic shape specified. First download the model to workspace.
```bash
mkdir -p workspace/face-detection-retail-0005/1
cd workspace/face-detection-retail-0005/1
wget https://storage.openvinotoolkit.org/repositories/open_model_zoo/2023.0/models_bin/1/face-detection-retail-0005/FP32/face-detection-retail-0005.bin
wget https://storage.openvinotoolkit.org/repositories/open_model_zoo/2023.0/models_bin/1/face-detection-retail-0005/FP32/face-detection-retail-0005.xml
cd ../../..
```
Next start OVMS having dynamic input shape specified.
```bash
docker run -u $(id -u) -p 9000:9000 -p 8000:8000 -d -v ${PWD}/workspace:/workspace openvino/model_server --model_path /workspace/face-detection-retail-0005 --model_name face-detection-retail-0005 --shape "(-1,3,-1,-1)" --port 9000 --rest_port 8000
```
To generate request with specified shape, it is necessary to set input shape explicitly. It is done by specifying `-s` or `--shape` parameter, followed by desired numbers.
```bash
docker run --network host benchmark_client -a localhost -r 8000 -m face-detection-retail-0005 -p 9000 -n 8 -s 1 3 300 300 --print_all
Client 2.7
NO_PROXY=localhost no_proxy=localhost python3 /ovms_benchmark_client/main.py -a localhost -r 8000 -m face-detection-retail-0005 -p 9000 -n 8 -s 1 3 300 300 --print_all
          XI worker: request for metadata of model face-detection-retail-0005...
          XI worker: Metadata for model face-detection-retail-0005 is downloaded...
          XI worker: set version of model face-detection-retail-0005: 1
          XI worker: inputs:
          XI worker:  input.1:
          XI worker:   name: input.1
          XI worker:   dtype: DT_FLOAT
          XI worker:   tensorShape: {'dim': [{'size': '-1'}, {'size': '3'}, {'size': '-1'}, {'size': '-1'}]}
          XI worker: outputs:
          XI worker:  527:
          XI worker:   name: 527
          XI worker:   dtype: DT_FLOAT
          XI worker:   tensorShape: {'dim': [{'size': '1'}, {'size': '1'}, {'size': '-1'}, {'size': '7'}]}
          XI worker: new random range: 0.0, 255.0
          XI worker: batchsize sequence: [1]
          XI worker: dataset length (input.1): 1
          XI worker: --> dim: 1
          XI worker: --> dim: 3
          XI worker: --> dim: 300
          XI worker: --> dim: 300
          XI worker: Generated data shape: (1, 3, 300, 300)
          XI worker: start workload...
...
```

## MediaPipe benchmarking

Start OVMS container with `config.json` including mediapipe servable. OVMS should be built with MediaPipe enabled.
```bash
cp -r ${PWD}/sample_data ${PWD}/workspace/sample_data
docker run -u $(id -u) -p 9000:9000 -p 8000:8000 -d -v ${PWD}/workspace:/workspace openvino/model_server --port 9000 --rest_port 8000 --config_path /workspace/sample_data/config.json
```
Requests for benchmarking are prepared basing on array from a numpy file. This data file is fed to Benchmark Client by specifying switch `-d <data-file>.npy`. Note that we can use numpy data in the same manner also for single models and pipelines if KServe API is set. You can create sample data with `Python3`, specifying array shape and precision. Generated .npy file should be saved to workspace/sample_data directory for this example.
```bash
python -c 'import numpy as np ; \
arr = np.ones((1,3,224,224),dtype=np.float32); \
np.save("workspace/sample_data/resnet50-binary-0001.npy", arr)'
```
Having MediaPipe graph file and servable specified in config.json, we call it by its name instead of the model name: `-m <mediapipe-servable-name>`. It is necessary to set `--api KFS` since the Mediapipe graphs are exposed only via KServe API. 
```bash
docker run -v ${PWD}/workspace:/workspace --network host benchmark_client -a localhost -r 8000 -m resnet50-binary-0001_mediapipe -p 9000 -n 8 --api KFS -d /workspace/sample_data/resnet50-binary-0001.npy --report_warmup --print_all
```

>>>>>>> ca5934ef
Many other client options together with benchmarking examples are presented in
[an additional PDF document](https://github.com/openvinotoolkit/model_server/blob/main/docs/python-benchmarking-client-16feb.pdf). <|MERGE_RESOLUTION|>--- conflicted
+++ resolved
@@ -77,19 +77,11 @@
                [--max_value MAX_VALUE] [--min_value MIN_VALUE] [--xrand XRAND]
                [--dump_png] [--step_timeout STEP_TIMEOUT]
                [--metadata_timeout METADATA_TIMEOUT] [-Y DB_ENDPOINT]
-<<<<<<< HEAD
                [-y [DB_METADATA [DB_METADATA ...]]] [--print_all] [--print_summary]
                [--print_time] [--report_warmup] [--certs_dir CERTS_DIR]
                [-q STATEFUL_LENGTH] [--stateful_id STATEFUL_ID]
                [--stateful_hop STATEFUL_HOP] [--sync_interval SYNC_INTERVAL]
                [--quantile_list [QUANTILE_LIST [QUANTILE_LIST ...]]]
-=======
-               [-y [DB_METADATA ...]] [--print_all] [--print_time]
-               [--report_warmup] [--certs_dir CERTS_DIR] [-q STATEFUL_LENGTH]
-               [--stateful_id STATEFUL_ID] [--stateful_hop STATEFUL_HOP]
-               [--sync_interval SYNC_INTERVAL]
-               [--quantile_list [QUANTILE_LIST ...]]
->>>>>>> ca5934ef
                [--hist_factor HIST_FACTOR] [--hist_base HIST_BASE]
                [--internal_version] [--unbuffered] [--api {TFS,KFS,REST}]
 
@@ -109,21 +101,11 @@
 list this information by specifying the `--list_models` switch (also a short
 form `-l` is available):
 ```bash
-<<<<<<< HEAD
-docker run --network host benchmark_client -a localhost -r 30002 --list_models
-```
-
-```
-Client 2.6
-NO_PROXY=localhost no_proxy=localhost python3 /ovms_benchmark_client/main.py -a localhost -r 30002 --list_models
-XI worker: try to send request to endpoint: http://localhost:30002/v1/config
-=======
 docker run --network host benchmark_client -a localhost -r 8000 --list_models
 
 Client 2.7
 NO_PROXY=localhost no_proxy=localhost python3 /ovms_benchmark_client/main.py -a localhost -r 8000 --list_models
 XI worker: try to send request to endpoint: http://localhost:8000/v1/config
->>>>>>> ca5934ef
 XI worker: received status code is 200.
 XI worker: found models and their status:
 XI worker:  model: resnet50-binary-0001, version: 1 - AVAILABLE
@@ -137,19 +119,11 @@
 line. The option `-i` is used only to add a prefix to the standard output with a name
 of an application instance. For example:
 ```bash
-<<<<<<< HEAD
-docker run --network host benchmark_client -a localhost -r 30002 -l -m resnet50-binary-0001 -p 30001 -i id
-```
-
-```
-Client 2.6
-NO_PROXY=localhost no_proxy=localhost python3 /ovms_benchmark_client/main.py -a localhost -r 30002 -l -m resnet50-binary-0001 -p 30001 -i id
-=======
 docker run --network host benchmark_client -a localhost -r 8000 -l -m resnet50-binary-0001 -p 9000 -i id
 
 Client 2.7
 NO_PROXY=localhost no_proxy=localhost python3 /ovms_benchmark_client/main.py -a localhost -r 8000 -l -m resnet50-binary-0001 -p 9000 -i id
->>>>>>> ca5934ef
+
 XW id: Finished execution. If you want to run inference remove --list_models.
 XI id: try to send request to endpoint: http://localhost:8000/v1/config
 XI id: received status code is 200.
@@ -182,18 +156,11 @@
 `-n`, `--steps_number` or duration length `-t`, `--duration`. To see report also on warmup time window use `--report_warmup` switch. Example for 8 requests
 will be generated as follows (remember to add `--print_all` to show metrics in stdout):
 ```bash
-<<<<<<< HEAD
-docker run --network host benchmark_client -a localhost -r 30002 -m resnet50-binary-0001 -p 30001 -n 8 --report_warmup --print_all
-```
-```
-Client 2.6
-NO_PROXY=localhost no_proxy=localhost python3 /ovms_benchmark_client/main.py -a localhost -r 30002 -m resnet50-binary-0001 -p 30001 -n 8 --report_warmup --print_all
-=======
 docker run --network host benchmark_client -a localhost -r 8000 -m resnet50-binary-0001 -p 9000 -n 8 --report_warmup --print_all
 
 Client 2.7
 NO_PROXY=localhost no_proxy=localhost python3 /ovms_benchmark_client/main.py -a localhost -r 8000 -m resnet50-binary-0001 -p 9000 -n 8 --report_warmup --print_all
->>>>>>> ca5934ef
+
 XI worker: request for metadata of model resnet50-binary-0001...
 XI worker: Metadata for model resnet50-binary-0001 is downloaded...
 XI worker: set version of model resnet50-binary-0001: 1
@@ -317,7 +284,6 @@
 XI worker: warmup_fail_cv_latency: 0.0
 ```
 
-<<<<<<< HEAD
 Summary of the benchmark results can be viewed by enabling ```--print_summary``` option as below (with ```--quantile_list 0.5 0.9 0.95```)
 ```bash
 docker run --network host benchmark_client -a localhost -r 8000 -m face-detection-retail-0005 -p 9000 -s 2 3 300 300 -t 20 --print_summary --quantile_list 0.5 .9 .95
@@ -338,7 +304,6 @@
     p90 latency: 15.27 ms 
     p95 latency: 15.58 ms
 ```
-=======
 ## Dynamic models benchmarking
 
 In order to test dynamic models, `-s` (shape) parameter needs to be specified. You can use dynamic model, although some static models also can have dynamic shape specified. First download the model to workspace.
@@ -401,6 +366,5 @@
 docker run -v ${PWD}/workspace:/workspace --network host benchmark_client -a localhost -r 8000 -m resnet50-binary-0001_mediapipe -p 9000 -n 8 --api KFS -d /workspace/sample_data/resnet50-binary-0001.npy --report_warmup --print_all
 ```
 
->>>>>>> ca5934ef
 Many other client options together with benchmarking examples are presented in
 [an additional PDF document](https://github.com/openvinotoolkit/model_server/blob/main/docs/python-benchmarking-client-16feb.pdf). 