# Benchmark Client (Python) {#ovms_demo_benchmark_app}

## Introduction

The benchmark client introduced in this directory is written in Python 3. Benchmark client uses TFServing API and KServe API to communicate with model servers. It is recommended to use the benchmark client as a docker container. Prior to transmission, the client downloads metadata from the server, which contains a list of available models, their versions as well as accepted input and output shapes. Then it generates tensors containing random data with shapes matched to the models served by the service. Both the length of the dataset and the workload duration can be specified independently. The synthetic data created is then served in a loop iterating over the dataset until the workload length is satisfied. As the main role of the client is performance measurement all aspects unrelated to throughput and/or latency are ignored. This means the client does not validate the received responses nor does it estimate accuracy as these activities would negatively affect the measured performance metrics on the client side.

In addition to the standard data format, the client also supports stateful models (recognizing dependencies between consecutive
inference requests) as well as binary input for select file formats (PNG and JPEG).

<<<<<<< HEAD
![](README-img-urandom.png "urandom generated input image") ![](README-img-xrandom.png "xrandom generated input image")
=======
![](readme-img-urandom.png "urandom generated input image") ![](readme-img-xrandom.png "xrandom generated input image")

>>>>>>> c08dffe1

Furthermore the client supports multiple precisions: `FP16`, `FP32`, `FP64`, `INT8`, `INT16`, `INT32`, `INT64`, `UINT8`, `UINT16`, `UINT32`, `UINT64`. Both channel types, insecure and certificate secured, are supported. Secrets/certificates have to be mounted on a separated volume as well as their path has to be specified by command line. The secure connection can be used, for example, to benchmark the Nginx OVMS plugin, which can be build from public source with the built-in Nginx reverse proxy load balancer.

A single docker container can run many parallel clients in separate processes. Measured metrics (especially throughput, latency,
and counters) are collected from all client processes and then combined upon which they can be printed in JSON format/syntax for
the entire parallel workload. If the docker container is run in the deamon mode the final logs can be shown using the `docker logs`
command. Results can also be exported to a Mongo database. In order to do this the appropriate identification metadata has to
be specified in the command line.

## OVMS Deployment

First of all, download a model and create an appropriate directory tree. For example, for some resnet 50 model from Intel's Open Model Zoo:

```bash
mkdir -p workspace/resnet50-binary-0001/1
cd workspace/resnet50-binary-0001/1
wget https://storage.openvinotoolkit.org/repositories/open_model_zoo/2022.1/models_bin/2/resnet50-binary-0001/FP32-INT1/resnet50-binary-0001.xml
wget https://storage.openvinotoolkit.org/repositories/open_model_zoo/2022.1/models_bin/2/resnet50-binary-0001/FP32-INT1/resnet50-binary-0001.bin
cd ../../..
```

Let's start OVMS before building and running the benchmark client as follows:
```bash
docker run -p 30001:30001 -p 30002:30002 -d -v ${PWD}/workspace:/workspace openvino/model_server --model_path \
                     /workspace/resnet50-binary-0001 --model_name resnet50-binary-0001 --port 30001 --rest_port 30002
```
where a model directory looks like that:
```bash
workspace
└── resnet50-binary-0001
    └── 1
        ├── resnet50-binary-0001.bin
        └── resnet50-binary-0001.xml
```

## Build Client Docker Image

To build the docker image and tag it as `benchmark_client` run:
```bash
git clone https://github.com/openvinotoolkit/model_server.git
cd model_server/demos/benchmark/python
docker build . -t benchmark_client
```

## Selected Commands

To check available options use `-h`, `--help` switches:
```bash
  docker run benchmark_client --help

  [-h] [-i ID] [-c CONCURRENCY] [-a SERVER_ADDRESS]
  [-p GRPC_PORT] [-r REST_PORT] [-l] [-b [BS [BS ...]]]
  [-s [SHAPE [SHAPE ...]]] [-d [DATA [DATA ...]]] [-j]
  [-m MODEL_NAME] [-k DATASET_LENGTH] [-v MODEL_VERSION]
  [-n STEPS_NUMBER] [-t DURATION] [-u WARMUP] [-w WINDOW]
  [-e ERROR_LIMIT] [-x ERROR_EXPOSITION]
  [--max_throughput MAX_THROUGHPUT] [--max_value MAX_VALUE]
  [--min_value MIN_VALUE] [--xrand XRAND] [--dump_png]
  [--step_timeout STEP_TIMEOUT]
  [--metadata_timeout METADATA_TIMEOUT] [-Y DB_ENDPOINT]
  [-y [DB_METADATA [DB_METADATA ...]]] [--print_all]
  [--print_time] [--report_warmup] [--certs_dir CERTS_DIR]
  [-q STATEFUL_LENGTH] [--stateful_id STATEFUL_ID]
  [--stateful_hop STATEFUL_HOP] [--sync_interval SYNC_INTERVAL]
  [--quantile_list [QUANTILE_LIST [QUANTILE_LIST ...]]]
  [--hist_factor HIST_FACTOR] [--hist_base HIST_BASE]
  [--internal_version] [--unbuffered] [--api {TFS,KFS,REST}]


This is benchmarking client which uses TFS/KFS API to communicate with
OVMS/TFS/KFS-based-services.
```

The version can be checked by using `--internal_version` switch as follows:
```bash
  docker run benchmark_client --internal_version

  2.6
```

The client is able to download the metadata of the served models. If you are
unsure which models and versions are served and what status they have, you can
list this information by specifying the `--list_models` switch (also a short
form `-l` is available):
```bash
docker run --network host benchmark_client -a localhost -r 30002 --list_models

Client 2.6
NO_PROXY=localhost no_proxy=localhost python3 /ovms_benchmark_client/main.py -a localhost -r 30002 --list_models
XI worker: try to send request to endpoint: http://localhost:30002/v1/config
XI worker: received status code is 200.
XI worker: found models and their status:
XI worker:  model: resnet50-binary-0001, version: 1 - AVAILABLE

```
Names, model shape, as well as information about data types of both inputs and
outputs can also be downloaded for all available models using the same listing
switches and adding `-m <model-name>` and `-v <model-version>` to the command
line. The option `-i` is used only to add a prefix to the standard output with a name
of an application instance. For example:
```bash
docker run --network host benchmark_client -a localhost -r 30002 -l -m resnet50-binary-0001 -p 30001 -i id

Client 2.6
NO_PROXY=localhost no_proxy=localhost python3 /ovms_benchmark_client/main.py -a localhost -r 30002 -l -m resnet50-binary-0001 -p 30001 -i id
XW id: Finished execution. If you want to run inference remove --list_models.
XI id: try to send request to endpoint: http://localhost:30002/v1/config
XI id: received status code is 200.
XI id: found models and their status:
XI id:  model: resnet50-binary-0001, version: 1 - AVAILABLE
XI id: request for metadata of model resnet50-binary-0001...
XI id: Metadata for model resnet50-binary-0001 is downloaded...
XI id: set version of model resnet50-binary-0001: 1
XI id: inputs:
XI id:  0:
XI id:   name: 0
XI id:   dtype: DT_FLOAT
XI id:   tensorShape: {'dim': [{'size': '1'}, {'size': '3'}, {'size': '224'}, {'size': '224'}]}
XI id: outputs:
XI id:  1463:
XI id:   name: 1463
XI id:   dtype: DT_FLOAT
XI id:   tensorShape: {'dim': [{'size': '1'}, {'size': '1000'}]}

```
Be sure the model name specified is identical to the model name shown when using
the `--list_models` parameter. A model version is not required but it can be added
when multiple versions are available for a specific model name.

The introduced benchmark client supports generation of requests with multiple and
different batch sizes in a single workload. The switches `-b`, `--bs` can be used
to specify this parameter.

The workload can be generated only if its length is specified by iteration number
`-n`, `--steps_number` or duration length `-t`, `--duration`. To see report also on warmup time window use `--report_warmup` switch. Example for 8 requests
will be generated as follows (remember to add `--print_all` to show metrics in stdout):
```bash
docker run --network host benchmark_client -a localhost -r 30002 -m resnet50-binary-0001 -p 30001 -n 8 --report_warmup --print_all

Client 2.6
NO_PROXY=localhost no_proxy=localhost python3 /ovms_benchmark_client/main.py -a localhost -r 30002 -m resnet50-binary-0001 -p 30001 -n 8 --report_warmup --print_all
XI worker: request for metadata of model resnet50-binary-0001...
XI worker: Metadata for model resnet50-binary-0001 is downloaded...
XI worker: set version of model resnet50-binary-0001: 1
XI worker: inputs:
XI worker:  0:
XI worker:   name: 0
XI worker:   dtype: DT_FLOAT
XI worker:   tensorShape: {'dim': [{'size': '1'}, {'size': '3'}, {'size': '224'}, {'size': '224'}]}
XI worker: outputs:
XI worker:  1463:
XI worker:   name: 1463
XI worker:   dtype: DT_FLOAT
XI worker:   tensorShape: {'dim': [{'size': '1'}, {'size': '1000'}]}
XI worker: new random range: 0.0, 255.0
XI worker: batchsize sequence: [1]
XI worker: dataset length (0): 1
XI worker: --> dim: 1
XI worker: --> dim: 3
XI worker: --> dim: 224
XI worker: --> dim: 224
XI worker: Generated data shape: (1, 3, 224, 224)
XI worker: start workload...
XI worker: stop warmup: 374943.047975389
XI worker: stop window: inf
XI worker: Workload started!
XI worker: Warmup normally stopped: 374943.075028319
XI worker: Window normally start: 374943.07504102
XI worker: Window stopped: 374943.354446821
XI worker: total_duration: 0.3065074360347353
XI worker: total_batches: 8
XI worker: total_frames: 8
XI worker: start_timestamp: 374943.047975189
XI worker: stop_timestamp: 374943.354482625
XI worker: pass_batches: 8
XI worker: fail_batches: 0
XI worker: pass_frames: 8
XI worker: fail_frames: 0
XI worker: first_latency: 0.027021727000828832
XI worker: pass_max_latency: 0.0449919409584254
XI worker: fail_max_latency: 0.0
XI worker: brutto_batch_rate: 26.100508697261724
XI worker: brutto_frame_rate: 26.100508697261724
XI worker: netto_batch_rate: 26.127558971388062
XI worker: netto_frame_rate: 26.127558971388062
XI worker: frame_passrate: 1.0
XI worker: batch_passrate: 1.0
XI worker: mean_latency: 0.0382737630061456
XI worker: mean_latency2: 0.0015027467953827884
XI worker: stdev_latency: 0.006153524252994284
XI worker: cv_latency: 0.16077656780197483
XI worker: pass_mean_latency: 0.0382737630061456
XI worker: pass_mean_latency2: 0.0015027467953827884
XI worker: pass_stdev_latency: 0.006153524252994284
XI worker: pass_cv_latency: 0.16077656780197483
XI worker: fail_mean_latency: 0.0
XI worker: fail_mean_latency2: 0.0
XI worker: fail_stdev_latency: 0.0
XI worker: fail_cv_latency: 0.0
XI worker: window_total_duration: 0.27940580097492784
XI worker: window_total_batches: 8
XI worker: window_total_frames: 8
XI worker: window_start_timestamp: 374943.07504102
XI worker: window_stop_timestamp: 374943.354446821
XI worker: window_pass_batches: 8
XI worker: window_fail_batches: 0
XI worker: window_pass_frames: 8
XI worker: window_fail_frames: 0
XI worker: window_first_latency: 0.027021727000828832
XI worker: window_pass_max_latency: 0.0449919409584254
XI worker: window_fail_max_latency: 0.0
XI worker: window_brutto_batch_rate: 28.632190069374655
XI worker: window_brutto_frame_rate: 28.632190069374655
XI worker: window_netto_batch_rate: 26.127558971388062
XI worker: window_netto_frame_rate: 26.127558971388062
XI worker: window_frame_passrate: 1.0
XI worker: window_batch_passrate: 1.0
XI worker: window_mean_latency: 0.0382737630061456
XI worker: window_mean_latency2: 0.0015027467953827884
XI worker: window_stdev_latency: 0.006153524252994284
XI worker: window_cv_latency: 0.16077656780197483
XI worker: window_pass_mean_latency: 0.0382737630061456
XI worker: window_pass_mean_latency2: 0.0015027467953827884
XI worker: window_pass_stdev_latency: 0.006153524252994284
XI worker: window_pass_cv_latency: 0.16077656780197483
XI worker: window_fail_mean_latency: 0.0
XI worker: window_fail_mean_latency2: 0.0
XI worker: window_fail_stdev_latency: 0.0
XI worker: window_fail_cv_latency: 0.0
XI worker: window_hist_latency_4: 2
XI worker: window_hist_latency_9: 1
XI worker: window_hist_latency_8: 5
XI worker: warmup_total_duration: 0.02705443004379049
XI worker: warmup_total_batches: 0
XI worker: warmup_total_frames: 0
XI worker: warmup_start_timestamp: 374943.047973889
XI worker: warmup_stop_timestamp: 374943.075028319
XI worker: warmup_pass_batches: 0
XI worker: warmup_fail_batches: 0
XI worker: warmup_pass_frames: 0
XI worker: warmup_fail_frames: 0
XI worker: warmup_first_latency: inf
XI worker: warmup_pass_max_latency: 0.0
XI worker: warmup_fail_max_latency: 0.0
XI worker: warmup_brutto_batch_rate: 0.0
XI worker: warmup_brutto_frame_rate: 0.0
XI worker: warmup_netto_batch_rate: 0.0
XI worker: warmup_netto_frame_rate: 0.0
XI worker: warmup_frame_passrate: 0.0
XI worker: warmup_batch_passrate: 0.0
XI worker: warmup_mean_latency: 0.0
XI worker: warmup_mean_latency2: 0.0
XI worker: warmup_stdev_latency: 0.0
XI worker: warmup_cv_latency: 0.0
XI worker: warmup_pass_mean_latency: 0.0
XI worker: warmup_pass_mean_latency2: 0.0
XI worker: warmup_pass_stdev_latency: 0.0
XI worker: warmup_pass_cv_latency: 0.0
XI worker: warmup_fail_mean_latency: 0.0
XI worker: warmup_fail_mean_latency2: 0.0
XI worker: warmup_fail_stdev_latency: 0.0
XI worker: warmup_fail_cv_latency: 0.0
```
Many other client options together with benchmarking examples are presented in
[an additional PDF document](https://github.com/openvinotoolkit/model_server/blob/releases/2022/1/docs/python-benchmarking-client-16feb.pdf). <|MERGE_RESOLUTION|>--- conflicted
+++ resolved
@@ -7,12 +7,8 @@
 In addition to the standard data format, the client also supports stateful models (recognizing dependencies between consecutive
 inference requests) as well as binary input for select file formats (PNG and JPEG).
 
-<<<<<<< HEAD
 ![](README-img-urandom.png "urandom generated input image") ![](README-img-xrandom.png "xrandom generated input image")
-=======
-![](readme-img-urandom.png "urandom generated input image") ![](readme-img-xrandom.png "xrandom generated input image")
-
->>>>>>> c08dffe1
+
 
 Furthermore the client supports multiple precisions: `FP16`, `FP32`, `FP64`, `INT8`, `INT16`, `INT32`, `INT64`, `UINT8`, `UINT16`, `UINT32`, `UINT64`. Both channel types, insecure and certificate secured, are supported. Secrets/certificates have to be mounted on a separated volume as well as their path has to be specified by command line. The secure connection can be used, for example, to benchmark the Nginx OVMS plugin, which can be build from public source with the built-in Nginx reverse proxy load balancer.
 
