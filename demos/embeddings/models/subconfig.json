--- conflicted
+++ resolved
@@ -2,13 +2,8 @@
     "model_config_list": [
     { "config": 
 	    {
-<<<<<<< HEAD
                 "name": "tokenizer_model",
-                "base_path": "bge-large-en-v1.5-tokenizer"
-=======
-                "name": "tokenizer",
                 "base_path": "gte-large-en-v1.5-tokenizer"
->>>>>>> 071d9357
             }
 	},
     { "config": 
