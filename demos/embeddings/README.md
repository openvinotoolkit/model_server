--- conflicted
+++ resolved
@@ -4,11 +4,7 @@
 
 ## Get the docker image
 
-<<<<<<< HEAD
-Build the image from source to try this new feature.
-=======
-Until the feature is not included in public image, build the image from source to try the latest enhancements in this feature. In 2024.5 public release this command will be optional.
->>>>>>> 071d9357
+Build the image from source to try this new feature. It will be included in the public image in the comming version 2024.5.
 ```bash
 git clone https://github.com/openvinotoolkit/model_server.git
 cd model_server
@@ -125,7 +121,7 @@
 
 ```
 
-Altenratively there could be used openai python client like in the example below:
+Alternatively there could be used openai python client like in the example below:
 
 ```bash
 pip3 install openai
