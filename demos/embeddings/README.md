--- conflicted
+++ resolved
@@ -503,15 +503,18 @@
   "kg_co2_emissions": null
 }
 ```
-
-<<<<<<< HEAD
+Compare against local HuggingFace execution for reference:
+```console
+mteb run -m thenlper/gte-small -t Banking77Classification --output_folder results
+``` 
+
 # Usage of tokenize endpoint (release 2025.4 or weekly)
 
 The `tokenize` endpoint provides a simple API for tokenizing input text using the same tokenizer as the deployed embeddings model. This allows you to see how your text will be split into tokens before feature extraction or inference. The endpoint accepts a string or list of strings and returns the corresponding token IDs and tokenized text.
 
 Example usage:
 ```console
-curl http://localhost:8000/v3/embeddings/tokenize -H "Content-Type: application/json" -d "{ \"model\": \"BAAI/bge-large-en-v1.5\", \"text\": \"hello world\" }"
+curl http://localhost:8000/v3/tokenize -H "Content-Type: application/json" -d "{ \"model\": \"BAAI/bge-large-en-v1.5\", \"text\": \"hello world\" }"
 ```
 Response:
 ```json
@@ -528,7 +531,7 @@
 
  Example usage:
 ```console
-curl http://localhost:8000/v3/embeddings/tokenize -H "Content-Type: application/json" -d "{ \"model\": \"BAAI/bge-large-en-v1.5\", \"text\": \"hello world\", \"max_length\": 10, \"pad_to_max_length\": true, \"padding_side\": \"left\", \"add_special_tokens\": true }"
+curl http://localhost:8000/v3/tokenize -H "Content-Type: application/json" -d "{ \"model\": \"BAAI/bge-large-en-v1.5\", \"text\": \"hello world\", \"max_length\": 10, \"pad_to_max_length\": true, \"padding_side\": \"left\", \"add_special_tokens\": true }"
 ```
 
 Response:
@@ -536,11 +539,4 @@
 {
   "tokens":[0,0,0,0,0,0,101,7592,2088,102]
 }
-```
-=======
-Compare against local HuggingFace execution for reference:
-```console
-mteb run -m thenlper/gte-small -t Banking77Classification --output_folder results
-```
-
->>>>>>> 628d6ab2
+```