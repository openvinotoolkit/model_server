--- conflicted
+++ resolved
@@ -73,9 +73,6 @@
 
 The `ModelServer` service in OpenShift exposes [gRPC](docs/model_server_grpc_api.md) and [REST](../../docs/model_server_rest_api.md) API endpoints for processing AI inference requests.
 
-<<<<<<< HEAD
-### Using the AI Inference Endpoints
-=======
 The readiness of models for serving can be confirmed by the READY field status in the `oc get pods` output.
 The endpoints can be also tested with a simple `curl` command with a request to REST API endpoints from any pod in the cluster:
 
@@ -171,7 +168,6 @@
 ```
 
 ### Using the AI Inference Endpoints to run predictions
->>>>>>> c1e10b24
 There are a few different ways to use the AI inference endpoints created by the `ModelServer` resource, such as the following: 
 - Deploy a client inside a `pod` in the cluster. A client inside the cluster can access the endpoints via the service name or the service cluster ip
 - Configure the service type as `NodePort` - this will expose the service on the Kubernetes `node` external IP address
