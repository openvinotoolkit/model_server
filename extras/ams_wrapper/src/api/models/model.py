--- conflicted
+++ resolved
@@ -35,7 +35,6 @@
         self.labels = self.load_labels(labels_path)
 
     def load_labels(self, labels_path):
-<<<<<<< HEAD
         try:                                                                          
             with open(labels_path, 'r') as labels_file:                               
                 data = json.load(labels_file)
@@ -43,13 +42,6 @@
                 for output in data['outputs']: 
                     labels[output["output_name"]] = output['classes']
         except Exception as e:                                                        
-=======
-        try:
-            with open(labels_path, 'r') as labels_file:
-                data = json.load(labels_file)
-                labels = data['outputs'][0]['classes']
-        except Exception as e:
->>>>>>> 135166d9
             logger.exception("Error occurred while opening labels file: {}".format(e))
             sys.exit(1)
         return labels
