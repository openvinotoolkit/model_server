--- conflicted
+++ resolved
@@ -1,8 +1,4 @@
-<<<<<<< HEAD
-FROM openvino/ubuntu18_runtime:2020.2
-=======
 FROM openvino/ubuntu18_runtime:2020.3
->>>>>>> 81908d19
 USER root
 
 RUN apt-get update && apt-get install -y --no-install-recommends \
